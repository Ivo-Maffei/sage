--- conflicted
+++ resolved
@@ -491,13 +491,8 @@
             sage: f = DynamicalSystem_projective([x^2 + QQbar(sqrt(2)) * y^2, y^2])
             sage: f._number_field_from_algebraics()
             Dynamical System of Projective Space of dimension 1 over Number Field in a with defining polynomial y^2 - 2 with a = 1.414213562373095?
-<<<<<<< HEAD
-              Defn: Defined on coordinates by sending (z0 : z1) to
-                (z0^2 + (a)*z1^2 : z1^2)
-=======
               Defn: Defined on coordinates by sending (x : y) to
                     (x^2 + (a)*y^2 : y^2)
->>>>>>> e9fc3faa
         """
         return self.as_scheme_morphism()._number_field_from_algebraics().as_dynamical_system()
 
