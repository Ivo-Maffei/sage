r"""
Interface to polymake

polymake (https://polymake.org) is a mature open source package for
research in polyhedral geometry and related fields, developed since 1997
by Ewgenij Gawrilow and Michael Joswig and various contributors.

polymake has been described in [GJ1997]_, [GJ2006]_, [JMP2009]_, [GJRW2010]_,
[GHJ2016]_, and [AGHJLPR2017]_.
"""


# ****************************************************************************
#       Copyright (C) 2017 Simon King <simon.king@uni-jena.de>
#
#  Distributed under the terms of the GNU General Public License (GPL)
#
#    This code is distributed in the hope that it will be useful,
#    but WITHOUT ANY WARRANTY; without even the implied warranty of
#    MERCHANTABILITY or FITNESS FOR A PARTICULAR PURPOSE.  See the GNU
#    General Public License for more details.
#
#  The full text of the GPL is available at:
#
#                  hsttp://www.gnu.org/licenses/
# ****************************************************************************
from __future__ import print_function, absolute_import
import six
from six.moves import range
from six import reraise as raise_

import os
import re
import sys
import time

from .expect import Expect
from .interface import (Interface, InterfaceElement, InterfaceFunctionElement)

from sage.misc.misc import get_verbose
from sage.misc.cachefunc import cached_method
from sage.interfaces.tab_completion import ExtraTabCompletion

import pexpect
from random import randrange

from time import sleep
import warnings
from warnings import warn

_name_pattern = re.compile('SAGE[0-9]+')

_available_polymake_answers = {
    0: "returns prompt",
    1: "returns continuation prompt",
    2: "requests interactive input",
    3: "kills computation",
    4: "raises error",
    5: "issues warning",
    6: "shows additional information",
    7: "lost connection",
    8: "fails to respond timely"
        }


class PolymakeError(RuntimeError):
    """
    Raised if polymake yields an error message.

    TESTS::

        sage: polymake.eval('print foo;')    # optional polymake
        Traceback (most recent call last):
        ...
        PolymakeError: Unquoted string "foo" may clash with future reserved word...

    """
    pass


def polymake_console(command=''):
    """
    Spawn a new polymake command-line session.

    EXAMPLES::

        sage: from sage.interfaces.polymake import polymake_console
        sage: polymake_console()        # not tested
        Welcome to polymake version ...
        ...
        Ewgenij Gawrilow, Michael Joswig (TU Berlin)
        http://www.polymake.org

        This is free software licensed under GPL; see the source for copying conditions.
        There is NO warranty; not even for MERCHANTABILITY or FITNESS FOR A PARTICULAR PURPOSE.

        Press F1 or enter 'help;' for basic instructions.

        Application polytope currently uses following third-party software packages:
        4ti2, bliss, cdd, latte, libnormaliz, lrs, permlib, ppl, sketch, sympol, threejs, tikz, topcom, tosimplex
        For more details:  show_credits;
        polytope >

    """
    from sage.repl.rich_output.display_manager import get_display_manager
    if not get_display_manager().is_in_terminal():
        raise RuntimeError('Can use the console only in the terminal. Try %%polymake magics instead.')
    os.system(command or os.getenv('SAGE_POLYMAKE_COMMAND') or 'polymake')


class PolymakeAbstract(ExtraTabCompletion, Interface):
    r"""
    Abstract interface to the polymake interpreter.

    This class should not be instantiated directly,
    but through its subclasses Polymake (Pexpect interface)
    or PolymakeJuPyMake (JuPyMake interface).

    EXAMPLES:

        sage: from sage.interfaces.polymake import PolymakeAbstract, polymake_expect, polymake_jupymake

    We test the verbosity management with very early doctests
    because messages will not be repeated.

    Testing the Pexpect interface::

        sage: type(polymake_expect)
        <...sage.interfaces.polymake.PolymakeExpect...
        sage: isinstance(polymake_expect, PolymakeAbstract)
        True
        sage: p = polymake_expect.rand_sphere(4, 20, seed=5)       # optional - polymake
        sage: p                                             # optional - polymake
        Random spherical polytope of dimension 4; seed=5...
        sage: set_verbose(3)
        sage: p.H_VECTOR                                    # optional - polymake
        used package ppl
          The Parma Polyhedra Library ...
        1 16 40 16 1
        sage: set_verbose(0)
        sage: p.F_VECTOR                                    # optional - polymake
        20 94 148 74
<<<<<<< HEAD
        sage: print(p.F_VECTOR._sage_doc_())                # optional - polymake # random
        property_types/Algebraic Types/Vector:
         A type for vectors with entries of type Element.

         You can perform algebraic operations such as addition or scalar multiplication.
=======
>>>>>>> 9b91a096

    Testing the JuPyMake interface::

        sage: isinstance(polymake_jupymake, PolymakeAbstract)
        True
        sage: p = polymake_jupymake.rand_sphere(4, 20, seed=5)       # optional - jupymake
        sage: p                                             # optional - jupymake
        Random spherical polytope of dimension 4; seed=5...
        sage: set_verbose(3)
        sage: p.H_VECTOR                                    # optional - jupymake
        polymake: used package ppl
          The Parma Polyhedra Library ...
        1 16 40 16 1
        sage: set_verbose(0)
        sage: p.F_VECTOR                                    # optional - jupymake
        20 94 148 74
    """
<<<<<<< HEAD
    def __init__(self, script_subdirectory=None,
                 logfile=None, server=None, server_tmpdir=None,
                 seed=None, command=None):
=======
    def __init__(self, seed=None):
>>>>>>> 9b91a096
        """
        TESTS::

            sage: from sage.interfaces.polymake import PolymakeAbstract
            sage: PolymakeAbstract()
            Polymake

        """
        Interface.__init__(self, "polymake")
        self._seed = seed
        self.__tab_completion = {}

    @cached_method
    def version(self):
        """
        Version of the polymake installation.

        EXAMPLES::

            sage: polymake.version()               # optional - polymake
            '3...'

        TESTS::

            sage: from sage.interfaces.polymake import Polymake
            sage: Polymake(command='foobar').version()
            Traceback (most recent call last):
            ...
            RuntimeError: unable to start polymake because the command 'foobar' failed:
            The command was not found or was not executable: foobar.
            Please install the optional polymake package for sage (but read its SPKG.txt first!)
            or install polymake system-wide

        """
        return self.get('$Polymake::Version')

    # Pickling etc

    def __reduce__(self):
        """
        EXAMPLES::

            sage: loads(dumps(polymake)) is polymake
            True

        """
        return reduce_load_Polymake, tuple([])

    def _object_class(self):
        """
        Return the class by which elements in this interface are implemented.

        TESTS::

            sage: C = polymake('cube(3)')  # indirect doctest   # optional - polymake
            sage: C                                             # optional - polymake
            cube of dimension 3
            sage: type(C)                                       # optional - polymake
            <class 'sage.interfaces.polymake.PolymakeElement'>

        """
        return PolymakeElement

    def _function_element_class(self):
        """
        Return the class by which member functions of this interface are implemented.

        TESTS:

        We use ellipses in the tests, to make it more robust against future
        changes in polymake::

            sage: p = polymake.rand_sphere(4, 20, seed=5)    # optional - polymake
            sage: p.get_schedule                            # optional - polymake  # indirect doctest
            Member function 'get_schedule' of Polymake::polytope::Polytope__Rational object
            sage: p.get_schedule('"F_VECTOR"')                # optional - polymake  # random
            CONE_DIM : RAYS | INPUT_RAYS
            precondition : BOUNDED ( POINTED : )
            POINTED :
            N_INPUT_RAYS : INPUT_RAYS
            precondition : N_RAYS | N_INPUT_RAYS ( ppl.convex_hull.primal: FACETS, LINEAR_SPAN : RAYS | INPUT_RAYS )
            sensitivity check for FacetPerm
            ppl.convex_hull.primal: FACETS, LINEAR_SPAN : RAYS | INPUT_RAYS
            INPUT_RAYS_IN_FACETS : INPUT_RAYS, FACETS
            sensitivity check for VertexPerm
            RAYS_IN_FACETS, RAYS, LINEALITY_SPACE : INPUT_RAYS_IN_FACETS, INPUT_RAYS
            GRAPH.ADJACENCY : RAYS_IN_FACETS
            DUAL_GRAPH.ADJACENCY : RAYS_IN_FACETS
            N_EDGES : ADJACENCY ( applied to GRAPH )
            N_EDGES : ADJACENCY ( applied to DUAL_GRAPH )
            precondition : POINTED ( LINEALITY_DIM, LINEALITY_SPACE : )
            LINEALITY_DIM, LINEALITY_SPACE :
            COMBINATORIAL_DIM : CONE_DIM, LINEALITY_DIM
            N_RAYS : RAYS
            N_FACETS : FACETS
            precondition : COMBINATORIAL_DIM ( F_VECTOR : N_FACETS, N_RAYS, GRAPH.N_EDGES, DUAL_GRAPH.N_EDGES, COMBINATORIAL_DIM )
            F_VECTOR : N_FACETS, N_RAYS, GRAPH.N_EDGES, DUAL_GRAPH.N_EDGES, COMBINATORIAL_DIM

        """
        return PolymakeFunctionElement

    def function_call(self, function, args=None, kwds=None):
        """
        EXAMPLES::

            sage: polymake.rand_sphere(4, 30, seed=15)           # optional - polymake  # indirect doctest
            Random spherical polytope of dimension 4; seed=15...

        """
        args, kwds = self._convert_args_kwds(args, kwds)
        self._check_valid_function_name(function)
        s = self._function_call_string(function,
                                       [s.name() for s in args],
                                       ['{}=>{}'.format(key, value.name()) for key, value in kwds.items()])
        return self(s)

    def _function_call_string(self, function, args, kwds):
        """
        Returns the string used to make function calls.

        EXAMPLES::

            sage: polymake._function_call_string('cube', ['2','7','3'], ['group=>1']) # optional - polymake
            'cube(2,7,3, group=>1);'
            sage: c = polymake('cube(2,7,3, group=>1)')                 # optional - polymake
            sage: c.VERTICES                                            # optional - polymake
            1 3 3
            1 7 3
            1 3 7
            1 7 7
            sage: c.GROUP                                               # optional - polymake
            full combinatorial group

        """
        if kwds:
            if args:
                call_str = "{}({}, {});".format(function, ",".join(list(args)), ",".join(list(kwds)))
                return call_str
            return "{}({});".format(function, ",".join(list(kwds)))
        return "{}({});".format(function, ",".join(list(args)))
<<<<<<< HEAD
=======

    def _coerce_impl(self, x, use_special=True):
        """
        Implementation of coercion.

        TESTS:

        Test that dictionaries are converted to hashes::

            sage: h = polymake({'"a"': 1, '"b"': 2})                   # optional - polymake
            sage: h                                                    # optional - polymake
            HASH(0x...)
            sage: h['"a"']                                             # optional - polymake
            1
        """
        if isinstance(x, dict):
            # Convert dictionaries to hashes.
            # This is an adaptation of the list/tuple code from Interface._coerce_impl
            A = []
            z = dict()
            cls = self._object_class()
            def convert(y):
                if isinstance(y, cls):
                    return y
                else:
                    return self(y)
            for k, v in x.items():
                k = convert(k)
                v = convert(v)
                z[k] = v
                A.append("{}=>{}".format(k.name(), v.name()))
            r = self.new("{" + ",".join(A) + "}")
            r.__sage_dict = z # do this to avoid having the entries of the list be garbage collected
            return r
        else:
            return super(PolymakeAbstract, self)._coerce_impl(x, use_special=use_special)
>>>>>>> 9b91a096

    def console(self):
        """
        Raise an error, pointing to :meth:`~sage.interfaces.interface.Interface.interact` and :func:`polymake_console`.

        EXAMPLES::

            sage: polymake.console()
            Traceback (most recent call last):
            ...
            NotImplementedError: Please use polymake_console() function or the .interact() method

        """
        raise NotImplementedError("Please use polymake_console() function or the .interact() method")

    # Methods concerning interface communication

    def _install_hints(self):
        """
        TESTS::

            sage: print(polymake._install_hints())
            Please install the optional polymake package for sage (but read its SPKG.txt first!)
            or install polymake system-wide

        """
        return "Please install the optional polymake package for sage  (but read its SPKG.txt first!)"+os.linesep+"or install polymake system-wide"

    def _start(self):
        """
        Start the polymake interface in the application "polytope".

        NOTE:

        There should be no need to call this explicitly.

        TESTS::

            sage: polymake._start()                         # optional - polymake

        Since 'normal_fan' is not defined in the polymake application 'polytope',
        we now get
        ::

            sage: 'normal_fan' in dir(polymake)             # optional - polymake
            False

        """
        self.application("polytope")
        self.eval('use Scalar::Util qw(reftype);')
        self.eval('use Scalar::Util qw(blessed);')

    def _assign_symbol(self):
        """
        TESTS::

            sage: polymake._assign_symbol()
            '='
        """
        return "="

    def _equality_symbol(self):
        """
        TESTS::

            sage: polymake._equality_symbol()
            '=='
        """
        return "=="

    def _read_in_file_command(self, filename):
        """
        TESTS::

            sage: polymake._read_in_file_command('foobar')
            'eval read_file "foobar";\n'

        Force use of file::

            sage: L = polymake([42] * 400)                      # optional - polymake
            sage: len(L)                                        # optional - polymake
            400

        Just below standard file cutoff of 1024::

            sage: L = polymake([42] * 84)                       # optional - polymake
            sage: len(L)                                        # optional - polymake
            84

        """
        return 'eval read_file "{}";\n'.format(filename)

<<<<<<< HEAD
    def _keyboard_interrupt(self):
        """
        Interrupt a computation with <Ctrl-c>

        TESTS:

        For reasons that are not clear to the author, the following test
        is very flaky. Therefore, this test is marked as "not tested".

            sage: c = polymake.cube(15)                         # optional - polymake
            sage: alarm(1)                                      # not tested
            sage: try:                                          # not tested # indirect doctest
            ....:     c.F_VECTOR
            ....: except KeyboardInterrupt:
            ....:     pass
            Interrupting Polymake...
            doctest:warning
            ...
            RuntimeWarning: We ignore that Polymake issues warning during keyboard interrupt
            doctest:warning
            ...
            RuntimeWarning: We ignore that Polymake raises error during keyboard interrupt

        Afterwards, the interface should still be running.  ::

            sage: c.N_FACETS                                    # optional - polymake
            30

        """
        if not self.is_running():
            raise KeyboardInterrupt
        print("Interrupting %s..." % self)
        while True:
            try:
                self._expect.send(chr(3))
            except pexpect.ExceptionPexpect as msg:
                raise pexpect.ExceptionPexpect("THIS IS A BUG -- PLEASE REPORT. This should never happen.\n" + msg)
            sleep(0.1)
            i = self._expect.expect_list(self._prompt, timeout=1)
            if i == 0:
                break
            elif i == 7:  # EOF
                warnings.warn("Polymake {} during keyboard interrupt".format(_available_polymake_answers[i]), RuntimeWarning)
                self._crash_msg()
                self.quit()
            elif i == 8:  # Timeout
                self.quit()
                raise RuntimeError("{} interface is not responding. We closed it".format(self))
            elif i != 3:  # Anything but a "computation killed"
                warnings.warn("We ignore that {} {} during keyboard interrupt".format(self, _available_polymake_answers[i]), RuntimeWarning)
        raise KeyboardInterrupt("Ctrl-c pressed while running {}".format(self))

    def _synchronize(self):
        """
        TESTS::

            sage: Q = polymake.cube(4)                          # optional - polymake
            sage: polymake('"ok"')                              # optional - polymake
            ok
            sage: polymake._expect.sendline()                   # optional - polymake
            1

        Now the interface is badly out of sync::

            sage: polymake('"foobar"')                          # optional - polymake
            <repr(<sage.interfaces.polymake.PolymakeElement at ...>) failed:
            PolymakeError: Can't locate object method "description" via package "1"
            (perhaps you forgot to load "1"?)...>
            sage: Q.typeof()                                    # optional - polymake # random
            ('foobar...', 'Polymake::polytope::Polytope__Rational')
            sage: Q.typeof.clear_cache()                        # optional - polymake

        After synchronisation, things work again as expected::

            sage: polymake._synchronize()                       # optional - polymake
            doctest:warning
            ...
            UserWarning: Polymake seems out of sync:
            The expected output did not appear before reaching the next prompt.
            sage: polymake('"back to normal"')                  # optional - polymake
            back to normal
            sage: Q.typeof()                                    # optional - polymake
            ('Polymake::polytope::Polytope__Rational', 'ARRAY')

        """
        if not self.is_running():
            return
        rnd = randrange(2147483647)
        res = str(rnd+1)
        cmd = 'print 1+{};' + self._expect.linesep
        self._sendstr(cmd.format(rnd))
        pat = self._expect.expect(self._prompt, timeout=0.5)
        # 0: normal prompt
        # 1: continuation prompt
        # 2: user input expected when requestion "help"
        # 3: what we are looking for when interrupting a computation
        # 4: error
        # 5: warning
        # 6: anything but an error or warning, thus, an information
        # 7: unexpected end of the stream
        # 8: (expected) timeout
        if pat == 8:  # timeout
            warnings.warn("{} unexpectedly {} during synchronisation.".format(self, _available_polymake_answers[pat]), RuntimeWarning)
            self.interrupt()
            # ... but we continue, as that probably means we currently are at the end of the buffer
        elif pat == 7:  # EOF
            self._crash_msg()
            self.quit()
        elif pat == 0:
            # We got the right prompt, but perhaps in a wrong position in the stream
            # The result of the addition should appear *before* our prompt
            if res not in self._expect.before:
                try:
                    warnings.warn("{} seems out of sync: The expected output did not appear before reaching the next prompt.".format(self))
                    while True:
                        i = self._expect.expect_list(self._prompt, timeout=0.1)
                        if i == 8:  # This time, we do expect a timeout
                            return
                        elif i > 0:
                            raise RuntimeError("Polymake unexpectedly {}".format(_available_polymake_answers[i]))
                except pexpect.TIMEOUT:
                    warnings.warn("A timeout has occured when synchronising {}.".format(self), RuntimeWarning)
                    self._interrupt()
                except pexpect.EOF:
                    self._crash_msg()
                    self.quit()
            else:
                return
        else:
            raise RuntimeError("Polymake unexpectedly {}".format(_available_polymake_answers[pat]))

=======
>>>>>>> 9b91a096
    def _next_var_name(self):
        r"""
        Returns the next unused variable name.

        TESTS::

            sage: print(polymake._next_var_name())
            SAGE...

        """
        if len(self._available_vars):
            return self._available_vars.pop(0)
        try:
            self.__seq += 1
        except AttributeError:
            self.__seq = 0
        return r'SAGE{}'.format(self.__seq)

    def clear(self, var):
        """
        Clear the variable named var.

        NOTE:

        This is implicitly done when deleting an element in the interface.

        TESTS::

            sage: c = polymake.cube(15)                 # optional - polymake
            sage: polymake._available_vars = []         # optional - polymake
            sage: old = c._name                         # optional - polymake
            sage: del c                                 # optional - polymake  # indirect doctest
            sage: len(polymake._available_vars)         # optional - polymake
            1
            sage: polymake._next_var_name() in old      # optional - polymake
            True

        """
        self._available_vars.append(_name_pattern.search(var).group())

    def _create(self, value, name=None):
        """
        Assign a value to a name in the polymake interface.

        INPUT:

        - ``value``, a string: Polymake command (or value) whose result
          is to be assigned to a variable
        - ``name``, optional string: If given, the new variable has this name.
          Otherwise, the name is automatically generated.

        RETURN:

        The command by which the assigned value can now be retrieved.

        NOTE:

        In order to overcome problems with the perl programming language,
        we store *all* data as arrays. If the given value is an array
        of length different from one, then the new variable contains that
        array. Otherwise, the new variable is an array of length one whose
        only entry is the given value, which has to be a scalar (which
        also includes Perl references). In other words, perl hashes
        are not suitable.

        EXAMPLES::

            sage: polymake._create("('foo', 'bar')", name="my_array")   # optional - polymake
            '@my_array'
            sage: print(polymake.eval('print join(", ", @my_array);'))  # optional - polymake
            foo, bar
            sage: polymake._create('"foobar"', name="my_string")        # optional - polymake
            '$my_string[0]'
            sage: print(polymake.eval('print $my_string[0];'))          # optional - polymake
            foobar

        """
        name = self._next_var_name() if name is None else name
        self.set(name, value)
        # If value is a list, then @name is now equal to that list.
        # Otherwise, value is obtained by $name[0]. So, we modify
        # the name returned by _create so that it can be used to
        # access the wrapped value.
        if self.eval('print scalar @{};'.format(name)).strip() == '1':
            return '$'+name+'[0]'
        return '@'+name

    def set(self, var, value):
        """
        Set the variable var to the given value.

        Eventually, ``var`` is a reference to ``value``.

        .. WARNING::

            This method, although it doesn't start with an underscore, is
            an internal method and not part of the interface. So, please do
            not try to call it explicitly. Instead, use the polymake interface
            as shown in the examples.

        REMARK:

        Polymake's user language is Perl. In Perl, if one wants to assign
        the return value of a function to a variable, the syntax to do so
        depends on the type of the return value. While this is fine in
        compiled code, it seems quite awkward in user interaction.

        To make this polymake pexpect interface a bit more user friendly,
        we treat *all* variables as arrays. A scalar value (most typically
        a reference) is thus interpreted as the only item in an array of
        length one. It is, of course, possible to use the interface without
        knowing these details.

        EXAMPLES::

            sage: c = polymake('cube(3)')                       # optional - polymake # indirect doctest
            sage: d = polymake.cube(3)                          # optional - polymake

        Equality is, for "big" objects such as polytopes, comparison by
        identity::

            sage: c == d                                        # optional - polymake
            False

        However, the list of vertices is equal::

            sage: c.VERTICES == d.VERTICES                      # optional - polymake
            True

        TESTS:

        The following shows how polymake variables are wrapped in our interface.
        It should, however, **never** be needed to do the following
        *explicitly*::

            sage: polymake.set('myvar', 'cube(3)')              # optional - polymake
            sage: polymake.get('$myvar[0]')                     # optional - polymake
            'Polymake::polytope::Polytope__Rational=ARRAY(...)'

        The following tests against :trac:`22658`::

            sage: P = polymake.new_object("Polytope", FACETS=[[12, -2, -3, -5, -8, -13, -21, -34, -55],   # optional - polymake
            ....:  [0, 1, 0, 0, 0, 0, 0, 0, 0],
            ....:  [0, 0, 0, 0, 0, 0, 0, 0, 1],
            ....:  [0, 0, 0, 0, 0, 0, 0, 1, 0],
            ....:  [0, 0, 0, 0, 0, 0, 1, 0, 0],
            ....:  [0, 0, 0, 0, 0, 1, 0, 0, 0],
            ....:  [0, 0, 0, 0, 1, 0, 0, 0, 0],
            ....:  [0, 0, 0, 1, 0, 0, 0, 0, 0],
            ....:  [0, 0, 1, 0, 0, 0, 0, 0, 0]])
            sage: P.VERTICES                        # optional - polymake
            1 6 0 0 0 0 0 0 0
            1 0 4 0 0 0 0 0 0
            1 0 0 0 0 0 0 0 0
            1 0 0 12/5 0 0 0 0 0
            1 0 0 0 0 0 0 0 12/55
            1 0 0 0 0 0 0 6/17 0
            1 0 0 0 0 0 4/7 0 0
            1 0 0 0 0 12/13 0 0 0
            1 0 0 0 3/2 0 0 0 0
            sage: P.F_VECTOR                        # optional - polymake
            9 36 84 126 126 84 36 9

        """
        if isinstance(value, six.string_types):
            value = value.strip().rstrip(';').strip()
        cmd = "@{}{}({});".format(var, self._assign_symbol(), value)
        self.eval(cmd)

    def get(self, cmd):
        """
        Return the string representation of an object in the polymake interface.

        EXAMPLES::

            sage: polymake.get('cube(3)')                     # optional - polymake
            'Polymake::polytope::Polytope__Rational=ARRAY(...)'

        Note that the above string representation is what polymake provides.
        In our interface, we use what polymake calls a "description"::

            sage: polymake('cube(3)')                         # optional - polymake
            cube of dimension 3


        """
        return self.eval("print {};".format(cmd)).strip()

    def help(self, topic, pager=True):
        """
        Displays polymake's help on a given topic, as a string.

        INPUT:

        - ``topic``, a string
        - ``pager``, optional bool, default ``True``: When True, display help, otherwise return as a string.

        EXAMPLES::

            sage: print(polymake.help('Polytope', pager=False))         # optional - polymake # random
            objects/Polytope:
             Not necessarily bounded or unbounded polyhedron.
             Nonetheless, the name "Polytope" is used for two reasons:
             Firstly, combinatorially we always deal with polytopes; see the description of VERTICES_IN_FACETS for details.
             The second reason is historical.
             We use homogeneous coordinates, which is why Polytope is derived from Cone.
             Note that a pointed polyhedron is projectively equivalent to a polytope.
             Scalar is the numeric data type used for the coordinates.

        In some cases, polymake expects user interaction to choose from
        different available help topics. In these cases, a warning is given,
        and the available help topics are displayed resp. printed, without
        user interaction::

            sage: polymake.help('TRIANGULATION')                        # optional - polymake # random
            doctest:warning
            ...
            UserWarning: Polymake expects user interaction. We abort and return the options that Polymake provides.
            There are 5 help topics matching 'TRIANGULATION':
            1: objects/Visualization/Visual::Polytope/methods/TRIANGULATION
            2: objects/Visualization/Visual::PointConfiguration/methods/TRIANGULATION
            3: objects/Cone/properties/Triangulation and volume/TRIANGULATION
            4: objects/PointConfiguration/properties/Triangulation and volume/TRIANGULATION
            5: objects/Polytope/properties/Triangulation and volume/TRIANGULATION

        If an unknown help topic is requested, a :class:`PolymakeError`
        results::

            sage: polymake.help('Triangulation')      # optional - polymake
            Traceback (most recent call last):
            ...
            PolymakeError: unknown help topic 'Triangulation'
        """
        H = self.eval('help("{}");\n'.format(topic))
        if not H:
            raise PolymakeError("unknown help topic '{}'".format(topic))
        if pager:
            from IPython.core.page import page
            page(H, start=0)
        else:
            return H

    def _tab_completion(self):
        """
        Returns a list of polymake function names.

        NOTE:

        - The list of functions depends on the current application. The
          result is cached, of course separately for each application.
        - It is generally not the case that all the returned function names
          can actually successfully be called.

        TESTS::

            sage: polymake.application('fan')                   # optional - polymake
            sage: 'normal_fan' in dir(polymake)                 # optional - polymake  # indirect doctest
            True
            sage: polymake.application('polytope')              # optional - polymake

        Since 'normal_fan' is not defined in the polymake application 'polytope',
        we now get
        ::

<<<<<<< HEAD
            sage: set_verbose(1)
            sage: p.N_LATTICE_POINTS                # optional - polymake # random
            used package latte
              LattE (Lattice point Enumeration) is a computer software dedicated to the
              problems of counting lattice points and integration inside convex polytopes.
              Copyright by Matthias Koeppe, Jesus A. De Loera and others.
              http://www.math.ucdavis.edu/~latte/
            27
            sage: set_verbose(0)
=======
            sage: 'normal_fan' in dir(polymake)                 # optional - polymake
            False
>>>>>>> 9b91a096

        Global functions from 'core' are available::

            sage: 'show_credits' in dir(polymake)               # optional - polymake
            True

        Global functions from 'common' are available::

<<<<<<< HEAD
            sage: polymake.eval('print 3')          # optional - polymake
            Traceback (most recent call last):
            ...
            SyntaxError: Incomplete polymake command 'print 3'
            sage: polymake.eval('print 3;')         # optional - polymake
            '3'

        However, if the command contains line breaks but eventually is complete,
        no error is raised::

            sage: print(polymake.eval('$tmp="abc";\nprint $tmp;'))  # optional - polymake
            abc

        When requesting help, polymake sometimes expect the user to choose
        from a list. In that situation, we abort with a warning, and show
        the list from which the user can choose; we could demonstrate this using
        the :meth:`help` method, but here we use an explicit code evaluation::

            sage: print(polymake.eval('help "TRIANGULATION";'))     # optional - polymake # random
            doctest:warning
            ...
            UserWarning: Polymake expects user interaction. We abort and return
            the options that Polymake provides.
            There are 5 help topics matching 'TRIANGULATION':
            1: objects/Cone/properties/Triangulation and volume/TRIANGULATION
            2: objects/Polytope/properties/Triangulation and volume/TRIANGULATION
            3: objects/Visualization/Visual::PointConfiguration/methods/TRIANGULATION
            4: objects/Visualization/Visual::Polytope/methods/TRIANGULATION
            5: objects/PointConfiguration/properties/Triangulation and volume/TRIANGULATION

        By default, we just wait until polymake returns a result. However,
        it is possible to explicitly set a timeout. The following usually does
        work in an interactive session and often in doc tests, too. However,
        sometimes it hangs, and therefore we remove it from the tests, for now::

            sage: c = polymake.cube(15)             # optional - polymake
            sage: polymake.eval('print {}->F_VECTOR;'.format(c.name()), timeout=1) # not tested # optional - polymake
            Traceback (most recent call last):
            ...
            RuntimeError: Polymake fails to respond timely

        We verify that after the timeout, polymake is still able to give answers::

            sage: c                                 # optional - polymake
            cube of dimension 15
            sage: c.N_VERTICES                      # optional - polymake
            32768

        Note, however, that the recovery after a timeout is not perfect.
        It may happen that in some situation the interface collapses and
        thus polymake would automatically be restarted, thereby losing all
        data that have been computed before.

        """
        line = line.strip()
        if allow_use_file and wait_for_prompt and self._eval_using_file_cutoff and len(line) > self._eval_using_file_cutoff:
            return self._eval_line_using_file(line)
        try:
            if not self.is_running():
                self._start()
            E = self._expect
            try:
                if len(line) >= 4096:
                    raise RuntimeError("Sending more than 4096 characters with {} on a line may cause a hang and you're sending {} characters".format(self, len(line)))
                E.sendline(line)
                if not wait_for_prompt:
                    return ''

            except OSError as msg:
                if restart_if_needed:
                    # The subprocess most likely crashed.
                    # If it's really still alive, we fall through
                    # and raise RuntimeError.
                    if sys.platform.startswith('sunos'):
                        # On (Open)Solaris, we might need to wait a
                        # while because the process might not die
                        # immediately. See Trac #14371.
                        for t in [0.5, 1.0, 2.0]:
                            if E.isalive():
                                time.sleep(t)
                            else:
                                break
                    if not E.isalive():
                        try:
                            self._synchronize()
                        except (TypeError, RuntimeError):
                            pass
                        return self._eval_line(line, allow_use_file=allow_use_file, wait_for_prompt=wait_for_prompt, restart_if_needed=False, **kwds)
                raise_(RuntimeError, "{}\nError evaluating {} in {}".format(msg, line, self), sys.exc_info()[2])

            p_warnings = []
            p_errors = []
            have_warning = False
            have_error = False
            have_log = False
            if len(line) > 0:
                first = True
                while True:
                    try:
                        if isinstance(wait_for_prompt, six.string_types):
                            pat = E.expect(wait_for_prompt, **kwds)
                        else:
                            pat = E.expect_list(self._prompt, **kwds)
                    except pexpect.EOF as msg:
                        try:
                            if self.is_local():
                                tmp_to_use = self._local_tmpfile()
                            else:
                                tmp_to_use = self._remote_tmpfile()
                            if self._read_in_file_command(tmp_to_use) in line:
                                raise pexpect.EOF(msg)
                        except NotImplementedError:
                            pass
                        if self._quit_string() in line:
                            # we expect to get an EOF if we're quitting.
                            return ''
                        elif restart_if_needed:  # the subprocess might have crashed
                            try:
                                self._synchronize()
                                return self._eval_line(line, allow_use_file=allow_use_file, wait_for_prompt=wait_for_prompt, restart_if_needed=False, **kwds)
                            except (TypeError, RuntimeError):
                                pass
                        raise RuntimeError("{}\n{} crashed executing {}".format(msg, self, line))
                    if self._terminal_echo:
                        out = E.before
                    else:
                        out = E.before.rstrip('\n\r')
                    if self._terminal_echo and first:
                        i = out.find("\n")
                        j = out.rfind("\r")
                        out = out[i+1:j].replace('\r\n', '\n')
                    else:
                        out = out.strip().replace('\r\n', '\n')
                    first = False
                    if have_error:
                        p_errors.append(out)
                        have_error = False
                        out = ""
                    elif have_warning:
                        p_warnings.append(out)
                        have_warning = False
                        out = ""
                    elif have_log:
                        if get_verbose() > 0:
                            print(out)
                        have_log = False
                        out = ""
                    # 0: normal prompt
                    # 1: continuation prompt
                    # 2: user input expected when requestion "help"
                    # 3: what we are looking for when interrupting a computation
                    # 4: error
                    # 5: warning
                    # 6: anything but an error or warning, thus, an information
                    # 7: unexpected end of the stream
                    # 8: (expected) timeout
                    if pat == 0:
                        have_log = False
                        have_error = False
                        have_warning = False
                        if E.buffer:
                            if not E.buffer.strip():
                                E.send(chr(3))
                                sleep(0.1)
                                pat = E.expect_list(self._prompt)
                                if E.buffer or pat:
                                    raise RuntimeError("Couldn't return to prompt after command '{}'".format(line))
                        break
                    elif pat == 1:  # unexpected continuation prompt
                        # Return to normal prompt
                        i = pat
                        E.send(chr(3))
                        sleep(0.1)
                        i = E.expect_list(self._prompt)
                        assert i == 0, "Command '{}': Couldn't return to normal prompt after polymake {}. Instead, polymake {}".format(line, _available_polymake_answers[pat], _available_polymake_answers[i])
                        raise SyntaxError("Incomplete polymake command '{}'".format(line))
                    elif pat == 2:  # request for user interaction
                        # Return to normal prompt
                        warnings.warn("{} expects user interaction. We abort and return the options that {} provides.".format(self, self))
                        i = pat
                        while i:
                            self._expect.send(chr(3))
                            sleep(0.1)
                            i = self._expect.expect(self._prompt, timeout=0.1)
                        # User interaction is expected to happen when requesting help
                        if line.startswith('help'):
                            out = os.linesep.join(out.split(os.linesep)[:-1])
                            break
                        else:
                            RuntimeError("Polymake unexpectedly {}".format(_available_polymake_answers[pat]))
                    elif pat == 3:  # killed by signal
                        i = pat
                        while pat != 0:
                            E.send(chr(3))
                            sleep(0.1)
                            i = E.expect_list(self._prompt)
                        RuntimeError("Polymake unexpectedly {}".format(_available_polymake_answers[pat]))
                    elif pat == 4:  # polymake error
                        have_error = True
                    elif pat == 5:  # polymake warning
                        have_warning = True
                    elif pat == 6:  # apparently polymake prints a comment
                        have_log = True
                    elif pat == 7:  # we have reached the end of the buffer
                        warnings.warn("Polymake unexpectedly {}".format(_available_polymake_answers[pat]), RuntimeWarning)
                        E.buffer = E.before + E.after + E.buffer
                        break
                    else:  # timeout or some other problem
                        # Polymake would still continue with the computation. Thus, we send an interrupt
                        E.send(chr(3))
                        sleep(0.1)
                        while E.expect_list(self._prompt, timeout=0.1):
                            # ... and since a single Ctrl-c just interrupts *one* of polymake's
                            # rule chains, we repeat until polymake is running out of rules.
                            E.send(chr(3))
                            sleep(0.1)
                        raise RuntimeError("Polymake {}".format(_available_polymake_answers[pat]))
            else:
                out = ''
        except KeyboardInterrupt:
            self._keyboard_interrupt()
            raise KeyboardInterrupt("Ctrl-c pressed while running {}".format(self))
        for w in p_warnings:
            warnings.warn(w, RuntimeWarning)
        for e in p_errors:
            raise PolymakeError(e)
        return out

    def _tab_completion(self):
        """
        Returns a list of polymake function names.

        NOTE:

        - The list of functions depends on the current application. The
          result is cached, of course separately for each application.
        - It is generally not the case that all the returned function names
          can actually successfully be called.

        TESTS::

            sage: polymake.application('fan')                   # optional - polymake
            sage: 'normal_fan' in dir(polymake)                 # optional - polymake  # indirect doctest
            True
            sage: polymake.quit()                               # optional - polymake
            sage: polymake._start()                             # optional - polymake

        Since 'normal_fan' is not defined in the polymake application 'polytope',
        we now get
        ::

            sage: 'normal_fan' in dir(polymake)                 # optional - polymake
            False

        Global functions from 'core' are available::

            sage: 'show_credits' in dir(polymake)               # optional - polymake
            True

        Global functions from 'common' are available::

            sage: 'lex_ordered' in dir(polymake)                # optional - polymake
            True
=======
            sage: 'lex_ordered' in dir(polymake)                # optional - polymake
            True
>>>>>>> 9b91a096
        """
        if not self.is_running():
            self._start()
        try:
            return self.__tab_completion[self._application]
        except KeyError:
            pass
        s = self.eval("apropos '';").split('\n')
        out = []
        for name in s:
            if name.startswith("/common/functions/") or name.startswith("/core/functions") or name.startswith("/" + self._application + "/functions/"):
                out.append(name.split("/")[-1])
        self.__tab_completion[self._application] = sorted(out)
        return self.__tab_completion[self._application]

    # Polymake specific methods

    def application(self, app):
        """
        Change to a given polymake application.

        INPUT:

        - ``app``, a string, one of "common", "fulton", "group", "matroid", "topaz",
          "fan", "graph", "ideal", "polytope", "tropical"

        EXAMPLES:

        We expose a computation that uses both the 'polytope' and the 'fan'
        application of polymake. Let us start by defining a polytope `q` in
        terms of inequalities. Polymake knows to compute the f- and h-vector
        and finds that the polytope is very ample::

            sage: q = polymake.new_object("Polytope", INEQUALITIES=[[5,-4,0,1],[-3,0,-4,1],[-2,1,0,0],[-4,4,4,-1],[0,0,1,0],[8,0,0,-1],[1,0,-1,0],[3,-1,0,0]]) # optional - polymake
            sage: q.H_VECTOR                    # optional - polymake
            1 5 5 1
            sage: q.F_VECTOR                    # optional - polymake
            8 14 8
            sage: q.VERY_AMPLE                  # optional - polymake
            true

        In the application 'fan', polymake can now compute the normal fan
        of `q` and its (primitive) rays::

            sage: polymake.application('fan')   # optional - polymake
            sage: g = q.normal_fan()            # optional - polymake
            sage: g.RAYS                        # optional - polymake
            -1 0 1/4
            0 -1 1/4
            1 0 0
            1 1 -1/4
            0 1 0
            0 0 -1
            0 -1 0
            -1 0 0
            sage: g.RAYS.primitive()            # optional - polymake
            -4 0 1
            0 -4 1
            1 0 0
            4 4 -1
            0 1 0
            0 0 -1
            0 -1 0
            -1 0 0

        Note that the list of functions available by tab completion depends
        on the application.

        TESTS:

        Since 'trop_witness' is not defined in the polymake application 'polytope'
        but only in 'tropical', the following shows the effect of changing
        the application. ::

            sage: polymake.application('polytope')                   # optional - polymake
            sage: 'trop_witness' in dir(polymake)                 # optional - polymake
            False
            sage: polymake.application('tropical')                   # optional - polymake
            sage: 'trop_witness' in dir(polymake)                 # optional - polymake
            True
            sage: polymake.application('polytope')                   # optional - polymake
            sage: 'trop_witness' in dir(polymake)                 # optional - polymake
            False

        For completeness, we show what happens when asking for an application
        that doesn't exist::

            sage: polymake.application('killerapp')                  # optional - polymake
            Traceback (most recent call last):
            ...
            ValueError: Unknown polymake application 'killerapp'

        Of course, a different error results when we send an explicit
        command in polymake to change to an unknown application::

            sage: polymake.eval('application "killerapp";')         # optional - polymake
            Traceback (most recent call last):
            ...
            PolymakeError: Unknown application killerapp

        """
        if app not in ["common", "fulton", "group", "matroid", "topaz", "fan", "graph", "ideal", "polytope", "tropical"]:
            raise ValueError("Unknown polymake application '{}'".format(app))
        self._application = app
        self.eval('application "{}";'.format(app))

    def new_object(self, name, *args, **kwds):
        """
        Return a new instance of a given polymake type, with given positional or named arguments.

        INPUT:

        - ``name`` of a polymake class (potentially templated), as string.
        - further positional or named arguments, to be passed to the constructor.

        EXAMPLES::

            sage: q = polymake.new_object("Polytope<Rational>", INEQUALITIES=[[4,-4,0,1],[-4,0,-4,1],[-2,1,0,0],[-4,4,4,-1],[0,0,1,0],[8,0,0,-1]]) # optional - polymake
            sage: q.N_VERTICES                  # optional - polymake
            4
            sage: q.BOUNDED                     # optional - polymake
            true
            sage: q.VERTICES                    # optional - polymake
            1 2 0 4
            1 3 0 8
            1 2 1 8
            1 3 1 8
            sage: q.full_typename()             # optional - polymake
            'Polytope<Rational>'

        """
        try:
            f = self.__new[name]
        except AttributeError:
            self.__new = {}
            f = self.__new[name] = self._function_class()(self, "new {}".format(name))
        except KeyError:
            f = self.__new[name] = self._function_class()(self, "new {}".format(name))
        return f(*args, **kwds)

<<<<<<< HEAD

polymake = Polymake()


def reduce_load_Polymake():
    """
    Returns the polymake interface object defined in :mod:`sage.interfaces.polymake`.

    EXAMPLES::

        sage: from sage.interfaces.polymake import reduce_load_Polymake
        sage: reduce_load_Polymake()
        Polymake
    """
    return polymake
=======
>>>>>>> 9b91a096

########################################
## Elements

<<<<<<< HEAD
class PolymakeElement(ExtraTabCompletion, ExpectElement):
=======
class PolymakeElement(ExtraTabCompletion, InterfaceElement):
>>>>>>> 9b91a096
    """
    Elements in the polymake interface.

    EXAMPLES:

    We support all "big" polymake types, Perl arrays of length
    different from one, and Perl scalars::

        sage: p = polymake.rand_sphere(4, 20, seed=5)            # optional - polymake
        sage: p.typename()                                      # optional - polymake
        'Polytope'
        sage: p                                                 # optional - polymake
        Random spherical polytope of dimension 4; seed=5...

    Now, one can work with that element in Python syntax, for example::

        sage: p.VERTICES[2][2]                                  # optional - polymake
        1450479926727001/2251799813685248

    """
    def _repr_(self):
        """
        String representation of polymake elements.

        EXAMPLES:

        In the case of a "big" object, if polymake provides a description
        of the object that is not longer than single line, it is used for
        printing::

            sage: p = polymake.rand_sphere(3, 12, seed=15)           # optional - polymake
            sage: p                                                 # optional - polymake
            Random spherical polytope of dimension 3; seed=15...
            sage: c = polymake.cube(4)                              # optional - polymake
            sage: c                                                 # optional - polymake
            cube of dimension 4

        We use the print representation of scalars to display scalars::

            sage: p.N_VERTICES                                      # optional - polymake
            12

        The items of a Perl arrays are shown separated by commas::

            sage: p.get_member('list_properties')                   # optional - polymake  # random
            POINTS, CONE_AMBIENT_DIM, BOUNDED, FEASIBLE, N_POINTS, POINTED,
            CONE_DIM, FULL_DIM, LINEALITY_DIM, LINEALITY_SPACE,
            COMBINATORIAL_DIM, AFFINE_HULL, VERTICES, N_VERTICES

        We chose to print rule chains explicitly, so that the user doesn't
        need to know how to list the rules using polymake commands::

            sage: r = p.get_schedule('"H_VECTOR"')                  # optional - polymake
            sage: r                                                 # optional - polymake  # random
            precondition : N_RAYS | N_INPUT_RAYS ( ppl.convex_hull.primal: FACETS, LINEAR_SPAN : RAYS | INPUT_RAYS )
            sensitivity check for FacetPerm
            ppl.convex_hull.primal: FACETS, LINEAR_SPAN : RAYS | INPUT_RAYS
            RAYS_IN_FACETS : RAYS, FACETS
            SIMPLICIAL : COMBINATORIAL_DIM, RAYS_IN_FACETS
            N_FACETS : FACETS
            precondition : COMBINATORIAL_DIM ( F_VECTOR : N_FACETS, N_RAYS, COMBINATORIAL_DIM )
            F_VECTOR : N_FACETS, N_RAYS, COMBINATORIAL_DIM
            precondition : SIMPLICIAL ( H_VECTOR : F_VECTOR )
            H_VECTOR : F_VECTOR
            sage: r.typeof()                                        # optional - polymake
            ('Polymake::Core::Scheduler::RuleChain', 'ARRAY')

        Similarly, polymake matrices and vectors are explicitly listed::

            sage: c.VERTICES.typename()                         # optional - polymake
            'Matrix'
            sage: c.VERTICES[0].typename()                      # optional - polymake
            'Vector'
            sage: c.VERTICES                                    # optional - polymake # random
            1 -1 -1 -1 -1
            1 1 -1 -1 -1
            1 -1 1 -1 -1
            1 1 1 -1 -1
            1 -1 -1 1 -1
            1 1 -1 1 -1
            1 -1 1 1 -1
            1 1 1 1 -1
            1 -1 -1 -1 1
            1 1 -1 -1 1
            1 -1 1 -1 1
            1 1 1 -1 1
            1 -1 -1 1 1
            1 1 -1 1 1
            1 -1 1 1 1
            1 1 1 1 1
            sage: c.VERTICES[0]                                 # optional - polymake
            1 -1 -1 -1 -1

        For other types, we simply use the print representation offered
        by polymake::

            sage: p.TWO_FACE_SIZES.typename()                   # optional - polymake
            'Map'
            sage: p.TWO_FACE_SIZES                              # optional - polymake
            {(3 20)}

    """
        T1, T2 = self.typeof()
        P = self._check_valid()
        name = self._name
        if T1:
            Temp = self.typename()
            if Temp:
                T1 = Temp
        if T1 in ['Matrix', 'Vector']:
            out = P.get(name).strip()
        elif 'RuleChain' in T1:
            out = os.linesep.join(P.get('join("##",{}->list)'.format(name)).split('##'))
        else:
            try:
                out = P.get('{}->description'.format(name)).strip()
            except PolymakeError:
                out = ''
            if os.linesep in out:
                out = ''
        if not out:
            if "Polytope" == T1:
                out = "{}[{}]".format(P.get("{}->type->full_name".format(name)) or "PolymakeElement", _name_pattern.search(name).group())
            elif T1 == '' and T2 == 'ARRAY':
                out = P.eval('print join(", ", @{});'.format(name)).strip()
            elif T1 == '' and T2 == 'HASH':
                out = P.get('%{}'.format(name)).strip()
            elif self._name[0] == '@':
                out = P.eval('print join(", ", {});'.format(name)).strip()
            else:
                out = P.get(name).strip()
        return out

    def _cmp_(self, other):
        """
        Comparison of polymake elements.

        EXAMPLES:

        The default for comparing equality for polytopes is *identity*::

            sage: p1 = polymake.rand_sphere(3, 12, seed=15)          # optional - polymake
            sage: p2 = polymake.rand_sphere(3, 12, seed=15)          # optional - polymake
            sage: p1 == p2                                          # optional - polymake
            False

        However, other data types are compared by equality, not identity::

            sage: p1.VERTICES == p2.VERTICES                        # optional - polymake
            True

        A computation applied to a polytope can change the available
        properties, and thus we have
        ::

            sage: p1.get_member('list_properties') == p2.get_member('list_properties')  # optional - polymake
            True
            sage: p1.F_VECTOR                                       # optional - polymake
            12 30 20
            sage: p1.get_member('list_properties') == p2.get_member('list_properties')  # optional - polymake
            False

        """
        P = self._check_valid()
        if P.eval("print {} {} {};".format(self.name(), P._equality_symbol(), other.name())).strip() == P._true_symbol():
            return 0
        if P.eval("print {} {} {};".format(self.name(), P._lessthan_symbol(), other.name())).strip() == P._true_symbol():
            return -1
        if P.eval("print {} {} {};".format(self.name(), P._greaterthan_symbol(), other.name())).strip() == P._true_symbol():
            return 1
        return -2  # that's supposed to be an error value.

    def bool(self):
        """
        Return whether this polymake element is equal to ``True``.

        EXAMPLES::

            sage: from sage.interfaces.polymake import polymake
            sage: polymake(0).bool()                # optional polymake
            False
            sage: polymake(1).bool()                # optional polymake
            True

        """
        P = self._check_valid()
        t = P._true_symbol()
        cmd = '{} {} {};'.format(self._name, P._equality_symbol(), t)
        return P.get(cmd) == t

    def known_properties(self):
        """
        List the names of properties that have been computed so far on this element.

        NOTE:

        This is in many cases equivalent to use polymake's ``list_properties``,
        which returns a blank separated string representation of the list of properties.
        However, on some elements, ``list_properties`` would simply result in
        an error.

        EXAMPLES::

            sage: c = polymake.cube(4)                      # optional - polymake
            sage: c.known_properties()                      # optional - polymake
            ['AFFINE_HULL',
             'BOUNDED',
             'CONE_AMBIENT_DIM',
             'CONE_DIM',
            ...
             'VERTICES_IN_FACETS']
            sage: c.list_properties()                       # optional - polymake
            CONE_AMBIENT_DIM, CONE_DIM, FACETS, AFFINE_HULL, VERTICES_IN_FACETS,
            BOUNDED...

        A computation can change the list of known properties::

            sage: c.F_VECTOR                                # optional - polymake
            16 32 24 8
            sage: c.known_properties()                      # optional - polymake
            ['AFFINE_HULL',
             'BOUNDED',
             'COMBINATORIAL_DIM',
             'CONE_AMBIENT_DIM',
             'CONE_DIM',
            ...
             'VERTICES_IN_FACETS']

        """
        P = self._check_valid()
        try:
            return sorted(P.get('join(", ", {}->list_properties)'.format(self._name)).split(', '))
        except PolymakeError:
            return []

    @cached_method
    def _member_list(self):
        """
        The list of properties that polymake knows to compute for this element.

        The resulting list is used for tab completion.

        TESTS::

            sage: c = polymake.cube(4)                          # optional - polymake
            sage: c._member_list()                              # optional - polymake
            ['AFFINE_HULL',
            ...
             'WEAKLY_CENTERED',
            ...]

        """
        # return the members of a "big" object.
        P = self._check_valid()
        try:
            cmd = '$SAGETMP = ' + self._name + ' -> type;'
            P.eval(cmd)
        except (TypeError, PolymakeError):  # this happens for a perl type that isn't a Polymake type
            return []
        cmd = 'print join(", ", sorted_uniq(sort { $a cmp $b } map { keys %{$_->properties} }$SAGETMP, @{$SAGETMP->super}));'
        try:
            out = P.eval(cmd).split(', ')
        except PolymakeError:
            return []
        return sorted(out)

    def typename(self):
        """
        The name of the underlying base type of this element in polymake.

        EXAMPLES::

            sage: c = polymake.cube(4)          # optional - polymake
            sage: c.typename()                  # optional - polymake
            'Polytope'
            sage: c.VERTICES.typename()         # optional - polymake
            'Matrix'

        """
        P = self._check_valid()
        try:
            return P.eval('print {}->type->name;'.format(self._name))
        except PolymakeError:
            return ''

    def full_typename(self):
        """
        The name of the specialised type of this element.

        EXAMPLES::

            sage: c = polymake.cube(4)          # optional - polymake
            sage: c.full_typename()             # optional - polymake
            'Polytope<Rational>'
            sage: c.VERTICES.full_typename()    # optional - polymake
            'Matrix<Rational, NonSymmetric>'

        """
        P = self._check_valid()
        try:
            return P.eval('print {}->type->full_name;'.format(self._name))
        except PolymakeError:
            return ''

    def qualified_typename(self):
        """
        The qualified name of the type of this element.

        EXAMPLES::

            sage: c = polymake.cube(4)              # optional - polymake
            sage: c.qualified_typename()            # optional - polymake
            'polytope::Polytope<Rational>'
            sage: c.VERTICES.qualified_typename()   # optional - polymake
            'common::Matrix<Rational, NonSymmetric>'

        """
        P = self._check_valid()
        try:
            return P.eval('print {}->type->qualified_name;'.format(self._name))
        except PolymakeError:
            return ''

    def _tab_completion(self):
        """
        Return a list of available function and property names.

        NOTE:

        This currently returns the names of functions defined in the current
        application, regardless whether they can be applied to this element
        or not, together with the list of properties of this element that
        polymake knows how to compute. It does not contain the list of available
        member functions of this element. This may change in future versions
        of polymake.

        EXAMPLES::

            sage: c = polymake.cube(4)              # optional - polymake
            sage: c._tab_completion()               # optional - polymake
            ['AFFINE_HULL',
             ...
             'zero_vector',
             'zonotope',
             'zonotope_tiling_lattice',
             'zonotope_vertices_fukuda']

        """
        return sorted(self._member_list()+self.parent()._tab_completion())

    def __getattr__(self, attrname):
        """
        Return a property of this element, or a polymake function with this
        element as first argument, or a member function of this element.

        NOTE:

        If the attribute name is known as the name of a property, it is
        interpreted as such. Otherwise, if it is known as a function in
        the current application, the function is returned with this
        element inserted as first argument, and potential further arguments,
        when called. Otherwise, it is assumed that it is a member function
        of this element, and treated as such. Note that member functions
        are currently invisible in tab completion, thus, the user has
        to know the name of the member function.

        EXAMPLES:

        A property::

            sage: c = polymake.cube(3)                  # optional - polymake
            sage: c.H_VECTOR                            # optional - polymake
            1 5 5 1
            sage: c.N_VERTICES                          # optional - polymake
            8
            sage: d = polymake.cross(3)                 # optional - polymake
            sage: d.N_VERTICES                          # optional - polymake
            6

        A function::

            sage: c.minkowski_sum_fukuda                # optional - polymake
            minkowski_sum_fukuda (bound to Polymake::polytope::Polytope__Rational object)
            sage: s = c.minkowski_sum_fukuda(d)         # optional - polymake
            sage: s.N_VERTICES                          # optional - polymake
            24
            sage: s                                     # optional - polymake
            Polytope<Rational>[SAGE...]

        A member function::

            sage: c = polymake.cube(2)                          # optional - polymake
            sage: V = polymake.new_object('Vector', [1,0,0])    # optional - polymake
            sage: V                                             # optional - polymake
            1 0 0
            sage: c.contains                                    # optional - polymake
            Member function 'contains' of Polymake::polytope::Polytope__Rational object
            sage: c.contains(V)                                 # optional - polymake
            true

        """
        P = self._check_valid()
        if attrname[:1] == "_":
            raise AttributeError
        if attrname not in P._tab_completion():
            # Does not appear in list of global functions.
            if attrname in self._member_list():
                try:
                    return P('{}->{}'.format(self._name, attrname))
                except (TypeError, PolymakeError):
                    raise AttributeError
            else:
                return P._function_element_class()(self, '{}->{}'.format(self._name, attrname), memberfunction=True)
        return P._function_element_class()(self, attrname, memberfunction=False)

    def get_member_function(self, attrname):
        """
        Request a member function of this element.

        NOTE:

        It is not checked whether a member function with the given name
        exists.

        EXAMPLES::

            sage: c = polymake.cube(2)                                  # optional - polymake
            sage: c.contains                                            # optional - polymake
            Member function 'contains' of Polymake::polytope::Polytope__Rational object
            sage: V = polymake.new_object('Vector', [1,0,0])            # optional - polymake
            sage: V                                                     # optional - polymake
            1 0 0
            sage: c.contains(V)                                         # optional - polymake
            true

        Whether a member function of the given name actually exists for that
        object will only be clear when calling it::

            sage: c.get_member_function("foo")                          # optional - polymake
            Member function 'foo' of Polymake::polytope::Polytope__Rational object
            sage: c.get_member_function("foo")()                        # optional - polymake
            Traceback (most recent call last):
            ...
            TypeError: Can't locate object method "foo" via package "Polymake::polytope::Polytope__Rational"
        """
        P = self._check_valid()
        return P._function_element_class()(self, '{}->{}'.format(self._name, attrname), memberfunction=True)

    def get_member(self, attrname):
        """
        Get a member/property of this element.

        NOTE:

        Normally, it should be possible to just access the property
        in the usual Python syntax for attribute access. However, if
        that fails, one can request the member explicitly.

        EXAMPLES::

            sage: p = polymake.rand_sphere(4, 20, seed=5)    # optional - polymake

        Normally, a property would be accessed as follows::

            sage: p.F_VECTOR                                # optional - polymake
            20 94 148 74

        However, explicit access is possible as well::

            sage: p.get_member('F_VECTOR')                  # optional - polymake
            20 94 148 74

        In some cases, the explicit access works better::

            sage: p.type                                    # optional - polymake
            Member function 'type' of Polymake::polytope::Polytope__Rational object
            sage: p.get_member('type')                      # optional - polymake
            Polytope<Rational>[SAGE...]
            sage: p.get_member('type').get_member('name')   # optional - polymake
            Polytope

        Note that in the last example calling the erroneously constructed
        member function ``type`` still works::

            sage: p.type()                                  # optional - polymake
            Polytope<Rational>[SAGE...]

        """
        P = self._check_valid()
        return P('{}->{}'.format(self.name(), attrname))

    def __getitem__(self, key):
        """
        Indexing and slicing.

        Slicing returns a Python list.

        EXAMPLES::

            sage: p = polymake.rand_sphere(3, 12, seed=15)  # optional - polymake
            sage: p.VERTICES[3]                             # optional - polymake
            1 7977905618560809/18014398509481984 -1671539598851959/144115188075855872 8075083879632623/9007199254740992
            sage: p.list_properties()[2]                    # optional - polymake
            BOUNDED

        Slicing::

            sage: p.F_VECTOR[:]                             # optional - polymake
            [12, 30, 20]
            sage: p.F_VECTOR[0:1]                           # optional - polymake
            [12]
            sage: p.F_VECTOR[0:3:2]                         # optional - polymake
            [12, 20]
        """
        P = self._check_valid()
        if isinstance(key, slice):
            indices = key.indices(len(self))
            return [ self[i] for i in range(*indices) ]
        _, T = self.typeof()
        if self._name.startswith('@'):
            return P('${}[{}]'.format(self._name[1:], key))
        if T == 'ARRAY':
            return P('{}[{}]'.format(self._name, key))
        if T == 'HASH':
            try:
                if key.parent() is self.parent():
                    key = key._name
                else:
                    key = str(key)
            except AttributeError:
                key = str(key)
            return P(self._name + "{" + key + "}")
        raise NotImplementedError("Cannot get items from Perl type {}".format(T))

    def __iter__(self):
        """
        Return an iterator for ``self``.

        OUTPUT: iterator

        EXAMPLES::

            sage: p = polymake.rand_sphere(3, 12, seed=15)  # optional - polymake
            sage: [ x for x in p.VERTICES[3] ]              # optional - polymake
            [1, 7977905618560809/18014398509481984, -1671539598851959/144115188075855872, 8075083879632623/9007199254740992]
        """
        for i in range(len(self)):
            yield self[i]

    def __len__(self):
        """
        EXAMPLES::

            sage: p = polymake.rand_sphere(3, 12, seed=15)           # optional - polymake
            sage: len(p.FACETS)                                     # optional - polymake
            20
            sage: len(p.list_properties()) >= 12                     # optional - polymake
            True

        """
        P = self._check_valid()
        T1, T2 = self.typeof()
        name = self._name
        if T2 == 'ARRAY':
            return int(P.eval('print scalar @{+%s};'%name))
        if T2 == 'HASH':
            return int(P.eval('print scalar keys %{+%s};'%name))
        if T1:
            raise TypeError("Don't know how to compute the length of {} object".format(T1))
        return int(P.eval('print scalar {};'.format(name)))

    @cached_method
    def typeof(self):
        """
        Returns the type of a polymake "big" object, and its underlying Perl type.

        NOTE:

        This is mainly for internal use.

        EXAMPLES::

            sage: p = polymake.rand_sphere(3, 13, seed=12)               # optional - polymake
            sage: p.typeof()                                            # optional - polymake
            ('Polymake::polytope::Polytope__Rational', 'ARRAY')
            sage: p.VERTICES.typeof()                                   # optional - polymake
            ('Polymake::common::Matrix_A_Rational_I_NonSymmetric_Z', 'ARRAY')
            sage: p.get_schedule('"F_VECTOR"').typeof()                   # optional - polymake
            ('Polymake::Core::Scheduler::RuleChain', 'ARRAY')

        On "small" objects, it just returns empty strings::

            sage: p.N_VERTICES.typeof()                                 # optional - polymake
            ('', '')
            sage: p.list_properties().typeof()                          # optional - polymake
            ('', '')
        """
        P = self._check_valid()
        name = self._name
        T1, T2 = P.eval('print ref({});'.format(name)), P.eval('print reftype({});'.format(name))
        if T1 == 'false':                 # Polymake 3.4 returns this
            T1 = ''
        return T1, T2

    def _sage_(self):
        """
        Convert self to a Sage object.

        EXAMPLES::

            sage: a = polymake(1/2); a    # optional - polymake
            1/2
            sage: a.sage()                # optional - polymake
            1/2
            sage: _.parent()              # optional - polymake
            Rational Field

        Quadratic extensions::

            sage: K.<sqrt5> = QuadraticField(5)
            sage: polymake(K(0)).sage()   # optional - polymake
            0
            sage: _.parent()              # optional - polymake
            Rational Field
            sage: polymake(sqrt5).sage()   # optional - polymake
            a
            sage: polymake(-sqrt5).sage()   # optional - polymake
            -a
            sage: polymake(1/3-1/2*sqrt5).sage()   # optional - polymake
            -1/2*a + 1/3
            sage: polymake(-1+sqrt5).sage()   # optional - polymake
            a - 1

        Vectors::

            sage: PP = polymake.cube(3)   # optional - polymake
            sage: PP.F_VECTOR.sage()      # optional - polymake
            (8, 12, 6)
            sage: _.parent()              # optional - polymake
            Ambient free module of rank 3 over the principal ideal domain Integer Ring

        Matrices::

            sage: polymake.unit_matrix(2).sage()   # optional - polymake
            [1 0]
            [0 1]
            sage: _.parent()              # optional - polymake
            Full MatrixSpace of 2 by 2 dense matrices over Integer Ring

        Polytopes::

            sage: polymake.cube(3).sage() # optional - polymake
            A 3-dimensional polyhedron in QQ^3 defined as the convex hull of 8 vertices
            sage: polymake.icosahedron().sage() # optional - polymake
            A 3-dimensional polyhedron in AA^3 defined as the convex hull of 12 vertices

        """
        T1, T2 = self.typeof()
        self._check_valid()
        if T1:
            Temp = self.typename()
            if Temp:
                T1 = Temp
        if T1 == 'QuadraticExtension':
            # We can't seem to access a, b, r by method calls, so let's parse.
            from re import match
            m = match(r'(-?[0-9/]+)[+]?((-?[0-9/]+)r([0-9/]+))?', repr(self))
            if m is None:
                raise NotImplementedError("Cannot parse QuadraticExtension element: {}".format(self))
            a, b, r = m.group(1), m.group(3), m.group(4)
            from sage.rings.rational_field import QQ
            if r is None:
                # Prints like a rational, so we can't know the extension. Coerce to rational.
                return QQ(a)
            else:
                from sage.rings.number_field.number_field import QuadraticField
                K = QuadraticField(r)
                return QQ(a) + QQ(b) * K.gen()
        elif T1 == 'Vector' or T1 == 'SparseVector':
            from sage.modules.free_module_element import vector
            return vector([x.sage() for x in self])
        elif T1 == 'Matrix' or T1 == 'SparseMatrix':
            from sage.matrix.constructor import matrix
            return matrix([x.sage() for x in self])
        elif T1 == 'Polytope':
            from sage.geometry.polyhedron.backend_polymake import Polyhedron_polymake
            from sage.geometry.polyhedron.parent import Polyhedra
            from sage.rings.rational_field import QQ
            from sage.rings.qqbar import AA
            if self.typeof()[0] == 'Polymake::polytope::Polytope__Rational':
                base_ring = QQ
            else:
                # We could try to find out a more specific field.
                base_ring = AA
            ambient_dim = self.AMBIENT_DIM()
            parent = Polyhedra(base_ring, ambient_dim, backend='polymake')
            return Polyhedron_polymake._from_polymake_polytope(parent, self)
        else:
            return super(PolymakeElement, self)._sage_()

    def _sage_doc_(self):
        """
        EXAMPLES::

            sage: c = polymake.cube(3)                  # optional - polymake
            sage: print(c._sage_doc_())                 # optional - polymake # random
            objects/Polytope:
             Not necessarily bounded or unbounded polyhedron.
             Nonetheless, the name "Polytope" is used for two reasons:
             Firstly, combinatorially we always deal with polytopes; see the description of VERTICES_IN_FACETS for details.
             The second reason is historical.
             We use homogeneous coordinates, which is why Polytope is derived from Cone.
             Note that a pointed polyhedron is projectively equivalent to a polytope.
             Scalar is the numeric data type used for the coordinates.
            <BLANKLINE>
            objects/Polytope/specializations/Polytope<Rational>:
             A rational polyhedron realized in Q^d
            sage: print(c.FACETS._sage_doc_())          # optional - polymake # random
            property_types/Algebraic Types/SparseMatrix:
             A SparseMatrix is a two-dimensional associative array with row and column indices as keys; elements equal to the default value (ElementType(), which is 0 for most numerical types) are not stored, but implicitly encoded by the gaps in the key set. Each row and column is organized as an AVL-tree.
            <BLANKLINE>
             Use dense to convert this into its dense form.
            <BLANKLINE>
             You can create a new SparseMatrix by entering its entries row by row, as a list of SparseVectors e.g.:
                $A = new SparseMatrix<Int>(<< '.');
                (5) (1 1)
                (5) (4 2)
                (5)
                (5) (0 3) (1 -1)
                .

        """
        P = self._check_valid()
        # according to Julian Pfeifle, the only case in which the fully qualified
        # typename would not provide the doc.
        Tname = self.typename()
        Tqname = self.qualified_typename()
        Tfname = self.full_typename()
        if Tname == 'Polytope':
            try:
                doc = P.eval('help "Polytope";')
            except PolymakeError:
                doc = ''
        else:
            try:
                doc = P.eval('help "{}";'.format(Tname))
            except PolymakeError:
                doc = ''
            try:
                doc2 = P.eval('help "{}";'.format(Tqname))
            except PolymakeError:
                doc2 = ''
            if doc:
                if doc2:
                    doc = doc+os.linesep+doc2
            else:
                doc = doc2
        try:
            doc3 = P.eval('help "{}";'.format(Tfname))
        except PolymakeError:
            doc3 = ''
        if doc:
            if doc3:
                doc = doc+os.linesep+doc3
        else:
            doc = doc3
        if doc:
            return doc
        return "Undocumented polymake type '{}'".format(self.full_typename())


<<<<<<< HEAD
class PolymakeFunctionElement(FunctionElement):
=======
class PolymakeFunctionElement(InterfaceFunctionElement):
>>>>>>> 9b91a096
    """
    A callable (function or member function) bound to a polymake element.

    EXAMPLES::

        sage: c = polymake.cube(2)                          # optional - polymake
        sage: V = polymake.new_object('Vector', [1,0,0])    # optional - polymake
        sage: V                                             # optional - polymake
        1 0 0
        sage: c.contains                                    # optional - polymake
        Member function 'contains' of Polymake::polytope::Polytope__Rational object
        sage: c.contains(V)                                 # optional - polymake
        true

    """
    def __init__(self, obj, name, memberfunction=False):
        """
        INPUT:

        - Polymake object that this function is bound to
        - name (string): It actually says how to call this function in polymake.
          So, if it is a member function, it will look like `"$SAGE123[0]->func_name"`.
        - ``memberfunction`` (bool, default False): Whether this is a member function
          or a plain function applied with this element as first argument.

        EXAMPLES::

            sage: p = polymake.rand_sphere(3, 13, seed=12)   # optional - polymake
            sage: p.minkowski_sum_fukuda                    # optional - polymake
            minkowski_sum_fukuda (bound to Polymake::polytope::Polytope__Rational object)
            sage: p.get_schedule                            # optional - polymake
            Member function 'get_schedule' of Polymake::polytope::Polytope__Rational object

        """
        self._obj = obj
        self._name = name
        self._is_memberfunc = memberfunction

    def _repr_(self):
        """
        EXAMPLES::

            sage: p = polymake.rand_sphere(3, 13, seed=12)  # optional - polymake
            sage: p.minkowski_sum_fukuda                    # optional - polymake
            minkowski_sum_fukuda (bound to Polymake::polytope::Polytope__Rational object)
            sage: p.contains                                # optional - polymake
            Member function 'contains' of Polymake::polytope::Polytope__Rational object

        """
        if self._is_memberfunc:
            return "Member function '{}' of {} object".format(self._name.split("->")[-1], self._obj.typeof()[0])
        return "{} (bound to {} object)".format(self._name, self._obj.typeof()[0])

    def __call__(self, *args, **kwds):
        """
        EXAMPLES:

        We consider both member functions of an element and global functions
        bound to an element::

            sage: p = polymake.rand_sphere(3, 13, seed=12)      # optional - polymake
            sage: p.get_schedule('"VERTICES"')                    # optional - polymake  # random
            sensitivity check for VertexPerm
            cdd.convex_hull.canon: POINTED, RAYS, LINEALITY_SPACE : INPUT_RAYS
            sage: p.minkowski_sum_fukuda(p).F_VECTOR            # optional - polymake
            13 33 22

        """
        if self._is_memberfunc:
            return self._obj._check_valid().function_call(self._name, list(args), kwds)
        return self._obj._check_valid().function_call(self._name, [self._obj] + list(args), kwds)

    def _sage_doc_(self):
        """
        Return documentation of this function.

        NOTE:

        For unclear reasons, accessing documentation with `?` sometimes
        does not include the return value of this method.

        EXAMPLES::

            sage: p = polymake.rand_sphere(3, 13, seed=12)           # optional - polymake
            sage: print(p.get_schedule._sage_doc_())                 # optional - polymake # random
            objects/Core::Object/methods/get_schedule:
            get_schedule(request;  ... ) -> Core::RuleChain
            <BLANKLINE>
             Compose an optimal chain of production rules providing all requested properties.
             The returned RuleChain object can be applied to the original object as well as to any other object
             with the same initial set of properties.  If no feasible rule chain exists, `undef' is returned.
            <BLANKLINE>
             To watch the rule scheduler at work, e.g. to see announcements about tried preconditions,
             you may temporarily increase the verbosity levels $Verbose::rules and $Verbose::scheduler.
            <BLANKLINE>
            Arguments:
              String request : name of a property with optional alternatives or a property path in dotted notation.
                Several requests may be listed.
            <BLANKLINE>
            Returns Core::RuleChain
            sage: print(p.minkowski_sum_fukuda._sage_doc_())        # optional - polymake # random
            functions/Producing a polytope from polytopes/minkowski_sum_fukuda:
            minkowski_sum_fukuda(summands) -> Polytope<Scalar>
            <BLANKLINE>
             Computes the (VERTICES of the) Minkowski sum of a list of polytopes using the algorithm by Fukuda described in
                   Komei Fukuda, From the zonotope construction to the Minkowski addition of convex polytopes, J. Symbolic Comput., 38(4):1261-1272, 2004.
            <BLANKLINE>
            Arguments:
              Array<Polytope<Scalar>> summands
            <BLANKLINE>
            Returns Polytope<Scalar>
            <BLANKLINE>
            Example:
                > $p = minkowski_sum_fukuda([cube(2),simplex(2),cross(2)]);
                > print $p->VERTICES;
                1 -2 -1
                1 -1 -2
                1 3 -1
                1 3 1
                1 2 -2
                1 -2 2
                1 -1 3
                1 1 3

        """
        P = self._obj._check_valid()
        return P.help(self._name.split("->")[-1], pager=False)


class PolymakeExpect(PolymakeAbstract, Expect):
    r"""
    Interface to the polymake interpreter using pexpect.

    In order to use this interface, you need to either install the
    optional polymake package for Sage, or install polymake system-wide
    on your computer; it is available from https://polymake.org.

    Type ``polymake.[tab]`` for a list of most functions
    available from your polymake install. Type
    ``polymake.Function?`` for polymake's help about a given ``Function``.
    Type ``polymake(...)`` to create a new polymake
    object, and ``polymake.eval(...)`` to run a string using
    polymake and get the result back as a string.

    EXAMPLES::

        sage: from sage.interfaces.polymake import polymake_expect as polymake
        sage: type(polymake)
        <...sage.interfaces.polymake.PolymakeExpect...
        sage: p = polymake.rand_sphere(4, 20, seed=5)       # optional - polymake
        sage: p                                             # optional - polymake
        Random spherical polytope of dimension 4; seed=5...
        sage: set_verbose(3)
        sage: p.H_VECTOR;                                   # optional - polymake # random
        used package ppl
          The Parma Polyhedra Library ...
        sage: p.H_VECTOR                                    # optional - polymake
        1 16 40 16 1
        sage: set_verbose(0)
        sage: p.F_VECTOR                                    # optional - polymake
        20 94 148 74
        sage: print(p.F_VECTOR._sage_doc_())                # optional - polymake # random
        property_types/Algebraic Types/Vector:
         A type for vectors with entries of type Element.

         You can perform algebraic operations such as addition or scalar multiplication.

         You can create a new Vector by entering its elements, e.g.:
            $v = new Vector<Int>(1,2,3);
         or
            $v = new Vector<Int>([1,2,3]);

    .. automethod:: _eval_line
    """

    def __init__(self, script_subdirectory=None,
                 logfile=None, server=None, server_tmpdir=None,
                 seed=None, command=None):
        """
        TESTS::

            sage: from sage.interfaces.polymake import PolymakeExpect
            sage: PolymakeExpect()
            Polymake
            sage: PolymakeExpect().is_running()
            False

        """
        if command is None:
            command = "env TERM=dumb {}".format(os.getenv('SAGE_POLYMAKE_COMMAND') or 'polymake')
        PolymakeAbstract.__init__(self, seed=seed)
        Expect.__init__(self,
                        name="polymake",
                        command=command,
                        prompt="polytope > ",
                        server=server,
                        server_tmpdir=server_tmpdir,
                        script_subdirectory=script_subdirectory,
                        restart_on_ctrlc=False,
                        logfile=logfile,
                        eval_using_file_cutoff=1024)   # > 1024 causes hangs

    def _start(self, alt_message=None):
        """
        Start the polymake interface in the application "polytope".

        NOTE:

        There should be no need to call this explicitly.

        TESTS::

            sage: from sage.interfaces.polymake import polymake_expect as polymake
            sage: polymake.application('fan')               # optional - polymake
            sage: 'normal_fan' in dir(polymake)             # optional - polymake
            True
            sage: polymake.quit()                           # optional - polymake
            sage: polymake._start()                         # optional - polymake

        Since 'normal_fan' is not defined in the polymake application 'polytope',
        we now get
        ::

            sage: 'normal_fan' in dir(polymake)             # optional - polymake
            False

        """
        if not self.is_running():
            self._change_prompt("polytope > ")
            Expect._start(self, alt_message=None)
        PolymakeAbstract._start(self)
        self.eval('use File::Slurp;')

    def _quit_string(self):
        """
        TESTS::

            sage: from sage.interfaces.polymake import polymake_expect as polymake
            sage: polymake._quit_string()
            'exit;'
        """
        return "exit;"

    def _keyboard_interrupt(self):
        """
        Interrupt a computation with <Ctrl-c>

        TESTS:

        For reasons that are not clear to the author, the following test
        is very flaky. Therefore, this test is marked as "not tested".

            sage: from sage.interfaces.polymake import polymake_expect as polymake
            sage: c = polymake.cube(15)                         # optional - polymake
            sage: alarm(1)                                      # not tested
            sage: try:                                          # not tested # indirect doctest
            ....:     c.F_VECTOR
            ....: except KeyboardInterrupt:
            ....:     pass
            Interrupting Polymake...
            doctest:warning
            ...
            RuntimeWarning: We ignore that Polymake issues warning during keyboard interrupt
            doctest:warning
            ...
            RuntimeWarning: We ignore that Polymake raises error during keyboard interrupt

        Afterwards, the interface should still be running.  ::

            sage: c.N_FACETS                                    # optional - polymake
            30

        """
        if not self.is_running():
            raise KeyboardInterrupt
        print("Interrupting %s..." % self)
        while True:
            try:
                self._expect.send(chr(3))
            except pexpect.ExceptionPexpect as msg:
                raise pexpect.ExceptionPexpect("THIS IS A BUG -- PLEASE REPORT. This should never happen.\n" + msg)
            sleep(0.1)
            i = self._expect.expect_list(self._prompt, timeout=1)
            if i == 0:
                break
            elif i == 7:  # EOF
                warnings.warn("Polymake {} during keyboard interrupt".format(_available_polymake_answers[i]), RuntimeWarning)
                self._crash_msg()
                self.quit()
            elif i == 8:  # Timeout
                self.quit()
                raise RuntimeError("{} interface is not responding. We closed it".format(self))
            elif i != 3:  # Anything but a "computation killed"
                warnings.warn("We ignore that {} {} during keyboard interrupt".format(self, _available_polymake_answers[i]), RuntimeWarning)
        raise KeyboardInterrupt("Ctrl-c pressed while running {}".format(self))

    def _synchronize(self):
        """
        TESTS::

            sage: from sage.interfaces.polymake import polymake_expect as polymake
            sage: Q = polymake.cube(4)                          # optional - polymake
            sage: polymake('"ok"')                              # optional - polymake
            ok
            sage: polymake._expect.sendline()                   # optional - polymake
            1

        Now the interface is badly out of sync::

            sage: polymake('"foobar"')                          # optional - polymake
            <repr(<sage.interfaces.polymake.PolymakeElement at ...>) failed:
            PolymakeError: Can't locate object method "description" via package "1"
            (perhaps you forgot to load "1"?)...>
            sage: Q.typeof()                                    # optional - polymake # random
            ('foobar...', 'Polymake::polytope::Polytope__Rational')
            sage: Q.typeof.clear_cache()                        # optional - polymake

        After synchronisation, things work again as expected::

            sage: polymake._synchronize()                       # optional - polymake
            doctest:warning
            ...
            UserWarning: Polymake seems out of sync:
            The expected output did not appear before reaching the next prompt.
            sage: polymake('"back to normal"')                  # optional - polymake
            back to normal
            sage: Q.typeof()                                    # optional - polymake
            ('Polymake::polytope::Polytope__Rational', 'ARRAY')

        """
        if not self.is_running():
            return
        rnd = randrange(2147483647)
        res = str(rnd+1)
        cmd = 'print 1+{};' + self._expect.linesep
        self._sendstr(cmd.format(rnd))
        pat = self._expect.expect(self._prompt, timeout=0.5)
        # 0: normal prompt
        # 1: continuation prompt
        # 2: user input expected when requestion "help"
        # 3: what we are looking for when interrupting a computation
        # 4: error
        # 5: warning
        # 6: anything but an error or warning, thus, an information
        # 7: unexpected end of the stream
        # 8: (expected) timeout
        if pat == 8:  # timeout
            warnings.warn("{} unexpectedly {} during synchronisation.".format(self, _available_polymake_answers[pat]), RuntimeWarning)
            self.interrupt()
            # ... but we continue, as that probably means we currently are at the end of the buffer
        elif pat == 7:  # EOF
            self._crash_msg()
            self.quit()
        elif pat == 0:
            # We got the right prompt, but perhaps in a wrong position in the stream
            # The result of the addition should appear *before* our prompt
            if res not in self._expect.before:
                try:
                    warnings.warn("{} seems out of sync: The expected output did not appear before reaching the next prompt.".format(self))
                    while True:
                        i = self._expect.expect_list(self._prompt, timeout=0.1)
                        if i == 8:  # This time, we do expect a timeout
                            return
                        elif i > 0:
                            raise RuntimeError("Polymake unexpectedly {}".format(_available_polymake_answers[i]))
                except pexpect.TIMEOUT:
                    warnings.warn("A timeout has occured when synchronising {}.".format(self), RuntimeWarning)
                    self._interrupt()
                except pexpect.EOF:
                    self._crash_msg()
                    self.quit()
            else:
                return
        else:
            raise RuntimeError("Polymake unexpectedly {}".format(_available_polymake_answers[pat]))

    def _eval_line(self, line, allow_use_file=True, wait_for_prompt=True, restart_if_needed=True, **kwds):
        r"""
        Evaluate a command.

        INPUT:

        - ``line``, a command (string) to be evaluated
        - ``allow_use_file`` (optional bool, default ``True``), whether or not
          to use a file if the line is very long.
        - ``wait_for_prompt`` (optional, default ``True``), whether or not
          to wait before polymake returns a prompt. If it is a string, it is considered
          as alternative prompt to be waited for.
        - ``restart_if_needed`` (optional bool, default ``True``), whether or
          not to restart polymake in case something goes wrong
        - further optional arguments (e.g., timeout) that will be passed to
          :meth:`pexpect.pty_spawn.spawn.expect`. Note that they are ignored
          if the line is too long and thus is evaluated via a file. So,
          if a timeout is defined, it should be accompanied by ``allow_use_file=False``.

        Different reaction types of polymake, including warnings, comments,
        errors, request for user interaction, and yielding a continuation prompt,
        are taken into account.

        Usually, this method is indirectly called via :meth:`~sage.interfaces.expect.Expect.eval`.

        EXAMPLES::

            sage: from sage.interfaces.polymake import polymake_expect as polymake
            sage: p = polymake.cube(3)              # optional - polymake  # indirect doctest

        Here we see that remarks printed by polymake are displayed if
        the verbosity is positive::

            sage: set_verbose(1)
            sage: p.N_LATTICE_POINTS                # optional - polymake # random
            used package latte
              LattE (Lattice point Enumeration) is a computer software dedicated to the
              problems of counting lattice points and integration inside convex polytopes.
              Copyright by Matthias Koeppe, Jesus A. De Loera and others.
              http://www.math.ucdavis.edu/~latte/
            27
            sage: set_verbose(0)

        If polymake raises an error, the polymake *interface* raises
        a :class:`PolymakeError`::

            sage: polymake.eval('FOOBAR(3);')       # optional - polymake
            Traceback (most recent call last):
            ...
            PolymakeError: Undefined subroutine &Polymake::User::FOOBAR called...

        If a command is incomplete, then polymake returns a continuation
        prompt. In that case, we raise an error::

            sage: polymake.eval('print 3')          # optional - polymake
            Traceback (most recent call last):
            ...
            SyntaxError: Incomplete polymake command 'print 3'
            sage: polymake.eval('print 3;')         # optional - polymake
            '3'

        However, if the command contains line breaks but eventually is complete,
        no error is raised::

            sage: print(polymake.eval('$tmp="abc";\nprint $tmp;'))  # optional - polymake
            abc

        When requesting help, polymake sometimes expect the user to choose
        from a list. In that situation, we abort with a warning, and show
        the list from which the user can choose; we could demonstrate this using
        the :meth:`help` method, but here we use an explicit code evaluation::

            sage: print(polymake.eval('help "TRIANGULATION";'))     # optional - polymake # random
            doctest:warning
            ...
            UserWarning: Polymake expects user interaction. We abort and return
            the options that Polymake provides.
            There are 5 help topics matching 'TRIANGULATION':
            1: objects/Cone/properties/Triangulation and volume/TRIANGULATION
            2: objects/Polytope/properties/Triangulation and volume/TRIANGULATION
            3: objects/Visualization/Visual::PointConfiguration/methods/TRIANGULATION
            4: objects/Visualization/Visual::Polytope/methods/TRIANGULATION
            5: objects/PointConfiguration/properties/Triangulation and volume/TRIANGULATION

        By default, we just wait until polymake returns a result. However,
        it is possible to explicitly set a timeout. The following usually does
        work in an interactive session and often in doc tests, too. However,
        sometimes it hangs, and therefore we remove it from the tests, for now::

            sage: c = polymake.cube(15)             # optional - polymake
            sage: polymake.eval('print {}->F_VECTOR;'.format(c.name()), timeout=1) # not tested # optional - polymake
            Traceback (most recent call last):
            ...
            RuntimeError: Polymake fails to respond timely

        We verify that after the timeout, polymake is still able to give answers::

            sage: c                                 # optional - polymake
            cube of dimension 15
            sage: c.N_VERTICES                      # optional - polymake
            32768

        Note, however, that the recovery after a timeout is not perfect.
        It may happen that in some situation the interface collapses and
        thus polymake would automatically be restarted, thereby losing all
        data that have been computed before.

        """
        line = line.strip()
        if allow_use_file and wait_for_prompt and self._eval_using_file_cutoff and len(line) > self._eval_using_file_cutoff:
            return self._eval_line_using_file(line)
        try:
            if not self.is_running():
                self._start()
            E = self._expect
            try:
                if len(line) >= 4096:
                    raise RuntimeError("Sending more than 4096 characters with {} on a line may cause a hang and you're sending {} characters".format(self, len(line)))
                E.sendline(line)
                if not wait_for_prompt:
                    return ''

            except OSError as msg:
                if restart_if_needed:
                    # The subprocess most likely crashed.
                    # If it's really still alive, we fall through
                    # and raise RuntimeError.
                    if sys.platform.startswith('sunos'):
                        # On (Open)Solaris, we might need to wait a
                        # while because the process might not die
                        # immediately. See Trac #14371.
                        for t in [0.5, 1.0, 2.0]:
                            if E.isalive():
                                time.sleep(t)
                            else:
                                break
                    if not E.isalive():
                        try:
                            self._synchronize()
                        except (TypeError, RuntimeError):
                            pass
                        return self._eval_line(line, allow_use_file=allow_use_file, wait_for_prompt=wait_for_prompt, restart_if_needed=False, **kwds)
                raise_(RuntimeError, "{}\nError evaluating {} in {}".format(msg, line, self), sys.exc_info()[2])

            p_warnings = []
            p_errors = []
            have_warning = False
            have_error = False
            have_log = False
            if len(line) > 0:
                first = True
                while True:
                    try:
                        if isinstance(wait_for_prompt, six.string_types):
                            pat = E.expect(wait_for_prompt, **kwds)
                        else:
                            pat = E.expect_list(self._prompt, **kwds)
                    except pexpect.EOF as msg:
                        try:
                            if self.is_local():
                                tmp_to_use = self._local_tmpfile()
                            else:
                                tmp_to_use = self._remote_tmpfile()
                            if self._read_in_file_command(tmp_to_use) in line:
                                raise pexpect.EOF(msg)
                        except NotImplementedError:
                            pass
                        if self._quit_string() in line:
                            # we expect to get an EOF if we're quitting.
                            return ''
                        elif restart_if_needed:  # the subprocess might have crashed
                            try:
                                self._synchronize()
                                return self._eval_line(line, allow_use_file=allow_use_file, wait_for_prompt=wait_for_prompt, restart_if_needed=False, **kwds)
                            except (TypeError, RuntimeError):
                                pass
                        raise RuntimeError("{}\n{} crashed executing {}".format(msg, self, line))
                    if self._terminal_echo:
                        out = E.before
                    else:
                        out = E.before.rstrip('\n\r')
                    if self._terminal_echo and first:
                        i = out.find("\n")
                        j = out.rfind("\r")
                        out = out[i+1:j].replace('\r\n', '\n')
                    else:
                        out = out.strip().replace('\r\n', '\n')
                    first = False
                    if have_error:
                        p_errors.append(out)
                        have_error = False
                        out = ""
                    elif have_warning:
                        p_warnings.append(out)
                        have_warning = False
                        out = ""
                    elif have_log:
                        if get_verbose() > 0:
                            print(out)
                        have_log = False
                        out = ""
                    # 0: normal prompt
                    # 1: continuation prompt
                    # 2: user input expected when requestion "help"
                    # 3: what we are looking for when interrupting a computation
                    # 4: error
                    # 5: warning
                    # 6: anything but an error or warning, thus, an information
                    # 7: unexpected end of the stream
                    # 8: (expected) timeout
                    if pat == 0:
                        have_log = False
                        have_error = False
                        have_warning = False
                        if E.buffer:
                            if not E.buffer.strip():
                                E.send(chr(3))
                                sleep(0.1)
                                pat = E.expect_list(self._prompt)
                                if E.buffer or pat:
                                    raise RuntimeError("Couldn't return to prompt after command '{}'".format(line))
                        break
                    elif pat == 1:  # unexpected continuation prompt
                        # Return to normal prompt
                        i = pat
                        E.send(chr(3))
                        sleep(0.1)
                        i = E.expect_list(self._prompt)
                        assert i == 0, "Command '{}': Couldn't return to normal prompt after polymake {}. Instead, polymake {}".format(line, _available_polymake_answers[pat], _available_polymake_answers[i])
                        raise SyntaxError("Incomplete polymake command '{}'".format(line))
                    elif pat == 2:  # request for user interaction
                        # Return to normal prompt
                        warnings.warn("{} expects user interaction. We abort and return the options that {} provides.".format(self, self))
                        i = pat
                        while i:
                            self._expect.send(chr(3))
                            sleep(0.1)
                            i = self._expect.expect(self._prompt, timeout=0.1)
                        # User interaction is expected to happen when requesting help
                        if line.startswith('help'):
                            out = os.linesep.join(out.split(os.linesep)[:-1])
                            break
                        else:
                            RuntimeError("Polymake unexpectedly {}".format(_available_polymake_answers[pat]))
                    elif pat == 3:  # killed by signal
                        i = pat
                        while pat != 0:
                            E.send(chr(3))
                            sleep(0.1)
                            i = E.expect_list(self._prompt)
                        RuntimeError("Polymake unexpectedly {}".format(_available_polymake_answers[pat]))
                    elif pat == 4:  # polymake error
                        have_error = True
                    elif pat == 5:  # polymake warning
                        have_warning = True
                    elif pat == 6:  # apparently polymake prints a comment
                        have_log = True
                    elif pat == 7:  # we have reached the end of the buffer
                        warnings.warn("Polymake unexpectedly {}".format(_available_polymake_answers[pat]), RuntimeWarning)
                        E.buffer = E.before + E.after + E.buffer
                        break
                    else:  # timeout or some other problem
                        # Polymake would still continue with the computation. Thus, we send an interrupt
                        E.send(chr(3))
                        sleep(0.1)
                        while E.expect_list(self._prompt, timeout=0.1):
                            # ... and since a single Ctrl-c just interrupts *one* of polymake's
                            # rule chains, we repeat until polymake is running out of rules.
                            E.send(chr(3))
                            sleep(0.1)
                        raise RuntimeError("Polymake {}".format(_available_polymake_answers[pat]))
            else:
                out = ''
        except KeyboardInterrupt:
            self._keyboard_interrupt()
            raise KeyboardInterrupt("Ctrl-c pressed while running {}".format(self))
        for w in p_warnings:
            warnings.warn(w, RuntimeWarning)
        for e in p_errors:
            raise PolymakeError(e)
        return out

    def application(self, app):
        """
        Change to a given polymake application.

        INPUT:

        - ``app``, a string, one of "common", "fulton", "group", "matroid", "topaz",
          "fan", "graph", "ideal", "polytope", "tropical"

        EXAMPLES:

        We expose a computation that uses both the 'polytope' and the 'fan'
        application of polymake. Let us start by defining a polytope `q` in
        terms of inequalities. Polymake knows to compute the f- and h-vector
        and finds that the polytope is very ample::

            sage: from sage.interfaces.polymake import polymake_expect as polymake
            sage: q = polymake.new_object("Polytope", INEQUALITIES=[[5,-4,0,1],[-3,0,-4,1],[-2,1,0,0],[-4,4,4,-1],[0,0,1,0],[8,0,0,-1],[1,0,-1,0],[3,-1,0,0]]) # optional - polymake
            sage: q.H_VECTOR                    # optional - polymake
            1 5 5 1
            sage: q.F_VECTOR                    # optional - polymake
            8 14 8
            sage: q.VERY_AMPLE                  # optional - polymake
            true

        In the application 'fan', polymake can now compute the normal fan
        of `q` and its (primitive) rays::

            sage: polymake.application('fan')   # optional - polymake
            sage: g = q.normal_fan()            # optional - polymake
            sage: g.RAYS                        # optional - polymake
            -1 0 1/4
            0 -1 1/4
            1 0 0
            1 1 -1/4
            0 1 0
            0 0 -1
            0 -1 0
            -1 0 0
            sage: g.RAYS.primitive()            # optional - polymake
            -4 0 1
            0 -4 1
            1 0 0
            4 4 -1
            0 1 0
            0 0 -1
            0 -1 0
            -1 0 0

        Note that the list of functions available by tab completion depends
        on the application.

        TESTS:

        Since 'trop_witness' is not defined in the polymake application 'polytope'
        but only in 'tropical', the following shows the effect of changing
        the application. ::

            sage: polymake.application('polytope')                   # optional - polymake
            sage: 'trop_witness' in dir(polymake)                 # optional - polymake
            False
            sage: polymake.application('tropical')                   # optional - polymake
            sage: 'trop_witness' in dir(polymake)                 # optional - polymake
            True
            sage: polymake.application('polytope')                   # optional - polymake
            sage: 'trop_witness' in dir(polymake)                 # optional - polymake
            False

        For completeness, we show what happens when asking for an application
        that doesn't exist::

            sage: polymake.application('killerapp')                  # optional - polymake
            Traceback (most recent call last):
            ...
            ValueError: Unknown polymake application 'killerapp'

        Of course, a different error results when we send an explicit
        command in polymake to change to an unknown application::

            sage: polymake.eval('application "killerapp";')         # optional - polymake
            Traceback (most recent call last):
            ...
            PolymakeError: Unknown application killerapp

        """
        if not self.is_running():
            self._start()
        if app not in ["common", "fulton", "group", "matroid", "topaz", "fan", "graph", "ideal", "polytope", "tropical"]:
            raise ValueError("Unknown polymake application '{}'".format(app))
        self._application = app
        patterns = ["{} > ".format(app),            # 0: normal prompt
                    r"{} \([0-9]+\)> ".format(app),  # 1: continuation prompt
                    "Please choose ".format(app),   # 2: user input expected when requesting "help"
                    "killed by signal",             # 3: what we are looking for when interrupting a computation
                    "polymake: +ERROR: +",          # 4: error
                    "polymake: +WARNING: +",        # 5: warning
                    "polymake: +",                  # 6: anything but an error or warning, thus, an information
                    pexpect.EOF,                    # 7: unexpected end of the stream
                    pexpect.TIMEOUT]                # 8: timeout
        self._change_prompt(self._expect.compile_pattern_list(patterns))
        self._sendstr('application "{}";{}'.format(app, self._expect.linesep))
        pat = self._expect.expect_list(self._prompt)
        if pat:
            raise RuntimeError("When changing the application, polymake unexpectedly {}".format(_available_polymake_answers[pat]))

Polymake = PolymakeExpect

class PolymakeJuPyMake(PolymakeAbstract):

    r"""
    Interface to the polymake interpreter using JuPyMake.

    In order to use this interface, you need to either install the
    optional polymake package for Sage, or install polymake system-wide
    on your computer; it is available from https://polymake.org.
    Also install the jupymake Python package.

    Type ``polymake.[tab]`` for a list of most functions
    available from your polymake install. Type
    ``polymake.Function?`` for polymake's help about a given ``Function``.
    Type ``polymake(...)`` to create a new polymake
    object, and ``polymake.eval(...)`` to run a string using
    polymake and get the result back as a string.

    EXAMPLES::

        sage: from sage.interfaces.polymake import polymake_jupymake as polymake
        sage: type(polymake)
        <...sage.interfaces.polymake.PolymakeJuPyMake...
        sage: p = polymake.rand_sphere(4, 20, seed=5)       # optional - jupymake
        sage: p                                             # optional - jupymake
        Random spherical polytope of dimension 4; seed=5...
        sage: set_verbose(3)
        sage: p.H_VECTOR;                                   # optional - jupymake # random
        used package ppl
          The Parma Polyhedra Library ...
        sage: p.H_VECTOR                                    # optional - jupymake
        1 16 40 16 1
        sage: set_verbose(0)
        sage: p.F_VECTOR                                    # optional - jupymake
        20 94 148 74
        sage: print(p.F_VECTOR._sage_doc_())                # optional - jupymake # random
        property_types/Algebraic Types/Vector:
         A type for vectors with entries of type Element.

         You can perform algebraic operations such as addition or scalar multiplication.

         You can create a new Vector by entering its elements, e.g.:
            $v = new Vector<Int>(1,2,3);
         or
            $v = new Vector<Int>([1,2,3]);

    Python strings are translated to polymake (Perl) identifiers.
    To obtain Perl strings, use strings containing double-quote characters.
    Python dicts are translated to Perl hashes.

         sage: L = polymake.db_query({'"_id"': '"F.4D.0047"'},    # long time, optional - jupymake internet perl_mongodb
         ....:                       db='"LatticePolytopes"',
         ....:                       collection='"SmoothReflexive"'); L
         BigObjectArray
         sage: len(L)                                             # long time, optional - jupymake internet perl_mongodb
         1
         sage: P = L[0]                                           # long time, optional - jupymake internet perl_mongodb
         sage: sorted(P.list_properties(), key=str)               # long time, optional - jupymake internet perl_mongodb
         [..., LATTICE_POINTS_GENERATORS, ..., POINTED, ...]
         sage: P.F_VECTOR                                         # long time, optional - jupymake internet perl_mongodb
         20 40 29 9
    """

    def __init__(self, seed=None, verbose=False):
        """
        Initialize ``self``.

        INPUT:

        - ``verbose`` -- boolean (default: ``False``); whether to print the
        commands passed to polymake.

        TESTS::

            sage: from sage.interfaces.polymake import PolymakeJuPyMake
            sage: PolymakeJuPyMake()
            Polymake
        """
        self._verbose = verbose
        PolymakeAbstract.__init__(self, seed=seed)

    _is_running = False    # class variable

    def is_running(self):
        """
        Return True if self is currently running.

        TESTS::

            sage: from sage.interfaces.polymake import PolymakeJuPyMake
            sage: pm = PolymakeJuPyMake()
            sage: pm(1)                         # optional - jupymake
            1
            sage: pm.is_running()               # optional - jupymake
            True

        Several PolymakeJuPyMake interfaces can be created, but they all
        talk to the same polymake interpreter::

            sage: pm2 = PolymakeJuPyMake()
            sage: pm2.is_running()              # optional - jupymake
            True
        """
        return self._is_running

    def _start(self):
        """
        Initialize the interpreter.

        TESTS::

            sage: from sage.interfaces.polymake import PolymakeJuPyMake
            sage: pm = PolymakeJuPyMake()
            sage: pm._start()                   # optional - jupymake
            sage: pm.is_running()               # optional - jupymake
            True
        """
        from JuPyMake import InitializePolymake
        if not self.is_running():
            InitializePolymake()          # Can only be called once
            PolymakeJuPyMake._is_running = True
        PolymakeAbstract._start(self)
        self.eval("sub Polymake::Core::Shell::Mock::fill_history {}")
        self._tab_completion()   # Run it here already because it causes a segfault when invoked in actual tab completion situation?!

    def eval(self, code, **kwds):
        r"""
        Evaluate a command.

        INPUT:

        - ``code``, a command (string) to be evaluated

        Different reaction types of polymake, including warnings, comments,
        errors, request for user interaction, and yielding a continuation prompt,
        are taken into account.

        EXAMPLES::

            sage: from sage.interfaces.polymake import polymake_jupymake as polymake
            sage: p = polymake.cube(3)              # optional - jupymake  # indirect doctest

        Here we see that remarks printed by polymake are displayed if
        the verbosity is positive::

            sage: set_verbose(1)
            sage: p.N_LATTICE_POINTS                # optional - jupymake # random
            used package latte
              LattE (Lattice point Enumeration) is a computer software dedicated to the
              problems of counting lattice points and integration inside convex polytopes.
              Copyright by Matthias Koeppe, Jesus A. De Loera and others.
              http://www.math.ucdavis.edu/~latte/
            27
            sage: set_verbose(0)

        If polymake raises an error, the polymake *interface* raises
        a :class:`PolymakeError`::

            sage: polymake.eval('FOOBAR(3);')       # optional - jupymake
            Traceback (most recent call last):
            ...
            PolymakeError: Undefined subroutine &Polymake::User::FOOBAR called...

        If a command is incomplete, then polymake returns a continuation
        prompt. In that case, we raise an error::

            sage: polymake.eval('print 3')          # optional - jupymake
            Traceback (most recent call last):
            ...
            SyntaxError: Incomplete polymake command 'print 3'
            sage: polymake.eval('print 3;')         # optional - jupymake
            '3'

        However, if the command contains line breaks but eventually is complete,
        no error is raised::

            sage: print(polymake.eval('$tmp="abc";\nprint $tmp;'))  # optional - jupymake
            abc

        When requesting help, polymake sometimes expect the user to choose
        from a list. In that situation, we abort with a warning, and show
        the list from which the user can choose; we could demonstrate this using
        the :meth:`help` method, but here we use an explicit code evaluation::

            sage: print(polymake.eval('help "TRIANGULATION";'))     # optional - jupymake # random
            doctest:warning
            ...
            UserWarning: Polymake expects user interaction. We abort and return
            the options that Polymake provides.
            There are 5 help topics matching 'TRIANGULATION':
            1: objects/Cone/properties/Triangulation and volume/TRIANGULATION
            2: objects/Polytope/properties/Triangulation and volume/TRIANGULATION
            3: objects/Visualization/Visual::PointConfiguration/methods/TRIANGULATION
            4: objects/Visualization/Visual::Polytope/methods/TRIANGULATION
            5: objects/PointConfiguration/properties/Triangulation and volume/TRIANGULATION

        By default, we just wait until polymake returns a result. However,
        it is possible to explicitly set a timeout. The following usually does
        work in an interactive session and often in doc tests, too. However,
        sometimes it hangs, and therefore we remove it from the tests, for now::

            sage: c = polymake.cube(15)             # optional - jupymake
            sage: polymake.eval('print {}->F_VECTOR;'.format(c.name()), timeout=1) # not tested # optional - jupymake
            Traceback (most recent call last):
            ...
            RuntimeError: Polymake fails to respond timely

        We verify that after the timeout, polymake is still able to give answers::

            sage: c                                 # optional - jupymake
            cube of dimension 15
            sage: c.N_VERTICES                      # optional - jupymake
            32768

        Note, however, that the recovery after a timeout is not perfect.
        It may happen that in some situation the interface collapses and
        thus polymake would automatically be restarted, thereby losing all
        data that have been computed before.

        """
        if not self.is_running():
            self._start()
        from JuPyMake import ExecuteCommand
        if self._verbose:
            print("## eval: {}".format(code))
        parsed, stdout, stderr, error = ExecuteCommand(code)
        if get_verbose() > 0 or self._verbose:
            stderr = stderr.rstrip('\n\r')
            if stderr:
                print(stderr)
        if error:
            # "Error evaluating {} in {}: {}".format(code, self, error)
            raise PolymakeError(error)
        if not parsed:
            raise SyntaxError("Incomplete polymake command '{}'".format(code))
        return stdout

    _eval_line = eval


def reduce_load_Polymake():
    """
    Returns the polymake interface object defined in :mod:`sage.interfaces.polymake`.

    EXAMPLES::

        sage: from sage.interfaces.polymake import reduce_load_Polymake
        sage: reduce_load_Polymake()
        Polymake
    """
    return polymake


polymake_expect = PolymakeExpect()

polymake_jupymake = PolymakeJuPyMake()

from sage.features import PythonModule
if PythonModule("JuPyMake").is_present():
    polymake = polymake_jupymake
else:
    polymake = polymake_expect<|MERGE_RESOLUTION|>--- conflicted
+++ resolved
@@ -46,7 +46,6 @@
 
 from time import sleep
 import warnings
-from warnings import warn
 
 _name_pattern = re.compile('SAGE[0-9]+')
 
@@ -140,14 +139,6 @@
         sage: set_verbose(0)
         sage: p.F_VECTOR                                    # optional - polymake
         20 94 148 74
-<<<<<<< HEAD
-        sage: print(p.F_VECTOR._sage_doc_())                # optional - polymake # random
-        property_types/Algebraic Types/Vector:
-         A type for vectors with entries of type Element.
-
-         You can perform algebraic operations such as addition or scalar multiplication.
-=======
->>>>>>> 9b91a096
 
     Testing the JuPyMake interface::
 
@@ -165,13 +156,7 @@
         sage: p.F_VECTOR                                    # optional - jupymake
         20 94 148 74
     """
-<<<<<<< HEAD
-    def __init__(self, script_subdirectory=None,
-                 logfile=None, server=None, server_tmpdir=None,
-                 seed=None, command=None):
-=======
     def __init__(self, seed=None):
->>>>>>> 9b91a096
         """
         TESTS::
 
@@ -312,8 +297,6 @@
                 return call_str
             return "{}({});".format(function, ",".join(list(kwds)))
         return "{}({});".format(function, ",".join(list(args)))
-<<<<<<< HEAD
-=======
 
     def _coerce_impl(self, x, use_special=True):
         """
@@ -350,7 +333,6 @@
             return r
         else:
             return super(PolymakeAbstract, self)._coerce_impl(x, use_special=use_special)
->>>>>>> 9b91a096
 
     def console(self):
         """
@@ -443,7 +425,1442 @@
         """
         return 'eval read_file "{}";\n'.format(filename)
 
-<<<<<<< HEAD
+    def _next_var_name(self):
+        r"""
+        Returns the next unused variable name.
+
+        TESTS::
+
+            sage: print(polymake._next_var_name())
+            SAGE...
+
+        """
+        if len(self._available_vars):
+            return self._available_vars.pop(0)
+        try:
+            self.__seq += 1
+        except AttributeError:
+            self.__seq = 0
+        return r'SAGE{}'.format(self.__seq)
+
+    def clear(self, var):
+        """
+        Clear the variable named var.
+
+        NOTE:
+
+        This is implicitly done when deleting an element in the interface.
+
+        TESTS::
+
+            sage: c = polymake.cube(15)                 # optional - polymake
+            sage: polymake._available_vars = []         # optional - polymake
+            sage: old = c._name                         # optional - polymake
+            sage: del c                                 # optional - polymake  # indirect doctest
+            sage: len(polymake._available_vars)         # optional - polymake
+            1
+            sage: polymake._next_var_name() in old      # optional - polymake
+            True
+
+        """
+        self._available_vars.append(_name_pattern.search(var).group())
+
+    def _create(self, value, name=None):
+        """
+        Assign a value to a name in the polymake interface.
+
+        INPUT:
+
+        - ``value``, a string: Polymake command (or value) whose result
+          is to be assigned to a variable
+        - ``name``, optional string: If given, the new variable has this name.
+          Otherwise, the name is automatically generated.
+
+        RETURN:
+
+        The command by which the assigned value can now be retrieved.
+
+        NOTE:
+
+        In order to overcome problems with the perl programming language,
+        we store *all* data as arrays. If the given value is an array
+        of length different from one, then the new variable contains that
+        array. Otherwise, the new variable is an array of length one whose
+        only entry is the given value, which has to be a scalar (which
+        also includes Perl references). In other words, perl hashes
+        are not suitable.
+
+        EXAMPLES::
+
+            sage: polymake._create("('foo', 'bar')", name="my_array")   # optional - polymake
+            '@my_array'
+            sage: print(polymake.eval('print join(", ", @my_array);'))  # optional - polymake
+            foo, bar
+            sage: polymake._create('"foobar"', name="my_string")        # optional - polymake
+            '$my_string[0]'
+            sage: print(polymake.eval('print $my_string[0];'))          # optional - polymake
+            foobar
+
+        """
+        name = self._next_var_name() if name is None else name
+        self.set(name, value)
+        # If value is a list, then @name is now equal to that list.
+        # Otherwise, value is obtained by $name[0]. So, we modify
+        # the name returned by _create so that it can be used to
+        # access the wrapped value.
+        if self.eval('print scalar @{};'.format(name)).strip() == '1':
+            return '$'+name+'[0]'
+        return '@'+name
+
+    def set(self, var, value):
+        """
+        Set the variable var to the given value.
+
+        Eventually, ``var`` is a reference to ``value``.
+
+        .. WARNING::
+
+            This method, although it doesn't start with an underscore, is
+            an internal method and not part of the interface. So, please do
+            not try to call it explicitly. Instead, use the polymake interface
+            as shown in the examples.
+
+        REMARK:
+
+        Polymake's user language is Perl. In Perl, if one wants to assign
+        the return value of a function to a variable, the syntax to do so
+        depends on the type of the return value. While this is fine in
+        compiled code, it seems quite awkward in user interaction.
+
+        To make this polymake pexpect interface a bit more user friendly,
+        we treat *all* variables as arrays. A scalar value (most typically
+        a reference) is thus interpreted as the only item in an array of
+        length one. It is, of course, possible to use the interface without
+        knowing these details.
+
+        EXAMPLES::
+
+            sage: c = polymake('cube(3)')                       # optional - polymake # indirect doctest
+            sage: d = polymake.cube(3)                          # optional - polymake
+
+        Equality is, for "big" objects such as polytopes, comparison by
+        identity::
+
+            sage: c == d                                        # optional - polymake
+            False
+
+        However, the list of vertices is equal::
+
+            sage: c.VERTICES == d.VERTICES                      # optional - polymake
+            True
+
+        TESTS:
+
+        The following shows how polymake variables are wrapped in our interface.
+        It should, however, **never** be needed to do the following
+        *explicitly*::
+
+            sage: polymake.set('myvar', 'cube(3)')              # optional - polymake
+            sage: polymake.get('$myvar[0]')                     # optional - polymake
+            'Polymake::polytope::Polytope__Rational=ARRAY(...)'
+
+        The following tests against :trac:`22658`::
+
+            sage: P = polymake.new_object("Polytope", FACETS=[[12, -2, -3, -5, -8, -13, -21, -34, -55],   # optional - polymake
+            ....:  [0, 1, 0, 0, 0, 0, 0, 0, 0],
+            ....:  [0, 0, 0, 0, 0, 0, 0, 0, 1],
+            ....:  [0, 0, 0, 0, 0, 0, 0, 1, 0],
+            ....:  [0, 0, 0, 0, 0, 0, 1, 0, 0],
+            ....:  [0, 0, 0, 0, 0, 1, 0, 0, 0],
+            ....:  [0, 0, 0, 0, 1, 0, 0, 0, 0],
+            ....:  [0, 0, 0, 1, 0, 0, 0, 0, 0],
+            ....:  [0, 0, 1, 0, 0, 0, 0, 0, 0]])
+            sage: P.VERTICES                        # optional - polymake
+            1 6 0 0 0 0 0 0 0
+            1 0 4 0 0 0 0 0 0
+            1 0 0 0 0 0 0 0 0
+            1 0 0 12/5 0 0 0 0 0
+            1 0 0 0 0 0 0 0 12/55
+            1 0 0 0 0 0 0 6/17 0
+            1 0 0 0 0 0 4/7 0 0
+            1 0 0 0 0 12/13 0 0 0
+            1 0 0 0 3/2 0 0 0 0
+            sage: P.F_VECTOR                        # optional - polymake
+            9 36 84 126 126 84 36 9
+
+        """
+        if isinstance(value, six.string_types):
+            value = value.strip().rstrip(';').strip()
+        cmd = "@{}{}({});".format(var, self._assign_symbol(), value)
+        self.eval(cmd)
+
+    def get(self, cmd):
+        """
+        Return the string representation of an object in the polymake interface.
+
+        EXAMPLES::
+
+            sage: polymake.get('cube(3)')                     # optional - polymake
+            'Polymake::polytope::Polytope__Rational=ARRAY(...)'
+
+        Note that the above string representation is what polymake provides.
+        In our interface, we use what polymake calls a "description"::
+
+            sage: polymake('cube(3)')                         # optional - polymake
+            cube of dimension 3
+
+
+        """
+        return self.eval("print {};".format(cmd)).strip()
+
+    def help(self, topic, pager=True):
+        """
+        Displays polymake's help on a given topic, as a string.
+
+        INPUT:
+
+        - ``topic``, a string
+        - ``pager``, optional bool, default ``True``: When True, display help, otherwise return as a string.
+
+        EXAMPLES::
+
+            sage: print(polymake.help('Polytope', pager=False))         # optional - polymake # random
+            objects/Polytope:
+             Not necessarily bounded or unbounded polyhedron.
+             Nonetheless, the name "Polytope" is used for two reasons:
+             Firstly, combinatorially we always deal with polytopes; see the description of VERTICES_IN_FACETS for details.
+             The second reason is historical.
+             We use homogeneous coordinates, which is why Polytope is derived from Cone.
+             Note that a pointed polyhedron is projectively equivalent to a polytope.
+             Scalar is the numeric data type used for the coordinates.
+
+        In some cases, polymake expects user interaction to choose from
+        different available help topics. In these cases, a warning is given,
+        and the available help topics are displayed resp. printed, without
+        user interaction::
+
+            sage: polymake.help('TRIANGULATION')                        # optional - polymake # random
+            doctest:warning
+            ...
+            UserWarning: Polymake expects user interaction. We abort and return the options that Polymake provides.
+            There are 5 help topics matching 'TRIANGULATION':
+            1: objects/Visualization/Visual::Polytope/methods/TRIANGULATION
+            2: objects/Visualization/Visual::PointConfiguration/methods/TRIANGULATION
+            3: objects/Cone/properties/Triangulation and volume/TRIANGULATION
+            4: objects/PointConfiguration/properties/Triangulation and volume/TRIANGULATION
+            5: objects/Polytope/properties/Triangulation and volume/TRIANGULATION
+
+        If an unknown help topic is requested, a :class:`PolymakeError`
+        results::
+
+            sage: polymake.help('Triangulation')      # optional - polymake
+            Traceback (most recent call last):
+            ...
+            PolymakeError: unknown help topic 'Triangulation'
+        """
+        H = self.eval('help("{}");\n'.format(topic))
+        if not H:
+            raise PolymakeError("unknown help topic '{}'".format(topic))
+        if pager:
+            from IPython.core.page import page
+            page(H, start=0)
+        else:
+            return H
+
+    def _tab_completion(self):
+        """
+        Returns a list of polymake function names.
+
+        NOTE:
+
+        - The list of functions depends on the current application. The
+          result is cached, of course separately for each application.
+        - It is generally not the case that all the returned function names
+          can actually successfully be called.
+
+        TESTS::
+
+            sage: polymake.application('fan')                   # optional - polymake
+            sage: 'normal_fan' in dir(polymake)                 # optional - polymake  # indirect doctest
+            True
+            sage: polymake.application('polytope')              # optional - polymake
+
+        Since 'normal_fan' is not defined in the polymake application 'polytope',
+        we now get
+        ::
+
+            sage: 'normal_fan' in dir(polymake)                 # optional - polymake
+            False
+
+        Global functions from 'core' are available::
+
+            sage: 'show_credits' in dir(polymake)               # optional - polymake
+            True
+
+        Global functions from 'common' are available::
+
+            sage: 'lex_ordered' in dir(polymake)                # optional - polymake
+            True
+        """
+        if not self.is_running():
+            self._start()
+        try:
+            return self.__tab_completion[self._application]
+        except KeyError:
+            pass
+        s = self.eval("apropos '';").split('\n')
+        out = []
+        for name in s:
+            if name.startswith("/common/functions/") or name.startswith("/core/functions") or name.startswith("/" + self._application + "/functions/"):
+                out.append(name.split("/")[-1])
+        self.__tab_completion[self._application] = sorted(out)
+        return self.__tab_completion[self._application]
+
+    # Polymake specific methods
+
+    def application(self, app):
+        """
+        Change to a given polymake application.
+
+        INPUT:
+
+        - ``app``, a string, one of "common", "fulton", "group", "matroid", "topaz",
+          "fan", "graph", "ideal", "polytope", "tropical"
+
+        EXAMPLES:
+
+        We expose a computation that uses both the 'polytope' and the 'fan'
+        application of polymake. Let us start by defining a polytope `q` in
+        terms of inequalities. Polymake knows to compute the f- and h-vector
+        and finds that the polytope is very ample::
+
+            sage: q = polymake.new_object("Polytope", INEQUALITIES=[[5,-4,0,1],[-3,0,-4,1],[-2,1,0,0],[-4,4,4,-1],[0,0,1,0],[8,0,0,-1],[1,0,-1,0],[3,-1,0,0]]) # optional - polymake
+            sage: q.H_VECTOR                    # optional - polymake
+            1 5 5 1
+            sage: q.F_VECTOR                    # optional - polymake
+            8 14 8
+            sage: q.VERY_AMPLE                  # optional - polymake
+            true
+
+        In the application 'fan', polymake can now compute the normal fan
+        of `q` and its (primitive) rays::
+
+            sage: polymake.application('fan')   # optional - polymake
+            sage: g = q.normal_fan()            # optional - polymake
+            sage: g.RAYS                        # optional - polymake
+            -1 0 1/4
+            0 -1 1/4
+            1 0 0
+            1 1 -1/4
+            0 1 0
+            0 0 -1
+            0 -1 0
+            -1 0 0
+            sage: g.RAYS.primitive()            # optional - polymake
+            -4 0 1
+            0 -4 1
+            1 0 0
+            4 4 -1
+            0 1 0
+            0 0 -1
+            0 -1 0
+            -1 0 0
+
+        Note that the list of functions available by tab completion depends
+        on the application.
+
+        TESTS:
+
+        Since 'trop_witness' is not defined in the polymake application 'polytope'
+        but only in 'tropical', the following shows the effect of changing
+        the application. ::
+
+            sage: polymake.application('polytope')                   # optional - polymake
+            sage: 'trop_witness' in dir(polymake)                 # optional - polymake
+            False
+            sage: polymake.application('tropical')                   # optional - polymake
+            sage: 'trop_witness' in dir(polymake)                 # optional - polymake
+            True
+            sage: polymake.application('polytope')                   # optional - polymake
+            sage: 'trop_witness' in dir(polymake)                 # optional - polymake
+            False
+
+        For completeness, we show what happens when asking for an application
+        that doesn't exist::
+
+            sage: polymake.application('killerapp')                  # optional - polymake
+            Traceback (most recent call last):
+            ...
+            ValueError: Unknown polymake application 'killerapp'
+
+        Of course, a different error results when we send an explicit
+        command in polymake to change to an unknown application::
+
+            sage: polymake.eval('application "killerapp";')         # optional - polymake
+            Traceback (most recent call last):
+            ...
+            PolymakeError: Unknown application killerapp
+
+        """
+        if app not in ["common", "fulton", "group", "matroid", "topaz", "fan", "graph", "ideal", "polytope", "tropical"]:
+            raise ValueError("Unknown polymake application '{}'".format(app))
+        self._application = app
+        self.eval('application "{}";'.format(app))
+
+    def new_object(self, name, *args, **kwds):
+        """
+        Return a new instance of a given polymake type, with given positional or named arguments.
+
+        INPUT:
+
+        - ``name`` of a polymake class (potentially templated), as string.
+        - further positional or named arguments, to be passed to the constructor.
+
+        EXAMPLES::
+
+            sage: q = polymake.new_object("Polytope<Rational>", INEQUALITIES=[[4,-4,0,1],[-4,0,-4,1],[-2,1,0,0],[-4,4,4,-1],[0,0,1,0],[8,0,0,-1]]) # optional - polymake
+            sage: q.N_VERTICES                  # optional - polymake
+            4
+            sage: q.BOUNDED                     # optional - polymake
+            true
+            sage: q.VERTICES                    # optional - polymake
+            1 2 0 4
+            1 3 0 8
+            1 2 1 8
+            1 3 1 8
+            sage: q.full_typename()             # optional - polymake
+            'Polytope<Rational>'
+
+        """
+        try:
+            f = self.__new[name]
+        except AttributeError:
+            self.__new = {}
+            f = self.__new[name] = self._function_class()(self, "new {}".format(name))
+        except KeyError:
+            f = self.__new[name] = self._function_class()(self, "new {}".format(name))
+        return f(*args, **kwds)
+
+
+########################################
+## Elements
+
+class PolymakeElement(ExtraTabCompletion, InterfaceElement):
+    """
+    Elements in the polymake interface.
+
+    EXAMPLES:
+
+    We support all "big" polymake types, Perl arrays of length
+    different from one, and Perl scalars::
+
+        sage: p = polymake.rand_sphere(4, 20, seed=5)            # optional - polymake
+        sage: p.typename()                                      # optional - polymake
+        'Polytope'
+        sage: p                                                 # optional - polymake
+        Random spherical polytope of dimension 4; seed=5...
+
+    Now, one can work with that element in Python syntax, for example::
+
+        sage: p.VERTICES[2][2]                                  # optional - polymake
+        1450479926727001/2251799813685248
+
+    """
+    def _repr_(self):
+        """
+        String representation of polymake elements.
+
+        EXAMPLES:
+
+        In the case of a "big" object, if polymake provides a description
+        of the object that is not longer than single line, it is used for
+        printing::
+
+            sage: p = polymake.rand_sphere(3, 12, seed=15)           # optional - polymake
+            sage: p                                                 # optional - polymake
+            Random spherical polytope of dimension 3; seed=15...
+            sage: c = polymake.cube(4)                              # optional - polymake
+            sage: c                                                 # optional - polymake
+            cube of dimension 4
+
+        We use the print representation of scalars to display scalars::
+
+            sage: p.N_VERTICES                                      # optional - polymake
+            12
+
+        The items of a Perl arrays are shown separated by commas::
+
+            sage: p.get_member('list_properties')                   # optional - polymake  # random
+            POINTS, CONE_AMBIENT_DIM, BOUNDED, FEASIBLE, N_POINTS, POINTED,
+            CONE_DIM, FULL_DIM, LINEALITY_DIM, LINEALITY_SPACE,
+            COMBINATORIAL_DIM, AFFINE_HULL, VERTICES, N_VERTICES
+
+        We chose to print rule chains explicitly, so that the user doesn't
+        need to know how to list the rules using polymake commands::
+
+            sage: r = p.get_schedule('"H_VECTOR"')                  # optional - polymake
+            sage: r                                                 # optional - polymake  # random
+            precondition : N_RAYS | N_INPUT_RAYS ( ppl.convex_hull.primal: FACETS, LINEAR_SPAN : RAYS | INPUT_RAYS )
+            sensitivity check for FacetPerm
+            ppl.convex_hull.primal: FACETS, LINEAR_SPAN : RAYS | INPUT_RAYS
+            RAYS_IN_FACETS : RAYS, FACETS
+            SIMPLICIAL : COMBINATORIAL_DIM, RAYS_IN_FACETS
+            N_FACETS : FACETS
+            precondition : COMBINATORIAL_DIM ( F_VECTOR : N_FACETS, N_RAYS, COMBINATORIAL_DIM )
+            F_VECTOR : N_FACETS, N_RAYS, COMBINATORIAL_DIM
+            precondition : SIMPLICIAL ( H_VECTOR : F_VECTOR )
+            H_VECTOR : F_VECTOR
+            sage: r.typeof()                                        # optional - polymake
+            ('Polymake::Core::Scheduler::RuleChain', 'ARRAY')
+
+        Similarly, polymake matrices and vectors are explicitly listed::
+
+            sage: c.VERTICES.typename()                         # optional - polymake
+            'Matrix'
+            sage: c.VERTICES[0].typename()                      # optional - polymake
+            'Vector'
+            sage: c.VERTICES                                    # optional - polymake # random
+            1 -1 -1 -1 -1
+            1 1 -1 -1 -1
+            1 -1 1 -1 -1
+            1 1 1 -1 -1
+            1 -1 -1 1 -1
+            1 1 -1 1 -1
+            1 -1 1 1 -1
+            1 1 1 1 -1
+            1 -1 -1 -1 1
+            1 1 -1 -1 1
+            1 -1 1 -1 1
+            1 1 1 -1 1
+            1 -1 -1 1 1
+            1 1 -1 1 1
+            1 -1 1 1 1
+            1 1 1 1 1
+            sage: c.VERTICES[0]                                 # optional - polymake
+            1 -1 -1 -1 -1
+
+        For other types, we simply use the print representation offered
+        by polymake::
+
+            sage: p.TWO_FACE_SIZES.typename()                   # optional - polymake
+            'Map'
+            sage: p.TWO_FACE_SIZES                              # optional - polymake
+            {(3 20)}
+
+    """
+        T1, T2 = self.typeof()
+        P = self._check_valid()
+        name = self._name
+        if T1:
+            Temp = self.typename()
+            if Temp:
+                T1 = Temp
+        if T1 in ['Matrix', 'Vector']:
+            out = P.get(name).strip()
+        elif 'RuleChain' in T1:
+            out = os.linesep.join(P.get('join("##",{}->list)'.format(name)).split('##'))
+        else:
+            try:
+                out = P.get('{}->description'.format(name)).strip()
+            except PolymakeError:
+                out = ''
+            if os.linesep in out:
+                out = ''
+        if not out:
+            if "Polytope" == T1:
+                out = "{}[{}]".format(P.get("{}->type->full_name".format(name)) or "PolymakeElement", _name_pattern.search(name).group())
+            elif T1 == '' and T2 == 'ARRAY':
+                out = P.eval('print join(", ", @{});'.format(name)).strip()
+            elif T1 == '' and T2 == 'HASH':
+                out = P.get('%{}'.format(name)).strip()
+            elif self._name[0] == '@':
+                out = P.eval('print join(", ", {});'.format(name)).strip()
+            else:
+                out = P.get(name).strip()
+        return out
+
+    def _cmp_(self, other):
+        """
+        Comparison of polymake elements.
+
+        EXAMPLES:
+
+        The default for comparing equality for polytopes is *identity*::
+
+            sage: p1 = polymake.rand_sphere(3, 12, seed=15)          # optional - polymake
+            sage: p2 = polymake.rand_sphere(3, 12, seed=15)          # optional - polymake
+            sage: p1 == p2                                          # optional - polymake
+            False
+
+        However, other data types are compared by equality, not identity::
+
+            sage: p1.VERTICES == p2.VERTICES                        # optional - polymake
+            True
+
+        A computation applied to a polytope can change the available
+        properties, and thus we have
+        ::
+
+            sage: p1.get_member('list_properties') == p2.get_member('list_properties')  # optional - polymake
+            True
+            sage: p1.F_VECTOR                                       # optional - polymake
+            12 30 20
+            sage: p1.get_member('list_properties') == p2.get_member('list_properties')  # optional - polymake
+            False
+
+        """
+        P = self._check_valid()
+        if P.eval("print {} {} {};".format(self.name(), P._equality_symbol(), other.name())).strip() == P._true_symbol():
+            return 0
+        if P.eval("print {} {} {};".format(self.name(), P._lessthan_symbol(), other.name())).strip() == P._true_symbol():
+            return -1
+        if P.eval("print {} {} {};".format(self.name(), P._greaterthan_symbol(), other.name())).strip() == P._true_symbol():
+            return 1
+        return -2  # that's supposed to be an error value.
+
+    def bool(self):
+        """
+        Return whether this polymake element is equal to ``True``.
+
+        EXAMPLES::
+
+            sage: from sage.interfaces.polymake import polymake
+            sage: polymake(0).bool()                # optional polymake
+            False
+            sage: polymake(1).bool()                # optional polymake
+            True
+
+        """
+        P = self._check_valid()
+        t = P._true_symbol()
+        cmd = '{} {} {};'.format(self._name, P._equality_symbol(), t)
+        return P.get(cmd) == t
+
+    def known_properties(self):
+        """
+        List the names of properties that have been computed so far on this element.
+
+        NOTE:
+
+        This is in many cases equivalent to use polymake's ``list_properties``,
+        which returns a blank separated string representation of the list of properties.
+        However, on some elements, ``list_properties`` would simply result in
+        an error.
+
+        EXAMPLES::
+
+            sage: c = polymake.cube(4)                      # optional - polymake
+            sage: c.known_properties()                      # optional - polymake
+            ['AFFINE_HULL',
+             'BOUNDED',
+             'CONE_AMBIENT_DIM',
+             'CONE_DIM',
+            ...
+             'VERTICES_IN_FACETS']
+            sage: c.list_properties()                       # optional - polymake
+            CONE_AMBIENT_DIM, CONE_DIM, FACETS, AFFINE_HULL, VERTICES_IN_FACETS,
+            BOUNDED...
+
+        A computation can change the list of known properties::
+
+            sage: c.F_VECTOR                                # optional - polymake
+            16 32 24 8
+            sage: c.known_properties()                      # optional - polymake
+            ['AFFINE_HULL',
+             'BOUNDED',
+             'COMBINATORIAL_DIM',
+             'CONE_AMBIENT_DIM',
+             'CONE_DIM',
+            ...
+             'VERTICES_IN_FACETS']
+
+        """
+        P = self._check_valid()
+        try:
+            return sorted(P.get('join(", ", {}->list_properties)'.format(self._name)).split(', '))
+        except PolymakeError:
+            return []
+
+    @cached_method
+    def _member_list(self):
+        """
+        The list of properties that polymake knows to compute for this element.
+
+        The resulting list is used for tab completion.
+
+        TESTS::
+
+            sage: c = polymake.cube(4)                          # optional - polymake
+            sage: c._member_list()                              # optional - polymake
+            ['AFFINE_HULL',
+            ...
+             'WEAKLY_CENTERED',
+            ...]
+
+        """
+        # return the members of a "big" object.
+        P = self._check_valid()
+        try:
+            cmd = '$SAGETMP = ' + self._name + ' -> type;'
+            P.eval(cmd)
+        except (TypeError, PolymakeError):  # this happens for a perl type that isn't a Polymake type
+            return []
+        cmd = 'print join(", ", sorted_uniq(sort { $a cmp $b } map { keys %{$_->properties} }$SAGETMP, @{$SAGETMP->super}));'
+        try:
+            out = P.eval(cmd).split(', ')
+        except PolymakeError:
+            return []
+        return sorted(out)
+
+    def typename(self):
+        """
+        The name of the underlying base type of this element in polymake.
+
+        EXAMPLES::
+
+            sage: c = polymake.cube(4)          # optional - polymake
+            sage: c.typename()                  # optional - polymake
+            'Polytope'
+            sage: c.VERTICES.typename()         # optional - polymake
+            'Matrix'
+
+        """
+        P = self._check_valid()
+        try:
+            return P.eval('print {}->type->name;'.format(self._name))
+        except PolymakeError:
+            return ''
+
+    def full_typename(self):
+        """
+        The name of the specialised type of this element.
+
+        EXAMPLES::
+
+            sage: c = polymake.cube(4)          # optional - polymake
+            sage: c.full_typename()             # optional - polymake
+            'Polytope<Rational>'
+            sage: c.VERTICES.full_typename()    # optional - polymake
+            'Matrix<Rational, NonSymmetric>'
+
+        """
+        P = self._check_valid()
+        try:
+            return P.eval('print {}->type->full_name;'.format(self._name))
+        except PolymakeError:
+            return ''
+
+    def qualified_typename(self):
+        """
+        The qualified name of the type of this element.
+
+        EXAMPLES::
+
+            sage: c = polymake.cube(4)              # optional - polymake
+            sage: c.qualified_typename()            # optional - polymake
+            'polytope::Polytope<Rational>'
+            sage: c.VERTICES.qualified_typename()   # optional - polymake
+            'common::Matrix<Rational, NonSymmetric>'
+
+        """
+        P = self._check_valid()
+        try:
+            return P.eval('print {}->type->qualified_name;'.format(self._name))
+        except PolymakeError:
+            return ''
+
+    def _tab_completion(self):
+        """
+        Return a list of available function and property names.
+
+        NOTE:
+
+        This currently returns the names of functions defined in the current
+        application, regardless whether they can be applied to this element
+        or not, together with the list of properties of this element that
+        polymake knows how to compute. It does not contain the list of available
+        member functions of this element. This may change in future versions
+        of polymake.
+
+        EXAMPLES::
+
+            sage: c = polymake.cube(4)              # optional - polymake
+            sage: c._tab_completion()               # optional - polymake
+            ['AFFINE_HULL',
+             ...
+             'zero_vector',
+             'zonotope',
+             'zonotope_tiling_lattice',
+             'zonotope_vertices_fukuda']
+
+        """
+        return sorted(self._member_list()+self.parent()._tab_completion())
+
+    def __getattr__(self, attrname):
+        """
+        Return a property of this element, or a polymake function with this
+        element as first argument, or a member function of this element.
+
+        NOTE:
+
+        If the attribute name is known as the name of a property, it is
+        interpreted as such. Otherwise, if it is known as a function in
+        the current application, the function is returned with this
+        element inserted as first argument, and potential further arguments,
+        when called. Otherwise, it is assumed that it is a member function
+        of this element, and treated as such. Note that member functions
+        are currently invisible in tab completion, thus, the user has
+        to know the name of the member function.
+
+        EXAMPLES:
+
+        A property::
+
+            sage: c = polymake.cube(3)                  # optional - polymake
+            sage: c.H_VECTOR                            # optional - polymake
+            1 5 5 1
+            sage: c.N_VERTICES                          # optional - polymake
+            8
+            sage: d = polymake.cross(3)                 # optional - polymake
+            sage: d.N_VERTICES                          # optional - polymake
+            6
+
+        A function::
+
+            sage: c.minkowski_sum_fukuda                # optional - polymake
+            minkowski_sum_fukuda (bound to Polymake::polytope::Polytope__Rational object)
+            sage: s = c.minkowski_sum_fukuda(d)         # optional - polymake
+            sage: s.N_VERTICES                          # optional - polymake
+            24
+            sage: s                                     # optional - polymake
+            Polytope<Rational>[SAGE...]
+
+        A member function::
+
+            sage: c = polymake.cube(2)                          # optional - polymake
+            sage: V = polymake.new_object('Vector', [1,0,0])    # optional - polymake
+            sage: V                                             # optional - polymake
+            1 0 0
+            sage: c.contains                                    # optional - polymake
+            Member function 'contains' of Polymake::polytope::Polytope__Rational object
+            sage: c.contains(V)                                 # optional - polymake
+            true
+
+        """
+        P = self._check_valid()
+        if attrname[:1] == "_":
+            raise AttributeError
+        if attrname not in P._tab_completion():
+            # Does not appear in list of global functions.
+            if attrname in self._member_list():
+                try:
+                    return P('{}->{}'.format(self._name, attrname))
+                except (TypeError, PolymakeError):
+                    raise AttributeError
+            else:
+                return P._function_element_class()(self, '{}->{}'.format(self._name, attrname), memberfunction=True)
+        return P._function_element_class()(self, attrname, memberfunction=False)
+
+    def get_member_function(self, attrname):
+        """
+        Request a member function of this element.
+
+        NOTE:
+
+        It is not checked whether a member function with the given name
+        exists.
+
+        EXAMPLES::
+
+            sage: c = polymake.cube(2)                                  # optional - polymake
+            sage: c.contains                                            # optional - polymake
+            Member function 'contains' of Polymake::polytope::Polytope__Rational object
+            sage: V = polymake.new_object('Vector', [1,0,0])            # optional - polymake
+            sage: V                                                     # optional - polymake
+            1 0 0
+            sage: c.contains(V)                                         # optional - polymake
+            true
+
+        Whether a member function of the given name actually exists for that
+        object will only be clear when calling it::
+
+            sage: c.get_member_function("foo")                          # optional - polymake
+            Member function 'foo' of Polymake::polytope::Polytope__Rational object
+            sage: c.get_member_function("foo")()                        # optional - polymake
+            Traceback (most recent call last):
+            ...
+            TypeError: Can't locate object method "foo" via package "Polymake::polytope::Polytope__Rational"
+        """
+        P = self._check_valid()
+        return P._function_element_class()(self, '{}->{}'.format(self._name, attrname), memberfunction=True)
+
+    def get_member(self, attrname):
+        """
+        Get a member/property of this element.
+
+        NOTE:
+
+        Normally, it should be possible to just access the property
+        in the usual Python syntax for attribute access. However, if
+        that fails, one can request the member explicitly.
+
+        EXAMPLES::
+
+            sage: p = polymake.rand_sphere(4, 20, seed=5)    # optional - polymake
+
+        Normally, a property would be accessed as follows::
+
+            sage: p.F_VECTOR                                # optional - polymake
+            20 94 148 74
+
+        However, explicit access is possible as well::
+
+            sage: p.get_member('F_VECTOR')                  # optional - polymake
+            20 94 148 74
+
+        In some cases, the explicit access works better::
+
+            sage: p.type                                    # optional - polymake
+            Member function 'type' of Polymake::polytope::Polytope__Rational object
+            sage: p.get_member('type')                      # optional - polymake
+            Polytope<Rational>[SAGE...]
+            sage: p.get_member('type').get_member('name')   # optional - polymake
+            Polytope
+
+        Note that in the last example calling the erroneously constructed
+        member function ``type`` still works::
+
+            sage: p.type()                                  # optional - polymake
+            Polytope<Rational>[SAGE...]
+
+        """
+        P = self._check_valid()
+        return P('{}->{}'.format(self.name(), attrname))
+
+    def __getitem__(self, key):
+        """
+        Indexing and slicing.
+
+        Slicing returns a Python list.
+
+        EXAMPLES::
+
+            sage: p = polymake.rand_sphere(3, 12, seed=15)  # optional - polymake
+            sage: p.VERTICES[3]                             # optional - polymake
+            1 7977905618560809/18014398509481984 -1671539598851959/144115188075855872 8075083879632623/9007199254740992
+            sage: p.list_properties()[2]                    # optional - polymake
+            BOUNDED
+
+        Slicing::
+
+            sage: p.F_VECTOR[:]                             # optional - polymake
+            [12, 30, 20]
+            sage: p.F_VECTOR[0:1]                           # optional - polymake
+            [12]
+            sage: p.F_VECTOR[0:3:2]                         # optional - polymake
+            [12, 20]
+        """
+        P = self._check_valid()
+        if isinstance(key, slice):
+            indices = key.indices(len(self))
+            return [ self[i] for i in range(*indices) ]
+        _, T = self.typeof()
+        if self._name.startswith('@'):
+            return P('${}[{}]'.format(self._name[1:], key))
+        if T == 'ARRAY':
+            return P('{}[{}]'.format(self._name, key))
+        if T == 'HASH':
+            try:
+                if key.parent() is self.parent():
+                    key = key._name
+                else:
+                    key = str(key)
+            except AttributeError:
+                key = str(key)
+            return P(self._name + "{" + key + "}")
+        raise NotImplementedError("Cannot get items from Perl type {}".format(T))
+
+    def __iter__(self):
+        """
+        Return an iterator for ``self``.
+
+        OUTPUT: iterator
+
+        EXAMPLES::
+
+            sage: p = polymake.rand_sphere(3, 12, seed=15)  # optional - polymake
+            sage: [ x for x in p.VERTICES[3] ]              # optional - polymake
+            [1, 7977905618560809/18014398509481984, -1671539598851959/144115188075855872, 8075083879632623/9007199254740992]
+        """
+        for i in range(len(self)):
+            yield self[i]
+
+    def __len__(self):
+        """
+        EXAMPLES::
+
+            sage: p = polymake.rand_sphere(3, 12, seed=15)           # optional - polymake
+            sage: len(p.FACETS)                                     # optional - polymake
+            20
+            sage: len(p.list_properties()) >= 12                     # optional - polymake
+            True
+
+        """
+        P = self._check_valid()
+        T1, T2 = self.typeof()
+        name = self._name
+        if T2 == 'ARRAY':
+            return int(P.eval('print scalar @{+%s};'%name))
+        if T2 == 'HASH':
+            return int(P.eval('print scalar keys %{+%s};'%name))
+        if T1:
+            raise TypeError("Don't know how to compute the length of {} object".format(T1))
+        return int(P.eval('print scalar {};'.format(name)))
+
+    @cached_method
+    def typeof(self):
+        """
+        Returns the type of a polymake "big" object, and its underlying Perl type.
+
+        NOTE:
+
+        This is mainly for internal use.
+
+        EXAMPLES::
+
+            sage: p = polymake.rand_sphere(3, 13, seed=12)               # optional - polymake
+            sage: p.typeof()                                            # optional - polymake
+            ('Polymake::polytope::Polytope__Rational', 'ARRAY')
+            sage: p.VERTICES.typeof()                                   # optional - polymake
+            ('Polymake::common::Matrix_A_Rational_I_NonSymmetric_Z', 'ARRAY')
+            sage: p.get_schedule('"F_VECTOR"').typeof()                   # optional - polymake
+            ('Polymake::Core::Scheduler::RuleChain', 'ARRAY')
+
+        On "small" objects, it just returns empty strings::
+
+            sage: p.N_VERTICES.typeof()                                 # optional - polymake
+            ('', '')
+            sage: p.list_properties().typeof()                          # optional - polymake
+            ('', '')
+        """
+        P = self._check_valid()
+        name = self._name
+        T1, T2 = P.eval('print ref({});'.format(name)), P.eval('print reftype({});'.format(name))
+        if T1 == 'false':                 # Polymake 3.4 returns this
+            T1 = ''
+        return T1, T2
+
+    def _sage_(self):
+        """
+        Convert self to a Sage object.
+
+        EXAMPLES::
+
+            sage: a = polymake(1/2); a    # optional - polymake
+            1/2
+            sage: a.sage()                # optional - polymake
+            1/2
+            sage: _.parent()              # optional - polymake
+            Rational Field
+
+        Quadratic extensions::
+
+            sage: K.<sqrt5> = QuadraticField(5)
+            sage: polymake(K(0)).sage()   # optional - polymake
+            0
+            sage: _.parent()              # optional - polymake
+            Rational Field
+            sage: polymake(sqrt5).sage()   # optional - polymake
+            a
+            sage: polymake(-sqrt5).sage()   # optional - polymake
+            -a
+            sage: polymake(1/3-1/2*sqrt5).sage()   # optional - polymake
+            -1/2*a + 1/3
+            sage: polymake(-1+sqrt5).sage()   # optional - polymake
+            a - 1
+
+        Vectors::
+
+            sage: PP = polymake.cube(3)   # optional - polymake
+            sage: PP.F_VECTOR.sage()      # optional - polymake
+            (8, 12, 6)
+            sage: _.parent()              # optional - polymake
+            Ambient free module of rank 3 over the principal ideal domain Integer Ring
+
+        Matrices::
+
+            sage: polymake.unit_matrix(2).sage()   # optional - polymake
+            [1 0]
+            [0 1]
+            sage: _.parent()              # optional - polymake
+            Full MatrixSpace of 2 by 2 dense matrices over Integer Ring
+
+        Polytopes::
+
+            sage: polymake.cube(3).sage() # optional - polymake
+            A 3-dimensional polyhedron in QQ^3 defined as the convex hull of 8 vertices
+            sage: polymake.icosahedron().sage() # optional - polymake
+            A 3-dimensional polyhedron in AA^3 defined as the convex hull of 12 vertices
+
+        """
+        T1, T2 = self.typeof()
+        self._check_valid()
+        if T1:
+            Temp = self.typename()
+            if Temp:
+                T1 = Temp
+        if T1 == 'QuadraticExtension':
+            # We can't seem to access a, b, r by method calls, so let's parse.
+            from re import match
+            m = match(r'(-?[0-9/]+)[+]?((-?[0-9/]+)r([0-9/]+))?', repr(self))
+            if m is None:
+                raise NotImplementedError("Cannot parse QuadraticExtension element: {}".format(self))
+            a, b, r = m.group(1), m.group(3), m.group(4)
+            from sage.rings.rational_field import QQ
+            if r is None:
+                # Prints like a rational, so we can't know the extension. Coerce to rational.
+                return QQ(a)
+            else:
+                from sage.rings.number_field.number_field import QuadraticField
+                K = QuadraticField(r)
+                return QQ(a) + QQ(b) * K.gen()
+        elif T1 == 'Vector' or T1 == 'SparseVector':
+            from sage.modules.free_module_element import vector
+            return vector([x.sage() for x in self])
+        elif T1 == 'Matrix' or T1 == 'SparseMatrix':
+            from sage.matrix.constructor import matrix
+            return matrix([x.sage() for x in self])
+        elif T1 == 'Polytope':
+            from sage.geometry.polyhedron.backend_polymake import Polyhedron_polymake
+            from sage.geometry.polyhedron.parent import Polyhedra
+            from sage.rings.rational_field import QQ
+            from sage.rings.qqbar import AA
+            if self.typeof()[0] == 'Polymake::polytope::Polytope__Rational':
+                base_ring = QQ
+            else:
+                # We could try to find out a more specific field.
+                base_ring = AA
+            ambient_dim = self.AMBIENT_DIM()
+            parent = Polyhedra(base_ring, ambient_dim, backend='polymake')
+            return Polyhedron_polymake._from_polymake_polytope(parent, self)
+        else:
+            return super(PolymakeElement, self)._sage_()
+
+    def _sage_doc_(self):
+        """
+        EXAMPLES::
+
+            sage: c = polymake.cube(3)                  # optional - polymake
+            sage: print(c._sage_doc_())                 # optional - polymake # random
+            objects/Polytope:
+             Not necessarily bounded or unbounded polyhedron.
+             Nonetheless, the name "Polytope" is used for two reasons:
+             Firstly, combinatorially we always deal with polytopes; see the description of VERTICES_IN_FACETS for details.
+             The second reason is historical.
+             We use homogeneous coordinates, which is why Polytope is derived from Cone.
+             Note that a pointed polyhedron is projectively equivalent to a polytope.
+             Scalar is the numeric data type used for the coordinates.
+            <BLANKLINE>
+            objects/Polytope/specializations/Polytope<Rational>:
+             A rational polyhedron realized in Q^d
+            sage: print(c.FACETS._sage_doc_())          # optional - polymake # random
+            property_types/Algebraic Types/SparseMatrix:
+             A SparseMatrix is a two-dimensional associative array with row and column indices as keys; elements equal to the default value (ElementType(), which is 0 for most numerical types) are not stored, but implicitly encoded by the gaps in the key set. Each row and column is organized as an AVL-tree.
+            <BLANKLINE>
+             Use dense to convert this into its dense form.
+            <BLANKLINE>
+             You can create a new SparseMatrix by entering its entries row by row, as a list of SparseVectors e.g.:
+                $A = new SparseMatrix<Int>(<< '.');
+                (5) (1 1)
+                (5) (4 2)
+                (5)
+                (5) (0 3) (1 -1)
+                .
+
+        """
+        P = self._check_valid()
+        # according to Julian Pfeifle, the only case in which the fully qualified
+        # typename would not provide the doc.
+        Tname = self.typename()
+        Tqname = self.qualified_typename()
+        Tfname = self.full_typename()
+        if Tname == 'Polytope':
+            try:
+                doc = P.eval('help "Polytope";')
+            except PolymakeError:
+                doc = ''
+        else:
+            try:
+                doc = P.eval('help "{}";'.format(Tname))
+            except PolymakeError:
+                doc = ''
+            try:
+                doc2 = P.eval('help "{}";'.format(Tqname))
+            except PolymakeError:
+                doc2 = ''
+            if doc:
+                if doc2:
+                    doc = doc+os.linesep+doc2
+            else:
+                doc = doc2
+        try:
+            doc3 = P.eval('help "{}";'.format(Tfname))
+        except PolymakeError:
+            doc3 = ''
+        if doc:
+            if doc3:
+                doc = doc+os.linesep+doc3
+        else:
+            doc = doc3
+        if doc:
+            return doc
+        return "Undocumented polymake type '{}'".format(self.full_typename())
+
+
+class PolymakeFunctionElement(InterfaceFunctionElement):
+    """
+    A callable (function or member function) bound to a polymake element.
+
+    EXAMPLES::
+
+        sage: c = polymake.cube(2)                          # optional - polymake
+        sage: V = polymake.new_object('Vector', [1,0,0])    # optional - polymake
+        sage: V                                             # optional - polymake
+        1 0 0
+        sage: c.contains                                    # optional - polymake
+        Member function 'contains' of Polymake::polytope::Polytope__Rational object
+        sage: c.contains(V)                                 # optional - polymake
+        true
+
+    """
+    def __init__(self, obj, name, memberfunction=False):
+        """
+        INPUT:
+
+        - Polymake object that this function is bound to
+        - name (string): It actually says how to call this function in polymake.
+          So, if it is a member function, it will look like `"$SAGE123[0]->func_name"`.
+        - ``memberfunction`` (bool, default False): Whether this is a member function
+          or a plain function applied with this element as first argument.
+
+        EXAMPLES::
+
+            sage: p = polymake.rand_sphere(3, 13, seed=12)   # optional - polymake
+            sage: p.minkowski_sum_fukuda                    # optional - polymake
+            minkowski_sum_fukuda (bound to Polymake::polytope::Polytope__Rational object)
+            sage: p.get_schedule                            # optional - polymake
+            Member function 'get_schedule' of Polymake::polytope::Polytope__Rational object
+
+        """
+        self._obj = obj
+        self._name = name
+        self._is_memberfunc = memberfunction
+
+    def _repr_(self):
+        """
+        EXAMPLES::
+
+            sage: p = polymake.rand_sphere(3, 13, seed=12)  # optional - polymake
+            sage: p.minkowski_sum_fukuda                    # optional - polymake
+            minkowski_sum_fukuda (bound to Polymake::polytope::Polytope__Rational object)
+            sage: p.contains                                # optional - polymake
+            Member function 'contains' of Polymake::polytope::Polytope__Rational object
+
+        """
+        if self._is_memberfunc:
+            return "Member function '{}' of {} object".format(self._name.split("->")[-1], self._obj.typeof()[0])
+        return "{} (bound to {} object)".format(self._name, self._obj.typeof()[0])
+
+    def __call__(self, *args, **kwds):
+        """
+        EXAMPLES:
+
+        We consider both member functions of an element and global functions
+        bound to an element::
+
+            sage: p = polymake.rand_sphere(3, 13, seed=12)      # optional - polymake
+            sage: p.get_schedule('"VERTICES"')                    # optional - polymake  # random
+            sensitivity check for VertexPerm
+            cdd.convex_hull.canon: POINTED, RAYS, LINEALITY_SPACE : INPUT_RAYS
+            sage: p.minkowski_sum_fukuda(p).F_VECTOR            # optional - polymake
+            13 33 22
+
+        """
+        if self._is_memberfunc:
+            return self._obj._check_valid().function_call(self._name, list(args), kwds)
+        return self._obj._check_valid().function_call(self._name, [self._obj] + list(args), kwds)
+
+    def _sage_doc_(self):
+        """
+        Return documentation of this function.
+
+        NOTE:
+
+        For unclear reasons, accessing documentation with `?` sometimes
+        does not include the return value of this method.
+
+        EXAMPLES::
+
+            sage: p = polymake.rand_sphere(3, 13, seed=12)           # optional - polymake
+            sage: print(p.get_schedule._sage_doc_())                 # optional - polymake # random
+            objects/Core::Object/methods/get_schedule:
+            get_schedule(request;  ... ) -> Core::RuleChain
+            <BLANKLINE>
+             Compose an optimal chain of production rules providing all requested properties.
+             The returned RuleChain object can be applied to the original object as well as to any other object
+             with the same initial set of properties.  If no feasible rule chain exists, `undef' is returned.
+            <BLANKLINE>
+             To watch the rule scheduler at work, e.g. to see announcements about tried preconditions,
+             you may temporarily increase the verbosity levels $Verbose::rules and $Verbose::scheduler.
+            <BLANKLINE>
+            Arguments:
+              String request : name of a property with optional alternatives or a property path in dotted notation.
+                Several requests may be listed.
+            <BLANKLINE>
+            Returns Core::RuleChain
+            sage: print(p.minkowski_sum_fukuda._sage_doc_())        # optional - polymake # random
+            functions/Producing a polytope from polytopes/minkowski_sum_fukuda:
+            minkowski_sum_fukuda(summands) -> Polytope<Scalar>
+            <BLANKLINE>
+             Computes the (VERTICES of the) Minkowski sum of a list of polytopes using the algorithm by Fukuda described in
+                   Komei Fukuda, From the zonotope construction to the Minkowski addition of convex polytopes, J. Symbolic Comput., 38(4):1261-1272, 2004.
+            <BLANKLINE>
+            Arguments:
+              Array<Polytope<Scalar>> summands
+            <BLANKLINE>
+            Returns Polytope<Scalar>
+            <BLANKLINE>
+            Example:
+                > $p = minkowski_sum_fukuda([cube(2),simplex(2),cross(2)]);
+                > print $p->VERTICES;
+                1 -2 -1
+                1 -1 -2
+                1 3 -1
+                1 3 1
+                1 2 -2
+                1 -2 2
+                1 -1 3
+                1 1 3
+
+        """
+        P = self._obj._check_valid()
+        return P.help(self._name.split("->")[-1], pager=False)
+
+
+class PolymakeExpect(PolymakeAbstract, Expect):
+    r"""
+    Interface to the polymake interpreter using pexpect.
+
+    In order to use this interface, you need to either install the
+    optional polymake package for Sage, or install polymake system-wide
+    on your computer; it is available from https://polymake.org.
+
+    Type ``polymake.[tab]`` for a list of most functions
+    available from your polymake install. Type
+    ``polymake.Function?`` for polymake's help about a given ``Function``.
+    Type ``polymake(...)`` to create a new polymake
+    object, and ``polymake.eval(...)`` to run a string using
+    polymake and get the result back as a string.
+
+    EXAMPLES::
+
+        sage: from sage.interfaces.polymake import polymake_expect as polymake
+        sage: type(polymake)
+        <...sage.interfaces.polymake.PolymakeExpect...
+        sage: p = polymake.rand_sphere(4, 20, seed=5)       # optional - polymake
+        sage: p                                             # optional - polymake
+        Random spherical polytope of dimension 4; seed=5...
+        sage: set_verbose(3)
+        sage: p.H_VECTOR;                                   # optional - polymake # random
+        used package ppl
+          The Parma Polyhedra Library ...
+        sage: p.H_VECTOR                                    # optional - polymake
+        1 16 40 16 1
+        sage: set_verbose(0)
+        sage: p.F_VECTOR                                    # optional - polymake
+        20 94 148 74
+        sage: print(p.F_VECTOR._sage_doc_())                # optional - polymake # random
+        property_types/Algebraic Types/Vector:
+         A type for vectors with entries of type Element.
+
+         You can perform algebraic operations such as addition or scalar multiplication.
+
+         You can create a new Vector by entering its elements, e.g.:
+            $v = new Vector<Int>(1,2,3);
+         or
+            $v = new Vector<Int>([1,2,3]);
+
+    .. automethod:: _eval_line
+    """
+
+    def __init__(self, script_subdirectory=None,
+                 logfile=None, server=None, server_tmpdir=None,
+                 seed=None, command=None):
+        """
+        TESTS::
+
+            sage: from sage.interfaces.polymake import PolymakeExpect
+            sage: PolymakeExpect()
+            Polymake
+            sage: PolymakeExpect().is_running()
+            False
+
+        """
+        if command is None:
+            command = "env TERM=dumb {}".format(os.getenv('SAGE_POLYMAKE_COMMAND') or 'polymake')
+        PolymakeAbstract.__init__(self, seed=seed)
+        Expect.__init__(self,
+                        name="polymake",
+                        command=command,
+                        prompt="polytope > ",
+                        server=server,
+                        server_tmpdir=server_tmpdir,
+                        script_subdirectory=script_subdirectory,
+                        restart_on_ctrlc=False,
+                        logfile=logfile,
+                        eval_using_file_cutoff=1024)   # > 1024 causes hangs
+
+    def _start(self, alt_message=None):
+        """
+        Start the polymake interface in the application "polytope".
+
+        NOTE:
+
+        There should be no need to call this explicitly.
+
+        TESTS::
+
+            sage: from sage.interfaces.polymake import polymake_expect as polymake
+            sage: polymake.application('fan')               # optional - polymake
+            sage: 'normal_fan' in dir(polymake)             # optional - polymake
+            True
+            sage: polymake.quit()                           # optional - polymake
+            sage: polymake._start()                         # optional - polymake
+
+        Since 'normal_fan' is not defined in the polymake application 'polytope',
+        we now get
+        ::
+
+            sage: 'normal_fan' in dir(polymake)             # optional - polymake
+            False
+
+        """
+        if not self.is_running():
+            self._change_prompt("polytope > ")
+            Expect._start(self, alt_message=None)
+        PolymakeAbstract._start(self)
+        self.eval('use File::Slurp;')
+
+    def _quit_string(self):
+        """
+        TESTS::
+
+            sage: from sage.interfaces.polymake import polymake_expect as polymake
+            sage: polymake._quit_string()
+            'exit;'
+        """
+        return "exit;"
+
     def _keyboard_interrupt(self):
         """
         Interrupt a computation with <Ctrl-c>
@@ -453,6 +1870,7 @@
         For reasons that are not clear to the author, the following test
         is very flaky. Therefore, this test is marked as "not tested".
 
+            sage: from sage.interfaces.polymake import polymake_expect as polymake
             sage: c = polymake.cube(15)                         # optional - polymake
             sage: alarm(1)                                      # not tested
             sage: try:                                          # not tested # indirect doctest
@@ -500,6 +1918,7 @@
         """
         TESTS::
 
+            sage: from sage.interfaces.polymake import polymake_expect as polymake
             sage: Q = polymake.cube(4)                          # optional - polymake
             sage: polymake('"ok"')                              # optional - polymake
             ok
@@ -575,273 +1994,39 @@
         else:
             raise RuntimeError("Polymake unexpectedly {}".format(_available_polymake_answers[pat]))
 
-=======
->>>>>>> 9b91a096
-    def _next_var_name(self):
+    def _eval_line(self, line, allow_use_file=True, wait_for_prompt=True, restart_if_needed=True, **kwds):
         r"""
-        Returns the next unused variable name.
-
-        TESTS::
-
-            sage: print(polymake._next_var_name())
-            SAGE...
-
-        """
-        if len(self._available_vars):
-            return self._available_vars.pop(0)
-        try:
-            self.__seq += 1
-        except AttributeError:
-            self.__seq = 0
-        return r'SAGE{}'.format(self.__seq)
-
-    def clear(self, var):
-        """
-        Clear the variable named var.
-
-        NOTE:
-
-        This is implicitly done when deleting an element in the interface.
-
-        TESTS::
-
-            sage: c = polymake.cube(15)                 # optional - polymake
-            sage: polymake._available_vars = []         # optional - polymake
-            sage: old = c._name                         # optional - polymake
-            sage: del c                                 # optional - polymake  # indirect doctest
-            sage: len(polymake._available_vars)         # optional - polymake
-            1
-            sage: polymake._next_var_name() in old      # optional - polymake
-            True
-
-        """
-        self._available_vars.append(_name_pattern.search(var).group())
-
-    def _create(self, value, name=None):
-        """
-        Assign a value to a name in the polymake interface.
+        Evaluate a command.
 
         INPUT:
 
-        - ``value``, a string: Polymake command (or value) whose result
-          is to be assigned to a variable
-        - ``name``, optional string: If given, the new variable has this name.
-          Otherwise, the name is automatically generated.
-
-        RETURN:
-
-        The command by which the assigned value can now be retrieved.
-
-        NOTE:
-
-        In order to overcome problems with the perl programming language,
-        we store *all* data as arrays. If the given value is an array
-        of length different from one, then the new variable contains that
-        array. Otherwise, the new variable is an array of length one whose
-        only entry is the given value, which has to be a scalar (which
-        also includes Perl references). In other words, perl hashes
-        are not suitable.
-
-        EXAMPLES::
-
-            sage: polymake._create("('foo', 'bar')", name="my_array")   # optional - polymake
-            '@my_array'
-            sage: print(polymake.eval('print join(", ", @my_array);'))  # optional - polymake
-            foo, bar
-            sage: polymake._create('"foobar"', name="my_string")        # optional - polymake
-            '$my_string[0]'
-            sage: print(polymake.eval('print $my_string[0];'))          # optional - polymake
-            foobar
-
-        """
-        name = self._next_var_name() if name is None else name
-        self.set(name, value)
-        # If value is a list, then @name is now equal to that list.
-        # Otherwise, value is obtained by $name[0]. So, we modify
-        # the name returned by _create so that it can be used to
-        # access the wrapped value.
-        if self.eval('print scalar @{};'.format(name)).strip() == '1':
-            return '$'+name+'[0]'
-        return '@'+name
-
-    def set(self, var, value):
-        """
-        Set the variable var to the given value.
-
-        Eventually, ``var`` is a reference to ``value``.
-
-        .. WARNING::
-
-            This method, although it doesn't start with an underscore, is
-            an internal method and not part of the interface. So, please do
-            not try to call it explicitly. Instead, use the polymake interface
-            as shown in the examples.
-
-        REMARK:
-
-        Polymake's user language is Perl. In Perl, if one wants to assign
-        the return value of a function to a variable, the syntax to do so
-        depends on the type of the return value. While this is fine in
-        compiled code, it seems quite awkward in user interaction.
-
-        To make this polymake pexpect interface a bit more user friendly,
-        we treat *all* variables as arrays. A scalar value (most typically
-        a reference) is thus interpreted as the only item in an array of
-        length one. It is, of course, possible to use the interface without
-        knowing these details.
-
-        EXAMPLES::
-
-            sage: c = polymake('cube(3)')                       # optional - polymake # indirect doctest
-            sage: d = polymake.cube(3)                          # optional - polymake
-
-        Equality is, for "big" objects such as polytopes, comparison by
-        identity::
-
-            sage: c == d                                        # optional - polymake
-            False
-
-        However, the list of vertices is equal::
-
-            sage: c.VERTICES == d.VERTICES                      # optional - polymake
-            True
-
-        TESTS:
-
-        The following shows how polymake variables are wrapped in our interface.
-        It should, however, **never** be needed to do the following
-        *explicitly*::
-
-            sage: polymake.set('myvar', 'cube(3)')              # optional - polymake
-            sage: polymake.get('$myvar[0]')                     # optional - polymake
-            'Polymake::polytope::Polytope__Rational=ARRAY(...)'
-
-        The following tests against :trac:`22658`::
-
-            sage: P = polymake.new_object("Polytope", FACETS=[[12, -2, -3, -5, -8, -13, -21, -34, -55],   # optional - polymake
-            ....:  [0, 1, 0, 0, 0, 0, 0, 0, 0],
-            ....:  [0, 0, 0, 0, 0, 0, 0, 0, 1],
-            ....:  [0, 0, 0, 0, 0, 0, 0, 1, 0],
-            ....:  [0, 0, 0, 0, 0, 0, 1, 0, 0],
-            ....:  [0, 0, 0, 0, 0, 1, 0, 0, 0],
-            ....:  [0, 0, 0, 0, 1, 0, 0, 0, 0],
-            ....:  [0, 0, 0, 1, 0, 0, 0, 0, 0],
-            ....:  [0, 0, 1, 0, 0, 0, 0, 0, 0]])
-            sage: P.VERTICES                        # optional - polymake
-            1 6 0 0 0 0 0 0 0
-            1 0 4 0 0 0 0 0 0
-            1 0 0 0 0 0 0 0 0
-            1 0 0 12/5 0 0 0 0 0
-            1 0 0 0 0 0 0 0 12/55
-            1 0 0 0 0 0 0 6/17 0
-            1 0 0 0 0 0 4/7 0 0
-            1 0 0 0 0 12/13 0 0 0
-            1 0 0 0 3/2 0 0 0 0
-            sage: P.F_VECTOR                        # optional - polymake
-            9 36 84 126 126 84 36 9
-
-        """
-        if isinstance(value, six.string_types):
-            value = value.strip().rstrip(';').strip()
-        cmd = "@{}{}({});".format(var, self._assign_symbol(), value)
-        self.eval(cmd)
-
-    def get(self, cmd):
-        """
-        Return the string representation of an object in the polymake interface.
-
-        EXAMPLES::
-
-            sage: polymake.get('cube(3)')                     # optional - polymake
-            'Polymake::polytope::Polytope__Rational=ARRAY(...)'
-
-        Note that the above string representation is what polymake provides.
-        In our interface, we use what polymake calls a "description"::
-
-            sage: polymake('cube(3)')                         # optional - polymake
-            cube of dimension 3
-
-
-        """
-        return self.eval("print {};".format(cmd)).strip()
-
-    def help(self, topic, pager=True):
-        """
-        Displays polymake's help on a given topic, as a string.
-
-        INPUT:
-
-        - ``topic``, a string
-        - ``pager``, optional bool, default ``True``: When True, display help, otherwise return as a string.
-
-        EXAMPLES::
-
-            sage: print(polymake.help('Polytope', pager=False))         # optional - polymake # random
-            objects/Polytope:
-             Not necessarily bounded or unbounded polyhedron.
-             Nonetheless, the name "Polytope" is used for two reasons:
-             Firstly, combinatorially we always deal with polytopes; see the description of VERTICES_IN_FACETS for details.
-             The second reason is historical.
-             We use homogeneous coordinates, which is why Polytope is derived from Cone.
-             Note that a pointed polyhedron is projectively equivalent to a polytope.
-             Scalar is the numeric data type used for the coordinates.
-
-        In some cases, polymake expects user interaction to choose from
-        different available help topics. In these cases, a warning is given,
-        and the available help topics are displayed resp. printed, without
-        user interaction::
-
-            sage: polymake.help('TRIANGULATION')                        # optional - polymake # random
-            doctest:warning
-            ...
-            UserWarning: Polymake expects user interaction. We abort and return the options that Polymake provides.
-            There are 5 help topics matching 'TRIANGULATION':
-            1: objects/Visualization/Visual::Polytope/methods/TRIANGULATION
-            2: objects/Visualization/Visual::PointConfiguration/methods/TRIANGULATION
-            3: objects/Cone/properties/Triangulation and volume/TRIANGULATION
-            4: objects/PointConfiguration/properties/Triangulation and volume/TRIANGULATION
-            5: objects/Polytope/properties/Triangulation and volume/TRIANGULATION
-
-        If an unknown help topic is requested, a :class:`PolymakeError`
-        results::
-
-            sage: polymake.help('Triangulation')      # optional - polymake
-            Traceback (most recent call last):
-            ...
-            PolymakeError: unknown help topic 'Triangulation'
-        """
-        H = self.eval('help("{}");\n'.format(topic))
-        if not H:
-            raise PolymakeError("unknown help topic '{}'".format(topic))
-        if pager:
-            from IPython.core.page import page
-            page(H, start=0)
-        else:
-            return H
-
-    def _tab_completion(self):
-        """
-        Returns a list of polymake function names.
-
-        NOTE:
-
-        - The list of functions depends on the current application. The
-          result is cached, of course separately for each application.
-        - It is generally not the case that all the returned function names
-          can actually successfully be called.
-
-        TESTS::
-
-            sage: polymake.application('fan')                   # optional - polymake
-            sage: 'normal_fan' in dir(polymake)                 # optional - polymake  # indirect doctest
-            True
-            sage: polymake.application('polytope')              # optional - polymake
-
-        Since 'normal_fan' is not defined in the polymake application 'polytope',
-        we now get
-        ::
-
-<<<<<<< HEAD
+        - ``line``, a command (string) to be evaluated
+        - ``allow_use_file`` (optional bool, default ``True``), whether or not
+          to use a file if the line is very long.
+        - ``wait_for_prompt`` (optional, default ``True``), whether or not
+          to wait before polymake returns a prompt. If it is a string, it is considered
+          as alternative prompt to be waited for.
+        - ``restart_if_needed`` (optional bool, default ``True``), whether or
+          not to restart polymake in case something goes wrong
+        - further optional arguments (e.g., timeout) that will be passed to
+          :meth:`pexpect.pty_spawn.spawn.expect`. Note that they are ignored
+          if the line is too long and thus is evaluated via a file. So,
+          if a timeout is defined, it should be accompanied by ``allow_use_file=False``.
+
+        Different reaction types of polymake, including warnings, comments,
+        errors, request for user interaction, and yielding a continuation prompt,
+        are taken into account.
+
+        Usually, this method is indirectly called via :meth:`~sage.interfaces.expect.Expect.eval`.
+
+        EXAMPLES::
+
+            sage: from sage.interfaces.polymake import polymake_expect as polymake
+            sage: p = polymake.cube(3)              # optional - polymake  # indirect doctest
+
+        Here we see that remarks printed by polymake are displayed if
+        the verbosity is positive::
+
             sage: set_verbose(1)
             sage: p.N_LATTICE_POINTS                # optional - polymake # random
             used package latte
@@ -851,19 +2036,18 @@
               http://www.math.ucdavis.edu/~latte/
             27
             sage: set_verbose(0)
-=======
-            sage: 'normal_fan' in dir(polymake)                 # optional - polymake
-            False
->>>>>>> 9b91a096
-
-        Global functions from 'core' are available::
-
-            sage: 'show_credits' in dir(polymake)               # optional - polymake
-            True
-
-        Global functions from 'common' are available::
-
-<<<<<<< HEAD
+
+        If polymake raises an error, the polymake *interface* raises
+        a :class:`PolymakeError`::
+
+            sage: polymake.eval('FOOBAR(3);')       # optional - polymake
+            Traceback (most recent call last):
+            ...
+            PolymakeError: Undefined subroutine &Polymake::User::FOOBAR called...
+
+        If a command is incomplete, then polymake returns a continuation
+        prompt. In that case, we raise an error::
+
             sage: polymake.eval('print 3')          # optional - polymake
             Traceback (most recent call last):
             ...
@@ -1092,62 +2276,6 @@
             raise PolymakeError(e)
         return out
 
-    def _tab_completion(self):
-        """
-        Returns a list of polymake function names.
-
-        NOTE:
-
-        - The list of functions depends on the current application. The
-          result is cached, of course separately for each application.
-        - It is generally not the case that all the returned function names
-          can actually successfully be called.
-
-        TESTS::
-
-            sage: polymake.application('fan')                   # optional - polymake
-            sage: 'normal_fan' in dir(polymake)                 # optional - polymake  # indirect doctest
-            True
-            sage: polymake.quit()                               # optional - polymake
-            sage: polymake._start()                             # optional - polymake
-
-        Since 'normal_fan' is not defined in the polymake application 'polytope',
-        we now get
-        ::
-
-            sage: 'normal_fan' in dir(polymake)                 # optional - polymake
-            False
-
-        Global functions from 'core' are available::
-
-            sage: 'show_credits' in dir(polymake)               # optional - polymake
-            True
-
-        Global functions from 'common' are available::
-
-            sage: 'lex_ordered' in dir(polymake)                # optional - polymake
-            True
-=======
-            sage: 'lex_ordered' in dir(polymake)                # optional - polymake
-            True
->>>>>>> 9b91a096
-        """
-        if not self.is_running():
-            self._start()
-        try:
-            return self.__tab_completion[self._application]
-        except KeyError:
-            pass
-        s = self.eval("apropos '';").split('\n')
-        out = []
-        for name in s:
-            if name.startswith("/common/functions/") or name.startswith("/core/functions") or name.startswith("/" + self._application + "/functions/"):
-                out.append(name.split("/")[-1])
-        self.__tab_completion[self._application] = sorted(out)
-        return self.__tab_completion[self._application]
-
-    # Polymake specific methods
-
     def application(self, app):
         """
         Change to a given polymake application.
@@ -1164,6 +2292,7 @@
         terms of inequalities. Polymake knows to compute the f- and h-vector
         and finds that the polytope is very ample::
 
+            sage: from sage.interfaces.polymake import polymake_expect as polymake
             sage: q = polymake.new_object("Polytope", INEQUALITIES=[[5,-4,0,1],[-3,0,-4,1],[-2,1,0,0],[-4,4,4,-1],[0,0,1,0],[8,0,0,-1],[1,0,-1,0],[3,-1,0,0]]) # optional - polymake
             sage: q.H_VECTOR                    # optional - polymake
             1 5 5 1
@@ -1232,1591 +2361,6 @@
             PolymakeError: Unknown application killerapp
 
         """
-        if app not in ["common", "fulton", "group", "matroid", "topaz", "fan", "graph", "ideal", "polytope", "tropical"]:
-            raise ValueError("Unknown polymake application '{}'".format(app))
-        self._application = app
-        self.eval('application "{}";'.format(app))
-
-    def new_object(self, name, *args, **kwds):
-        """
-        Return a new instance of a given polymake type, with given positional or named arguments.
-
-        INPUT:
-
-        - ``name`` of a polymake class (potentially templated), as string.
-        - further positional or named arguments, to be passed to the constructor.
-
-        EXAMPLES::
-
-            sage: q = polymake.new_object("Polytope<Rational>", INEQUALITIES=[[4,-4,0,1],[-4,0,-4,1],[-2,1,0,0],[-4,4,4,-1],[0,0,1,0],[8,0,0,-1]]) # optional - polymake
-            sage: q.N_VERTICES                  # optional - polymake
-            4
-            sage: q.BOUNDED                     # optional - polymake
-            true
-            sage: q.VERTICES                    # optional - polymake
-            1 2 0 4
-            1 3 0 8
-            1 2 1 8
-            1 3 1 8
-            sage: q.full_typename()             # optional - polymake
-            'Polytope<Rational>'
-
-        """
-        try:
-            f = self.__new[name]
-        except AttributeError:
-            self.__new = {}
-            f = self.__new[name] = self._function_class()(self, "new {}".format(name))
-        except KeyError:
-            f = self.__new[name] = self._function_class()(self, "new {}".format(name))
-        return f(*args, **kwds)
-
-<<<<<<< HEAD
-
-polymake = Polymake()
-
-
-def reduce_load_Polymake():
-    """
-    Returns the polymake interface object defined in :mod:`sage.interfaces.polymake`.
-
-    EXAMPLES::
-
-        sage: from sage.interfaces.polymake import reduce_load_Polymake
-        sage: reduce_load_Polymake()
-        Polymake
-    """
-    return polymake
-=======
->>>>>>> 9b91a096
-
-########################################
-## Elements
-
-<<<<<<< HEAD
-class PolymakeElement(ExtraTabCompletion, ExpectElement):
-=======
-class PolymakeElement(ExtraTabCompletion, InterfaceElement):
->>>>>>> 9b91a096
-    """
-    Elements in the polymake interface.
-
-    EXAMPLES:
-
-    We support all "big" polymake types, Perl arrays of length
-    different from one, and Perl scalars::
-
-        sage: p = polymake.rand_sphere(4, 20, seed=5)            # optional - polymake
-        sage: p.typename()                                      # optional - polymake
-        'Polytope'
-        sage: p                                                 # optional - polymake
-        Random spherical polytope of dimension 4; seed=5...
-
-    Now, one can work with that element in Python syntax, for example::
-
-        sage: p.VERTICES[2][2]                                  # optional - polymake
-        1450479926727001/2251799813685248
-
-    """
-    def _repr_(self):
-        """
-        String representation of polymake elements.
-
-        EXAMPLES:
-
-        In the case of a "big" object, if polymake provides a description
-        of the object that is not longer than single line, it is used for
-        printing::
-
-            sage: p = polymake.rand_sphere(3, 12, seed=15)           # optional - polymake
-            sage: p                                                 # optional - polymake
-            Random spherical polytope of dimension 3; seed=15...
-            sage: c = polymake.cube(4)                              # optional - polymake
-            sage: c                                                 # optional - polymake
-            cube of dimension 4
-
-        We use the print representation of scalars to display scalars::
-
-            sage: p.N_VERTICES                                      # optional - polymake
-            12
-
-        The items of a Perl arrays are shown separated by commas::
-
-            sage: p.get_member('list_properties')                   # optional - polymake  # random
-            POINTS, CONE_AMBIENT_DIM, BOUNDED, FEASIBLE, N_POINTS, POINTED,
-            CONE_DIM, FULL_DIM, LINEALITY_DIM, LINEALITY_SPACE,
-            COMBINATORIAL_DIM, AFFINE_HULL, VERTICES, N_VERTICES
-
-        We chose to print rule chains explicitly, so that the user doesn't
-        need to know how to list the rules using polymake commands::
-
-            sage: r = p.get_schedule('"H_VECTOR"')                  # optional - polymake
-            sage: r                                                 # optional - polymake  # random
-            precondition : N_RAYS | N_INPUT_RAYS ( ppl.convex_hull.primal: FACETS, LINEAR_SPAN : RAYS | INPUT_RAYS )
-            sensitivity check for FacetPerm
-            ppl.convex_hull.primal: FACETS, LINEAR_SPAN : RAYS | INPUT_RAYS
-            RAYS_IN_FACETS : RAYS, FACETS
-            SIMPLICIAL : COMBINATORIAL_DIM, RAYS_IN_FACETS
-            N_FACETS : FACETS
-            precondition : COMBINATORIAL_DIM ( F_VECTOR : N_FACETS, N_RAYS, COMBINATORIAL_DIM )
-            F_VECTOR : N_FACETS, N_RAYS, COMBINATORIAL_DIM
-            precondition : SIMPLICIAL ( H_VECTOR : F_VECTOR )
-            H_VECTOR : F_VECTOR
-            sage: r.typeof()                                        # optional - polymake
-            ('Polymake::Core::Scheduler::RuleChain', 'ARRAY')
-
-        Similarly, polymake matrices and vectors are explicitly listed::
-
-            sage: c.VERTICES.typename()                         # optional - polymake
-            'Matrix'
-            sage: c.VERTICES[0].typename()                      # optional - polymake
-            'Vector'
-            sage: c.VERTICES                                    # optional - polymake # random
-            1 -1 -1 -1 -1
-            1 1 -1 -1 -1
-            1 -1 1 -1 -1
-            1 1 1 -1 -1
-            1 -1 -1 1 -1
-            1 1 -1 1 -1
-            1 -1 1 1 -1
-            1 1 1 1 -1
-            1 -1 -1 -1 1
-            1 1 -1 -1 1
-            1 -1 1 -1 1
-            1 1 1 -1 1
-            1 -1 -1 1 1
-            1 1 -1 1 1
-            1 -1 1 1 1
-            1 1 1 1 1
-            sage: c.VERTICES[0]                                 # optional - polymake
-            1 -1 -1 -1 -1
-
-        For other types, we simply use the print representation offered
-        by polymake::
-
-            sage: p.TWO_FACE_SIZES.typename()                   # optional - polymake
-            'Map'
-            sage: p.TWO_FACE_SIZES                              # optional - polymake
-            {(3 20)}
-
-    """
-        T1, T2 = self.typeof()
-        P = self._check_valid()
-        name = self._name
-        if T1:
-            Temp = self.typename()
-            if Temp:
-                T1 = Temp
-        if T1 in ['Matrix', 'Vector']:
-            out = P.get(name).strip()
-        elif 'RuleChain' in T1:
-            out = os.linesep.join(P.get('join("##",{}->list)'.format(name)).split('##'))
-        else:
-            try:
-                out = P.get('{}->description'.format(name)).strip()
-            except PolymakeError:
-                out = ''
-            if os.linesep in out:
-                out = ''
-        if not out:
-            if "Polytope" == T1:
-                out = "{}[{}]".format(P.get("{}->type->full_name".format(name)) or "PolymakeElement", _name_pattern.search(name).group())
-            elif T1 == '' and T2 == 'ARRAY':
-                out = P.eval('print join(", ", @{});'.format(name)).strip()
-            elif T1 == '' and T2 == 'HASH':
-                out = P.get('%{}'.format(name)).strip()
-            elif self._name[0] == '@':
-                out = P.eval('print join(", ", {});'.format(name)).strip()
-            else:
-                out = P.get(name).strip()
-        return out
-
-    def _cmp_(self, other):
-        """
-        Comparison of polymake elements.
-
-        EXAMPLES:
-
-        The default for comparing equality for polytopes is *identity*::
-
-            sage: p1 = polymake.rand_sphere(3, 12, seed=15)          # optional - polymake
-            sage: p2 = polymake.rand_sphere(3, 12, seed=15)          # optional - polymake
-            sage: p1 == p2                                          # optional - polymake
-            False
-
-        However, other data types are compared by equality, not identity::
-
-            sage: p1.VERTICES == p2.VERTICES                        # optional - polymake
-            True
-
-        A computation applied to a polytope can change the available
-        properties, and thus we have
-        ::
-
-            sage: p1.get_member('list_properties') == p2.get_member('list_properties')  # optional - polymake
-            True
-            sage: p1.F_VECTOR                                       # optional - polymake
-            12 30 20
-            sage: p1.get_member('list_properties') == p2.get_member('list_properties')  # optional - polymake
-            False
-
-        """
-        P = self._check_valid()
-        if P.eval("print {} {} {};".format(self.name(), P._equality_symbol(), other.name())).strip() == P._true_symbol():
-            return 0
-        if P.eval("print {} {} {};".format(self.name(), P._lessthan_symbol(), other.name())).strip() == P._true_symbol():
-            return -1
-        if P.eval("print {} {} {};".format(self.name(), P._greaterthan_symbol(), other.name())).strip() == P._true_symbol():
-            return 1
-        return -2  # that's supposed to be an error value.
-
-    def bool(self):
-        """
-        Return whether this polymake element is equal to ``True``.
-
-        EXAMPLES::
-
-            sage: from sage.interfaces.polymake import polymake
-            sage: polymake(0).bool()                # optional polymake
-            False
-            sage: polymake(1).bool()                # optional polymake
-            True
-
-        """
-        P = self._check_valid()
-        t = P._true_symbol()
-        cmd = '{} {} {};'.format(self._name, P._equality_symbol(), t)
-        return P.get(cmd) == t
-
-    def known_properties(self):
-        """
-        List the names of properties that have been computed so far on this element.
-
-        NOTE:
-
-        This is in many cases equivalent to use polymake's ``list_properties``,
-        which returns a blank separated string representation of the list of properties.
-        However, on some elements, ``list_properties`` would simply result in
-        an error.
-
-        EXAMPLES::
-
-            sage: c = polymake.cube(4)                      # optional - polymake
-            sage: c.known_properties()                      # optional - polymake
-            ['AFFINE_HULL',
-             'BOUNDED',
-             'CONE_AMBIENT_DIM',
-             'CONE_DIM',
-            ...
-             'VERTICES_IN_FACETS']
-            sage: c.list_properties()                       # optional - polymake
-            CONE_AMBIENT_DIM, CONE_DIM, FACETS, AFFINE_HULL, VERTICES_IN_FACETS,
-            BOUNDED...
-
-        A computation can change the list of known properties::
-
-            sage: c.F_VECTOR                                # optional - polymake
-            16 32 24 8
-            sage: c.known_properties()                      # optional - polymake
-            ['AFFINE_HULL',
-             'BOUNDED',
-             'COMBINATORIAL_DIM',
-             'CONE_AMBIENT_DIM',
-             'CONE_DIM',
-            ...
-             'VERTICES_IN_FACETS']
-
-        """
-        P = self._check_valid()
-        try:
-            return sorted(P.get('join(", ", {}->list_properties)'.format(self._name)).split(', '))
-        except PolymakeError:
-            return []
-
-    @cached_method
-    def _member_list(self):
-        """
-        The list of properties that polymake knows to compute for this element.
-
-        The resulting list is used for tab completion.
-
-        TESTS::
-
-            sage: c = polymake.cube(4)                          # optional - polymake
-            sage: c._member_list()                              # optional - polymake
-            ['AFFINE_HULL',
-            ...
-             'WEAKLY_CENTERED',
-            ...]
-
-        """
-        # return the members of a "big" object.
-        P = self._check_valid()
-        try:
-            cmd = '$SAGETMP = ' + self._name + ' -> type;'
-            P.eval(cmd)
-        except (TypeError, PolymakeError):  # this happens for a perl type that isn't a Polymake type
-            return []
-        cmd = 'print join(", ", sorted_uniq(sort { $a cmp $b } map { keys %{$_->properties} }$SAGETMP, @{$SAGETMP->super}));'
-        try:
-            out = P.eval(cmd).split(', ')
-        except PolymakeError:
-            return []
-        return sorted(out)
-
-    def typename(self):
-        """
-        The name of the underlying base type of this element in polymake.
-
-        EXAMPLES::
-
-            sage: c = polymake.cube(4)          # optional - polymake
-            sage: c.typename()                  # optional - polymake
-            'Polytope'
-            sage: c.VERTICES.typename()         # optional - polymake
-            'Matrix'
-
-        """
-        P = self._check_valid()
-        try:
-            return P.eval('print {}->type->name;'.format(self._name))
-        except PolymakeError:
-            return ''
-
-    def full_typename(self):
-        """
-        The name of the specialised type of this element.
-
-        EXAMPLES::
-
-            sage: c = polymake.cube(4)          # optional - polymake
-            sage: c.full_typename()             # optional - polymake
-            'Polytope<Rational>'
-            sage: c.VERTICES.full_typename()    # optional - polymake
-            'Matrix<Rational, NonSymmetric>'
-
-        """
-        P = self._check_valid()
-        try:
-            return P.eval('print {}->type->full_name;'.format(self._name))
-        except PolymakeError:
-            return ''
-
-    def qualified_typename(self):
-        """
-        The qualified name of the type of this element.
-
-        EXAMPLES::
-
-            sage: c = polymake.cube(4)              # optional - polymake
-            sage: c.qualified_typename()            # optional - polymake
-            'polytope::Polytope<Rational>'
-            sage: c.VERTICES.qualified_typename()   # optional - polymake
-            'common::Matrix<Rational, NonSymmetric>'
-
-        """
-        P = self._check_valid()
-        try:
-            return P.eval('print {}->type->qualified_name;'.format(self._name))
-        except PolymakeError:
-            return ''
-
-    def _tab_completion(self):
-        """
-        Return a list of available function and property names.
-
-        NOTE:
-
-        This currently returns the names of functions defined in the current
-        application, regardless whether they can be applied to this element
-        or not, together with the list of properties of this element that
-        polymake knows how to compute. It does not contain the list of available
-        member functions of this element. This may change in future versions
-        of polymake.
-
-        EXAMPLES::
-
-            sage: c = polymake.cube(4)              # optional - polymake
-            sage: c._tab_completion()               # optional - polymake
-            ['AFFINE_HULL',
-             ...
-             'zero_vector',
-             'zonotope',
-             'zonotope_tiling_lattice',
-             'zonotope_vertices_fukuda']
-
-        """
-        return sorted(self._member_list()+self.parent()._tab_completion())
-
-    def __getattr__(self, attrname):
-        """
-        Return a property of this element, or a polymake function with this
-        element as first argument, or a member function of this element.
-
-        NOTE:
-
-        If the attribute name is known as the name of a property, it is
-        interpreted as such. Otherwise, if it is known as a function in
-        the current application, the function is returned with this
-        element inserted as first argument, and potential further arguments,
-        when called. Otherwise, it is assumed that it is a member function
-        of this element, and treated as such. Note that member functions
-        are currently invisible in tab completion, thus, the user has
-        to know the name of the member function.
-
-        EXAMPLES:
-
-        A property::
-
-            sage: c = polymake.cube(3)                  # optional - polymake
-            sage: c.H_VECTOR                            # optional - polymake
-            1 5 5 1
-            sage: c.N_VERTICES                          # optional - polymake
-            8
-            sage: d = polymake.cross(3)                 # optional - polymake
-            sage: d.N_VERTICES                          # optional - polymake
-            6
-
-        A function::
-
-            sage: c.minkowski_sum_fukuda                # optional - polymake
-            minkowski_sum_fukuda (bound to Polymake::polytope::Polytope__Rational object)
-            sage: s = c.minkowski_sum_fukuda(d)         # optional - polymake
-            sage: s.N_VERTICES                          # optional - polymake
-            24
-            sage: s                                     # optional - polymake
-            Polytope<Rational>[SAGE...]
-
-        A member function::
-
-            sage: c = polymake.cube(2)                          # optional - polymake
-            sage: V = polymake.new_object('Vector', [1,0,0])    # optional - polymake
-            sage: V                                             # optional - polymake
-            1 0 0
-            sage: c.contains                                    # optional - polymake
-            Member function 'contains' of Polymake::polytope::Polytope__Rational object
-            sage: c.contains(V)                                 # optional - polymake
-            true
-
-        """
-        P = self._check_valid()
-        if attrname[:1] == "_":
-            raise AttributeError
-        if attrname not in P._tab_completion():
-            # Does not appear in list of global functions.
-            if attrname in self._member_list():
-                try:
-                    return P('{}->{}'.format(self._name, attrname))
-                except (TypeError, PolymakeError):
-                    raise AttributeError
-            else:
-                return P._function_element_class()(self, '{}->{}'.format(self._name, attrname), memberfunction=True)
-        return P._function_element_class()(self, attrname, memberfunction=False)
-
-    def get_member_function(self, attrname):
-        """
-        Request a member function of this element.
-
-        NOTE:
-
-        It is not checked whether a member function with the given name
-        exists.
-
-        EXAMPLES::
-
-            sage: c = polymake.cube(2)                                  # optional - polymake
-            sage: c.contains                                            # optional - polymake
-            Member function 'contains' of Polymake::polytope::Polytope__Rational object
-            sage: V = polymake.new_object('Vector', [1,0,0])            # optional - polymake
-            sage: V                                                     # optional - polymake
-            1 0 0
-            sage: c.contains(V)                                         # optional - polymake
-            true
-
-        Whether a member function of the given name actually exists for that
-        object will only be clear when calling it::
-
-            sage: c.get_member_function("foo")                          # optional - polymake
-            Member function 'foo' of Polymake::polytope::Polytope__Rational object
-            sage: c.get_member_function("foo")()                        # optional - polymake
-            Traceback (most recent call last):
-            ...
-            TypeError: Can't locate object method "foo" via package "Polymake::polytope::Polytope__Rational"
-        """
-        P = self._check_valid()
-        return P._function_element_class()(self, '{}->{}'.format(self._name, attrname), memberfunction=True)
-
-    def get_member(self, attrname):
-        """
-        Get a member/property of this element.
-
-        NOTE:
-
-        Normally, it should be possible to just access the property
-        in the usual Python syntax for attribute access. However, if
-        that fails, one can request the member explicitly.
-
-        EXAMPLES::
-
-            sage: p = polymake.rand_sphere(4, 20, seed=5)    # optional - polymake
-
-        Normally, a property would be accessed as follows::
-
-            sage: p.F_VECTOR                                # optional - polymake
-            20 94 148 74
-
-        However, explicit access is possible as well::
-
-            sage: p.get_member('F_VECTOR')                  # optional - polymake
-            20 94 148 74
-
-        In some cases, the explicit access works better::
-
-            sage: p.type                                    # optional - polymake
-            Member function 'type' of Polymake::polytope::Polytope__Rational object
-            sage: p.get_member('type')                      # optional - polymake
-            Polytope<Rational>[SAGE...]
-            sage: p.get_member('type').get_member('name')   # optional - polymake
-            Polytope
-
-        Note that in the last example calling the erroneously constructed
-        member function ``type`` still works::
-
-            sage: p.type()                                  # optional - polymake
-            Polytope<Rational>[SAGE...]
-
-        """
-        P = self._check_valid()
-        return P('{}->{}'.format(self.name(), attrname))
-
-    def __getitem__(self, key):
-        """
-        Indexing and slicing.
-
-        Slicing returns a Python list.
-
-        EXAMPLES::
-
-            sage: p = polymake.rand_sphere(3, 12, seed=15)  # optional - polymake
-            sage: p.VERTICES[3]                             # optional - polymake
-            1 7977905618560809/18014398509481984 -1671539598851959/144115188075855872 8075083879632623/9007199254740992
-            sage: p.list_properties()[2]                    # optional - polymake
-            BOUNDED
-
-        Slicing::
-
-            sage: p.F_VECTOR[:]                             # optional - polymake
-            [12, 30, 20]
-            sage: p.F_VECTOR[0:1]                           # optional - polymake
-            [12]
-            sage: p.F_VECTOR[0:3:2]                         # optional - polymake
-            [12, 20]
-        """
-        P = self._check_valid()
-        if isinstance(key, slice):
-            indices = key.indices(len(self))
-            return [ self[i] for i in range(*indices) ]
-        _, T = self.typeof()
-        if self._name.startswith('@'):
-            return P('${}[{}]'.format(self._name[1:], key))
-        if T == 'ARRAY':
-            return P('{}[{}]'.format(self._name, key))
-        if T == 'HASH':
-            try:
-                if key.parent() is self.parent():
-                    key = key._name
-                else:
-                    key = str(key)
-            except AttributeError:
-                key = str(key)
-            return P(self._name + "{" + key + "}")
-        raise NotImplementedError("Cannot get items from Perl type {}".format(T))
-
-    def __iter__(self):
-        """
-        Return an iterator for ``self``.
-
-        OUTPUT: iterator
-
-        EXAMPLES::
-
-            sage: p = polymake.rand_sphere(3, 12, seed=15)  # optional - polymake
-            sage: [ x for x in p.VERTICES[3] ]              # optional - polymake
-            [1, 7977905618560809/18014398509481984, -1671539598851959/144115188075855872, 8075083879632623/9007199254740992]
-        """
-        for i in range(len(self)):
-            yield self[i]
-
-    def __len__(self):
-        """
-        EXAMPLES::
-
-            sage: p = polymake.rand_sphere(3, 12, seed=15)           # optional - polymake
-            sage: len(p.FACETS)                                     # optional - polymake
-            20
-            sage: len(p.list_properties()) >= 12                     # optional - polymake
-            True
-
-        """
-        P = self._check_valid()
-        T1, T2 = self.typeof()
-        name = self._name
-        if T2 == 'ARRAY':
-            return int(P.eval('print scalar @{+%s};'%name))
-        if T2 == 'HASH':
-            return int(P.eval('print scalar keys %{+%s};'%name))
-        if T1:
-            raise TypeError("Don't know how to compute the length of {} object".format(T1))
-        return int(P.eval('print scalar {};'.format(name)))
-
-    @cached_method
-    def typeof(self):
-        """
-        Returns the type of a polymake "big" object, and its underlying Perl type.
-
-        NOTE:
-
-        This is mainly for internal use.
-
-        EXAMPLES::
-
-            sage: p = polymake.rand_sphere(3, 13, seed=12)               # optional - polymake
-            sage: p.typeof()                                            # optional - polymake
-            ('Polymake::polytope::Polytope__Rational', 'ARRAY')
-            sage: p.VERTICES.typeof()                                   # optional - polymake
-            ('Polymake::common::Matrix_A_Rational_I_NonSymmetric_Z', 'ARRAY')
-            sage: p.get_schedule('"F_VECTOR"').typeof()                   # optional - polymake
-            ('Polymake::Core::Scheduler::RuleChain', 'ARRAY')
-
-        On "small" objects, it just returns empty strings::
-
-            sage: p.N_VERTICES.typeof()                                 # optional - polymake
-            ('', '')
-            sage: p.list_properties().typeof()                          # optional - polymake
-            ('', '')
-        """
-        P = self._check_valid()
-        name = self._name
-        T1, T2 = P.eval('print ref({});'.format(name)), P.eval('print reftype({});'.format(name))
-        if T1 == 'false':                 # Polymake 3.4 returns this
-            T1 = ''
-        return T1, T2
-
-    def _sage_(self):
-        """
-        Convert self to a Sage object.
-
-        EXAMPLES::
-
-            sage: a = polymake(1/2); a    # optional - polymake
-            1/2
-            sage: a.sage()                # optional - polymake
-            1/2
-            sage: _.parent()              # optional - polymake
-            Rational Field
-
-        Quadratic extensions::
-
-            sage: K.<sqrt5> = QuadraticField(5)
-            sage: polymake(K(0)).sage()   # optional - polymake
-            0
-            sage: _.parent()              # optional - polymake
-            Rational Field
-            sage: polymake(sqrt5).sage()   # optional - polymake
-            a
-            sage: polymake(-sqrt5).sage()   # optional - polymake
-            -a
-            sage: polymake(1/3-1/2*sqrt5).sage()   # optional - polymake
-            -1/2*a + 1/3
-            sage: polymake(-1+sqrt5).sage()   # optional - polymake
-            a - 1
-
-        Vectors::
-
-            sage: PP = polymake.cube(3)   # optional - polymake
-            sage: PP.F_VECTOR.sage()      # optional - polymake
-            (8, 12, 6)
-            sage: _.parent()              # optional - polymake
-            Ambient free module of rank 3 over the principal ideal domain Integer Ring
-
-        Matrices::
-
-            sage: polymake.unit_matrix(2).sage()   # optional - polymake
-            [1 0]
-            [0 1]
-            sage: _.parent()              # optional - polymake
-            Full MatrixSpace of 2 by 2 dense matrices over Integer Ring
-
-        Polytopes::
-
-            sage: polymake.cube(3).sage() # optional - polymake
-            A 3-dimensional polyhedron in QQ^3 defined as the convex hull of 8 vertices
-            sage: polymake.icosahedron().sage() # optional - polymake
-            A 3-dimensional polyhedron in AA^3 defined as the convex hull of 12 vertices
-
-        """
-        T1, T2 = self.typeof()
-        self._check_valid()
-        if T1:
-            Temp = self.typename()
-            if Temp:
-                T1 = Temp
-        if T1 == 'QuadraticExtension':
-            # We can't seem to access a, b, r by method calls, so let's parse.
-            from re import match
-            m = match(r'(-?[0-9/]+)[+]?((-?[0-9/]+)r([0-9/]+))?', repr(self))
-            if m is None:
-                raise NotImplementedError("Cannot parse QuadraticExtension element: {}".format(self))
-            a, b, r = m.group(1), m.group(3), m.group(4)
-            from sage.rings.rational_field import QQ
-            if r is None:
-                # Prints like a rational, so we can't know the extension. Coerce to rational.
-                return QQ(a)
-            else:
-                from sage.rings.number_field.number_field import QuadraticField
-                K = QuadraticField(r)
-                return QQ(a) + QQ(b) * K.gen()
-        elif T1 == 'Vector' or T1 == 'SparseVector':
-            from sage.modules.free_module_element import vector
-            return vector([x.sage() for x in self])
-        elif T1 == 'Matrix' or T1 == 'SparseMatrix':
-            from sage.matrix.constructor import matrix
-            return matrix([x.sage() for x in self])
-        elif T1 == 'Polytope':
-            from sage.geometry.polyhedron.backend_polymake import Polyhedron_polymake
-            from sage.geometry.polyhedron.parent import Polyhedra
-            from sage.rings.rational_field import QQ
-            from sage.rings.qqbar import AA
-            if self.typeof()[0] == 'Polymake::polytope::Polytope__Rational':
-                base_ring = QQ
-            else:
-                # We could try to find out a more specific field.
-                base_ring = AA
-            ambient_dim = self.AMBIENT_DIM()
-            parent = Polyhedra(base_ring, ambient_dim, backend='polymake')
-            return Polyhedron_polymake._from_polymake_polytope(parent, self)
-        else:
-            return super(PolymakeElement, self)._sage_()
-
-    def _sage_doc_(self):
-        """
-        EXAMPLES::
-
-            sage: c = polymake.cube(3)                  # optional - polymake
-            sage: print(c._sage_doc_())                 # optional - polymake # random
-            objects/Polytope:
-             Not necessarily bounded or unbounded polyhedron.
-             Nonetheless, the name "Polytope" is used for two reasons:
-             Firstly, combinatorially we always deal with polytopes; see the description of VERTICES_IN_FACETS for details.
-             The second reason is historical.
-             We use homogeneous coordinates, which is why Polytope is derived from Cone.
-             Note that a pointed polyhedron is projectively equivalent to a polytope.
-             Scalar is the numeric data type used for the coordinates.
-            <BLANKLINE>
-            objects/Polytope/specializations/Polytope<Rational>:
-             A rational polyhedron realized in Q^d
-            sage: print(c.FACETS._sage_doc_())          # optional - polymake # random
-            property_types/Algebraic Types/SparseMatrix:
-             A SparseMatrix is a two-dimensional associative array with row and column indices as keys; elements equal to the default value (ElementType(), which is 0 for most numerical types) are not stored, but implicitly encoded by the gaps in the key set. Each row and column is organized as an AVL-tree.
-            <BLANKLINE>
-             Use dense to convert this into its dense form.
-            <BLANKLINE>
-             You can create a new SparseMatrix by entering its entries row by row, as a list of SparseVectors e.g.:
-                $A = new SparseMatrix<Int>(<< '.');
-                (5) (1 1)
-                (5) (4 2)
-                (5)
-                (5) (0 3) (1 -1)
-                .
-
-        """
-        P = self._check_valid()
-        # according to Julian Pfeifle, the only case in which the fully qualified
-        # typename would not provide the doc.
-        Tname = self.typename()
-        Tqname = self.qualified_typename()
-        Tfname = self.full_typename()
-        if Tname == 'Polytope':
-            try:
-                doc = P.eval('help "Polytope";')
-            except PolymakeError:
-                doc = ''
-        else:
-            try:
-                doc = P.eval('help "{}";'.format(Tname))
-            except PolymakeError:
-                doc = ''
-            try:
-                doc2 = P.eval('help "{}";'.format(Tqname))
-            except PolymakeError:
-                doc2 = ''
-            if doc:
-                if doc2:
-                    doc = doc+os.linesep+doc2
-            else:
-                doc = doc2
-        try:
-            doc3 = P.eval('help "{}";'.format(Tfname))
-        except PolymakeError:
-            doc3 = ''
-        if doc:
-            if doc3:
-                doc = doc+os.linesep+doc3
-        else:
-            doc = doc3
-        if doc:
-            return doc
-        return "Undocumented polymake type '{}'".format(self.full_typename())
-
-
-<<<<<<< HEAD
-class PolymakeFunctionElement(FunctionElement):
-=======
-class PolymakeFunctionElement(InterfaceFunctionElement):
->>>>>>> 9b91a096
-    """
-    A callable (function or member function) bound to a polymake element.
-
-    EXAMPLES::
-
-        sage: c = polymake.cube(2)                          # optional - polymake
-        sage: V = polymake.new_object('Vector', [1,0,0])    # optional - polymake
-        sage: V                                             # optional - polymake
-        1 0 0
-        sage: c.contains                                    # optional - polymake
-        Member function 'contains' of Polymake::polytope::Polytope__Rational object
-        sage: c.contains(V)                                 # optional - polymake
-        true
-
-    """
-    def __init__(self, obj, name, memberfunction=False):
-        """
-        INPUT:
-
-        - Polymake object that this function is bound to
-        - name (string): It actually says how to call this function in polymake.
-          So, if it is a member function, it will look like `"$SAGE123[0]->func_name"`.
-        - ``memberfunction`` (bool, default False): Whether this is a member function
-          or a plain function applied with this element as first argument.
-
-        EXAMPLES::
-
-            sage: p = polymake.rand_sphere(3, 13, seed=12)   # optional - polymake
-            sage: p.minkowski_sum_fukuda                    # optional - polymake
-            minkowski_sum_fukuda (bound to Polymake::polytope::Polytope__Rational object)
-            sage: p.get_schedule                            # optional - polymake
-            Member function 'get_schedule' of Polymake::polytope::Polytope__Rational object
-
-        """
-        self._obj = obj
-        self._name = name
-        self._is_memberfunc = memberfunction
-
-    def _repr_(self):
-        """
-        EXAMPLES::
-
-            sage: p = polymake.rand_sphere(3, 13, seed=12)  # optional - polymake
-            sage: p.minkowski_sum_fukuda                    # optional - polymake
-            minkowski_sum_fukuda (bound to Polymake::polytope::Polytope__Rational object)
-            sage: p.contains                                # optional - polymake
-            Member function 'contains' of Polymake::polytope::Polytope__Rational object
-
-        """
-        if self._is_memberfunc:
-            return "Member function '{}' of {} object".format(self._name.split("->")[-1], self._obj.typeof()[0])
-        return "{} (bound to {} object)".format(self._name, self._obj.typeof()[0])
-
-    def __call__(self, *args, **kwds):
-        """
-        EXAMPLES:
-
-        We consider both member functions of an element and global functions
-        bound to an element::
-
-            sage: p = polymake.rand_sphere(3, 13, seed=12)      # optional - polymake
-            sage: p.get_schedule('"VERTICES"')                    # optional - polymake  # random
-            sensitivity check for VertexPerm
-            cdd.convex_hull.canon: POINTED, RAYS, LINEALITY_SPACE : INPUT_RAYS
-            sage: p.minkowski_sum_fukuda(p).F_VECTOR            # optional - polymake
-            13 33 22
-
-        """
-        if self._is_memberfunc:
-            return self._obj._check_valid().function_call(self._name, list(args), kwds)
-        return self._obj._check_valid().function_call(self._name, [self._obj] + list(args), kwds)
-
-    def _sage_doc_(self):
-        """
-        Return documentation of this function.
-
-        NOTE:
-
-        For unclear reasons, accessing documentation with `?` sometimes
-        does not include the return value of this method.
-
-        EXAMPLES::
-
-            sage: p = polymake.rand_sphere(3, 13, seed=12)           # optional - polymake
-            sage: print(p.get_schedule._sage_doc_())                 # optional - polymake # random
-            objects/Core::Object/methods/get_schedule:
-            get_schedule(request;  ... ) -> Core::RuleChain
-            <BLANKLINE>
-             Compose an optimal chain of production rules providing all requested properties.
-             The returned RuleChain object can be applied to the original object as well as to any other object
-             with the same initial set of properties.  If no feasible rule chain exists, `undef' is returned.
-            <BLANKLINE>
-             To watch the rule scheduler at work, e.g. to see announcements about tried preconditions,
-             you may temporarily increase the verbosity levels $Verbose::rules and $Verbose::scheduler.
-            <BLANKLINE>
-            Arguments:
-              String request : name of a property with optional alternatives or a property path in dotted notation.
-                Several requests may be listed.
-            <BLANKLINE>
-            Returns Core::RuleChain
-            sage: print(p.minkowski_sum_fukuda._sage_doc_())        # optional - polymake # random
-            functions/Producing a polytope from polytopes/minkowski_sum_fukuda:
-            minkowski_sum_fukuda(summands) -> Polytope<Scalar>
-            <BLANKLINE>
-             Computes the (VERTICES of the) Minkowski sum of a list of polytopes using the algorithm by Fukuda described in
-                   Komei Fukuda, From the zonotope construction to the Minkowski addition of convex polytopes, J. Symbolic Comput., 38(4):1261-1272, 2004.
-            <BLANKLINE>
-            Arguments:
-              Array<Polytope<Scalar>> summands
-            <BLANKLINE>
-            Returns Polytope<Scalar>
-            <BLANKLINE>
-            Example:
-                > $p = minkowski_sum_fukuda([cube(2),simplex(2),cross(2)]);
-                > print $p->VERTICES;
-                1 -2 -1
-                1 -1 -2
-                1 3 -1
-                1 3 1
-                1 2 -2
-                1 -2 2
-                1 -1 3
-                1 1 3
-
-        """
-        P = self._obj._check_valid()
-        return P.help(self._name.split("->")[-1], pager=False)
-
-
-class PolymakeExpect(PolymakeAbstract, Expect):
-    r"""
-    Interface to the polymake interpreter using pexpect.
-
-    In order to use this interface, you need to either install the
-    optional polymake package for Sage, or install polymake system-wide
-    on your computer; it is available from https://polymake.org.
-
-    Type ``polymake.[tab]`` for a list of most functions
-    available from your polymake install. Type
-    ``polymake.Function?`` for polymake's help about a given ``Function``.
-    Type ``polymake(...)`` to create a new polymake
-    object, and ``polymake.eval(...)`` to run a string using
-    polymake and get the result back as a string.
-
-    EXAMPLES::
-
-        sage: from sage.interfaces.polymake import polymake_expect as polymake
-        sage: type(polymake)
-        <...sage.interfaces.polymake.PolymakeExpect...
-        sage: p = polymake.rand_sphere(4, 20, seed=5)       # optional - polymake
-        sage: p                                             # optional - polymake
-        Random spherical polytope of dimension 4; seed=5...
-        sage: set_verbose(3)
-        sage: p.H_VECTOR;                                   # optional - polymake # random
-        used package ppl
-          The Parma Polyhedra Library ...
-        sage: p.H_VECTOR                                    # optional - polymake
-        1 16 40 16 1
-        sage: set_verbose(0)
-        sage: p.F_VECTOR                                    # optional - polymake
-        20 94 148 74
-        sage: print(p.F_VECTOR._sage_doc_())                # optional - polymake # random
-        property_types/Algebraic Types/Vector:
-         A type for vectors with entries of type Element.
-
-         You can perform algebraic operations such as addition or scalar multiplication.
-
-         You can create a new Vector by entering its elements, e.g.:
-            $v = new Vector<Int>(1,2,3);
-         or
-            $v = new Vector<Int>([1,2,3]);
-
-    .. automethod:: _eval_line
-    """
-
-    def __init__(self, script_subdirectory=None,
-                 logfile=None, server=None, server_tmpdir=None,
-                 seed=None, command=None):
-        """
-        TESTS::
-
-            sage: from sage.interfaces.polymake import PolymakeExpect
-            sage: PolymakeExpect()
-            Polymake
-            sage: PolymakeExpect().is_running()
-            False
-
-        """
-        if command is None:
-            command = "env TERM=dumb {}".format(os.getenv('SAGE_POLYMAKE_COMMAND') or 'polymake')
-        PolymakeAbstract.__init__(self, seed=seed)
-        Expect.__init__(self,
-                        name="polymake",
-                        command=command,
-                        prompt="polytope > ",
-                        server=server,
-                        server_tmpdir=server_tmpdir,
-                        script_subdirectory=script_subdirectory,
-                        restart_on_ctrlc=False,
-                        logfile=logfile,
-                        eval_using_file_cutoff=1024)   # > 1024 causes hangs
-
-    def _start(self, alt_message=None):
-        """
-        Start the polymake interface in the application "polytope".
-
-        NOTE:
-
-        There should be no need to call this explicitly.
-
-        TESTS::
-
-            sage: from sage.interfaces.polymake import polymake_expect as polymake
-            sage: polymake.application('fan')               # optional - polymake
-            sage: 'normal_fan' in dir(polymake)             # optional - polymake
-            True
-            sage: polymake.quit()                           # optional - polymake
-            sage: polymake._start()                         # optional - polymake
-
-        Since 'normal_fan' is not defined in the polymake application 'polytope',
-        we now get
-        ::
-
-            sage: 'normal_fan' in dir(polymake)             # optional - polymake
-            False
-
-        """
-        if not self.is_running():
-            self._change_prompt("polytope > ")
-            Expect._start(self, alt_message=None)
-        PolymakeAbstract._start(self)
-        self.eval('use File::Slurp;')
-
-    def _quit_string(self):
-        """
-        TESTS::
-
-            sage: from sage.interfaces.polymake import polymake_expect as polymake
-            sage: polymake._quit_string()
-            'exit;'
-        """
-        return "exit;"
-
-    def _keyboard_interrupt(self):
-        """
-        Interrupt a computation with <Ctrl-c>
-
-        TESTS:
-
-        For reasons that are not clear to the author, the following test
-        is very flaky. Therefore, this test is marked as "not tested".
-
-            sage: from sage.interfaces.polymake import polymake_expect as polymake
-            sage: c = polymake.cube(15)                         # optional - polymake
-            sage: alarm(1)                                      # not tested
-            sage: try:                                          # not tested # indirect doctest
-            ....:     c.F_VECTOR
-            ....: except KeyboardInterrupt:
-            ....:     pass
-            Interrupting Polymake...
-            doctest:warning
-            ...
-            RuntimeWarning: We ignore that Polymake issues warning during keyboard interrupt
-            doctest:warning
-            ...
-            RuntimeWarning: We ignore that Polymake raises error during keyboard interrupt
-
-        Afterwards, the interface should still be running.  ::
-
-            sage: c.N_FACETS                                    # optional - polymake
-            30
-
-        """
-        if not self.is_running():
-            raise KeyboardInterrupt
-        print("Interrupting %s..." % self)
-        while True:
-            try:
-                self._expect.send(chr(3))
-            except pexpect.ExceptionPexpect as msg:
-                raise pexpect.ExceptionPexpect("THIS IS A BUG -- PLEASE REPORT. This should never happen.\n" + msg)
-            sleep(0.1)
-            i = self._expect.expect_list(self._prompt, timeout=1)
-            if i == 0:
-                break
-            elif i == 7:  # EOF
-                warnings.warn("Polymake {} during keyboard interrupt".format(_available_polymake_answers[i]), RuntimeWarning)
-                self._crash_msg()
-                self.quit()
-            elif i == 8:  # Timeout
-                self.quit()
-                raise RuntimeError("{} interface is not responding. We closed it".format(self))
-            elif i != 3:  # Anything but a "computation killed"
-                warnings.warn("We ignore that {} {} during keyboard interrupt".format(self, _available_polymake_answers[i]), RuntimeWarning)
-        raise KeyboardInterrupt("Ctrl-c pressed while running {}".format(self))
-
-    def _synchronize(self):
-        """
-        TESTS::
-
-            sage: from sage.interfaces.polymake import polymake_expect as polymake
-            sage: Q = polymake.cube(4)                          # optional - polymake
-            sage: polymake('"ok"')                              # optional - polymake
-            ok
-            sage: polymake._expect.sendline()                   # optional - polymake
-            1
-
-        Now the interface is badly out of sync::
-
-            sage: polymake('"foobar"')                          # optional - polymake
-            <repr(<sage.interfaces.polymake.PolymakeElement at ...>) failed:
-            PolymakeError: Can't locate object method "description" via package "1"
-            (perhaps you forgot to load "1"?)...>
-            sage: Q.typeof()                                    # optional - polymake # random
-            ('foobar...', 'Polymake::polytope::Polytope__Rational')
-            sage: Q.typeof.clear_cache()                        # optional - polymake
-
-        After synchronisation, things work again as expected::
-
-            sage: polymake._synchronize()                       # optional - polymake
-            doctest:warning
-            ...
-            UserWarning: Polymake seems out of sync:
-            The expected output did not appear before reaching the next prompt.
-            sage: polymake('"back to normal"')                  # optional - polymake
-            back to normal
-            sage: Q.typeof()                                    # optional - polymake
-            ('Polymake::polytope::Polytope__Rational', 'ARRAY')
-
-        """
-        if not self.is_running():
-            return
-        rnd = randrange(2147483647)
-        res = str(rnd+1)
-        cmd = 'print 1+{};' + self._expect.linesep
-        self._sendstr(cmd.format(rnd))
-        pat = self._expect.expect(self._prompt, timeout=0.5)
-        # 0: normal prompt
-        # 1: continuation prompt
-        # 2: user input expected when requestion "help"
-        # 3: what we are looking for when interrupting a computation
-        # 4: error
-        # 5: warning
-        # 6: anything but an error or warning, thus, an information
-        # 7: unexpected end of the stream
-        # 8: (expected) timeout
-        if pat == 8:  # timeout
-            warnings.warn("{} unexpectedly {} during synchronisation.".format(self, _available_polymake_answers[pat]), RuntimeWarning)
-            self.interrupt()
-            # ... but we continue, as that probably means we currently are at the end of the buffer
-        elif pat == 7:  # EOF
-            self._crash_msg()
-            self.quit()
-        elif pat == 0:
-            # We got the right prompt, but perhaps in a wrong position in the stream
-            # The result of the addition should appear *before* our prompt
-            if res not in self._expect.before:
-                try:
-                    warnings.warn("{} seems out of sync: The expected output did not appear before reaching the next prompt.".format(self))
-                    while True:
-                        i = self._expect.expect_list(self._prompt, timeout=0.1)
-                        if i == 8:  # This time, we do expect a timeout
-                            return
-                        elif i > 0:
-                            raise RuntimeError("Polymake unexpectedly {}".format(_available_polymake_answers[i]))
-                except pexpect.TIMEOUT:
-                    warnings.warn("A timeout has occured when synchronising {}.".format(self), RuntimeWarning)
-                    self._interrupt()
-                except pexpect.EOF:
-                    self._crash_msg()
-                    self.quit()
-            else:
-                return
-        else:
-            raise RuntimeError("Polymake unexpectedly {}".format(_available_polymake_answers[pat]))
-
-    def _eval_line(self, line, allow_use_file=True, wait_for_prompt=True, restart_if_needed=True, **kwds):
-        r"""
-        Evaluate a command.
-
-        INPUT:
-
-        - ``line``, a command (string) to be evaluated
-        - ``allow_use_file`` (optional bool, default ``True``), whether or not
-          to use a file if the line is very long.
-        - ``wait_for_prompt`` (optional, default ``True``), whether or not
-          to wait before polymake returns a prompt. If it is a string, it is considered
-          as alternative prompt to be waited for.
-        - ``restart_if_needed`` (optional bool, default ``True``), whether or
-          not to restart polymake in case something goes wrong
-        - further optional arguments (e.g., timeout) that will be passed to
-          :meth:`pexpect.pty_spawn.spawn.expect`. Note that they are ignored
-          if the line is too long and thus is evaluated via a file. So,
-          if a timeout is defined, it should be accompanied by ``allow_use_file=False``.
-
-        Different reaction types of polymake, including warnings, comments,
-        errors, request for user interaction, and yielding a continuation prompt,
-        are taken into account.
-
-        Usually, this method is indirectly called via :meth:`~sage.interfaces.expect.Expect.eval`.
-
-        EXAMPLES::
-
-            sage: from sage.interfaces.polymake import polymake_expect as polymake
-            sage: p = polymake.cube(3)              # optional - polymake  # indirect doctest
-
-        Here we see that remarks printed by polymake are displayed if
-        the verbosity is positive::
-
-            sage: set_verbose(1)
-            sage: p.N_LATTICE_POINTS                # optional - polymake # random
-            used package latte
-              LattE (Lattice point Enumeration) is a computer software dedicated to the
-              problems of counting lattice points and integration inside convex polytopes.
-              Copyright by Matthias Koeppe, Jesus A. De Loera and others.
-              http://www.math.ucdavis.edu/~latte/
-            27
-            sage: set_verbose(0)
-
-        If polymake raises an error, the polymake *interface* raises
-        a :class:`PolymakeError`::
-
-            sage: polymake.eval('FOOBAR(3);')       # optional - polymake
-            Traceback (most recent call last):
-            ...
-            PolymakeError: Undefined subroutine &Polymake::User::FOOBAR called...
-
-        If a command is incomplete, then polymake returns a continuation
-        prompt. In that case, we raise an error::
-
-            sage: polymake.eval('print 3')          # optional - polymake
-            Traceback (most recent call last):
-            ...
-            SyntaxError: Incomplete polymake command 'print 3'
-            sage: polymake.eval('print 3;')         # optional - polymake
-            '3'
-
-        However, if the command contains line breaks but eventually is complete,
-        no error is raised::
-
-            sage: print(polymake.eval('$tmp="abc";\nprint $tmp;'))  # optional - polymake
-            abc
-
-        When requesting help, polymake sometimes expect the user to choose
-        from a list. In that situation, we abort with a warning, and show
-        the list from which the user can choose; we could demonstrate this using
-        the :meth:`help` method, but here we use an explicit code evaluation::
-
-            sage: print(polymake.eval('help "TRIANGULATION";'))     # optional - polymake # random
-            doctest:warning
-            ...
-            UserWarning: Polymake expects user interaction. We abort and return
-            the options that Polymake provides.
-            There are 5 help topics matching 'TRIANGULATION':
-            1: objects/Cone/properties/Triangulation and volume/TRIANGULATION
-            2: objects/Polytope/properties/Triangulation and volume/TRIANGULATION
-            3: objects/Visualization/Visual::PointConfiguration/methods/TRIANGULATION
-            4: objects/Visualization/Visual::Polytope/methods/TRIANGULATION
-            5: objects/PointConfiguration/properties/Triangulation and volume/TRIANGULATION
-
-        By default, we just wait until polymake returns a result. However,
-        it is possible to explicitly set a timeout. The following usually does
-        work in an interactive session and often in doc tests, too. However,
-        sometimes it hangs, and therefore we remove it from the tests, for now::
-
-            sage: c = polymake.cube(15)             # optional - polymake
-            sage: polymake.eval('print {}->F_VECTOR;'.format(c.name()), timeout=1) # not tested # optional - polymake
-            Traceback (most recent call last):
-            ...
-            RuntimeError: Polymake fails to respond timely
-
-        We verify that after the timeout, polymake is still able to give answers::
-
-            sage: c                                 # optional - polymake
-            cube of dimension 15
-            sage: c.N_VERTICES                      # optional - polymake
-            32768
-
-        Note, however, that the recovery after a timeout is not perfect.
-        It may happen that in some situation the interface collapses and
-        thus polymake would automatically be restarted, thereby losing all
-        data that have been computed before.
-
-        """
-        line = line.strip()
-        if allow_use_file and wait_for_prompt and self._eval_using_file_cutoff and len(line) > self._eval_using_file_cutoff:
-            return self._eval_line_using_file(line)
-        try:
-            if not self.is_running():
-                self._start()
-            E = self._expect
-            try:
-                if len(line) >= 4096:
-                    raise RuntimeError("Sending more than 4096 characters with {} on a line may cause a hang and you're sending {} characters".format(self, len(line)))
-                E.sendline(line)
-                if not wait_for_prompt:
-                    return ''
-
-            except OSError as msg:
-                if restart_if_needed:
-                    # The subprocess most likely crashed.
-                    # If it's really still alive, we fall through
-                    # and raise RuntimeError.
-                    if sys.platform.startswith('sunos'):
-                        # On (Open)Solaris, we might need to wait a
-                        # while because the process might not die
-                        # immediately. See Trac #14371.
-                        for t in [0.5, 1.0, 2.0]:
-                            if E.isalive():
-                                time.sleep(t)
-                            else:
-                                break
-                    if not E.isalive():
-                        try:
-                            self._synchronize()
-                        except (TypeError, RuntimeError):
-                            pass
-                        return self._eval_line(line, allow_use_file=allow_use_file, wait_for_prompt=wait_for_prompt, restart_if_needed=False, **kwds)
-                raise_(RuntimeError, "{}\nError evaluating {} in {}".format(msg, line, self), sys.exc_info()[2])
-
-            p_warnings = []
-            p_errors = []
-            have_warning = False
-            have_error = False
-            have_log = False
-            if len(line) > 0:
-                first = True
-                while True:
-                    try:
-                        if isinstance(wait_for_prompt, six.string_types):
-                            pat = E.expect(wait_for_prompt, **kwds)
-                        else:
-                            pat = E.expect_list(self._prompt, **kwds)
-                    except pexpect.EOF as msg:
-                        try:
-                            if self.is_local():
-                                tmp_to_use = self._local_tmpfile()
-                            else:
-                                tmp_to_use = self._remote_tmpfile()
-                            if self._read_in_file_command(tmp_to_use) in line:
-                                raise pexpect.EOF(msg)
-                        except NotImplementedError:
-                            pass
-                        if self._quit_string() in line:
-                            # we expect to get an EOF if we're quitting.
-                            return ''
-                        elif restart_if_needed:  # the subprocess might have crashed
-                            try:
-                                self._synchronize()
-                                return self._eval_line(line, allow_use_file=allow_use_file, wait_for_prompt=wait_for_prompt, restart_if_needed=False, **kwds)
-                            except (TypeError, RuntimeError):
-                                pass
-                        raise RuntimeError("{}\n{} crashed executing {}".format(msg, self, line))
-                    if self._terminal_echo:
-                        out = E.before
-                    else:
-                        out = E.before.rstrip('\n\r')
-                    if self._terminal_echo and first:
-                        i = out.find("\n")
-                        j = out.rfind("\r")
-                        out = out[i+1:j].replace('\r\n', '\n')
-                    else:
-                        out = out.strip().replace('\r\n', '\n')
-                    first = False
-                    if have_error:
-                        p_errors.append(out)
-                        have_error = False
-                        out = ""
-                    elif have_warning:
-                        p_warnings.append(out)
-                        have_warning = False
-                        out = ""
-                    elif have_log:
-                        if get_verbose() > 0:
-                            print(out)
-                        have_log = False
-                        out = ""
-                    # 0: normal prompt
-                    # 1: continuation prompt
-                    # 2: user input expected when requestion "help"
-                    # 3: what we are looking for when interrupting a computation
-                    # 4: error
-                    # 5: warning
-                    # 6: anything but an error or warning, thus, an information
-                    # 7: unexpected end of the stream
-                    # 8: (expected) timeout
-                    if pat == 0:
-                        have_log = False
-                        have_error = False
-                        have_warning = False
-                        if E.buffer:
-                            if not E.buffer.strip():
-                                E.send(chr(3))
-                                sleep(0.1)
-                                pat = E.expect_list(self._prompt)
-                                if E.buffer or pat:
-                                    raise RuntimeError("Couldn't return to prompt after command '{}'".format(line))
-                        break
-                    elif pat == 1:  # unexpected continuation prompt
-                        # Return to normal prompt
-                        i = pat
-                        E.send(chr(3))
-                        sleep(0.1)
-                        i = E.expect_list(self._prompt)
-                        assert i == 0, "Command '{}': Couldn't return to normal prompt after polymake {}. Instead, polymake {}".format(line, _available_polymake_answers[pat], _available_polymake_answers[i])
-                        raise SyntaxError("Incomplete polymake command '{}'".format(line))
-                    elif pat == 2:  # request for user interaction
-                        # Return to normal prompt
-                        warnings.warn("{} expects user interaction. We abort and return the options that {} provides.".format(self, self))
-                        i = pat
-                        while i:
-                            self._expect.send(chr(3))
-                            sleep(0.1)
-                            i = self._expect.expect(self._prompt, timeout=0.1)
-                        # User interaction is expected to happen when requesting help
-                        if line.startswith('help'):
-                            out = os.linesep.join(out.split(os.linesep)[:-1])
-                            break
-                        else:
-                            RuntimeError("Polymake unexpectedly {}".format(_available_polymake_answers[pat]))
-                    elif pat == 3:  # killed by signal
-                        i = pat
-                        while pat != 0:
-                            E.send(chr(3))
-                            sleep(0.1)
-                            i = E.expect_list(self._prompt)
-                        RuntimeError("Polymake unexpectedly {}".format(_available_polymake_answers[pat]))
-                    elif pat == 4:  # polymake error
-                        have_error = True
-                    elif pat == 5:  # polymake warning
-                        have_warning = True
-                    elif pat == 6:  # apparently polymake prints a comment
-                        have_log = True
-                    elif pat == 7:  # we have reached the end of the buffer
-                        warnings.warn("Polymake unexpectedly {}".format(_available_polymake_answers[pat]), RuntimeWarning)
-                        E.buffer = E.before + E.after + E.buffer
-                        break
-                    else:  # timeout or some other problem
-                        # Polymake would still continue with the computation. Thus, we send an interrupt
-                        E.send(chr(3))
-                        sleep(0.1)
-                        while E.expect_list(self._prompt, timeout=0.1):
-                            # ... and since a single Ctrl-c just interrupts *one* of polymake's
-                            # rule chains, we repeat until polymake is running out of rules.
-                            E.send(chr(3))
-                            sleep(0.1)
-                        raise RuntimeError("Polymake {}".format(_available_polymake_answers[pat]))
-            else:
-                out = ''
-        except KeyboardInterrupt:
-            self._keyboard_interrupt()
-            raise KeyboardInterrupt("Ctrl-c pressed while running {}".format(self))
-        for w in p_warnings:
-            warnings.warn(w, RuntimeWarning)
-        for e in p_errors:
-            raise PolymakeError(e)
-        return out
-
-    def application(self, app):
-        """
-        Change to a given polymake application.
-
-        INPUT:
-
-        - ``app``, a string, one of "common", "fulton", "group", "matroid", "topaz",
-          "fan", "graph", "ideal", "polytope", "tropical"
-
-        EXAMPLES:
-
-        We expose a computation that uses both the 'polytope' and the 'fan'
-        application of polymake. Let us start by defining a polytope `q` in
-        terms of inequalities. Polymake knows to compute the f- and h-vector
-        and finds that the polytope is very ample::
-
-            sage: from sage.interfaces.polymake import polymake_expect as polymake
-            sage: q = polymake.new_object("Polytope", INEQUALITIES=[[5,-4,0,1],[-3,0,-4,1],[-2,1,0,0],[-4,4,4,-1],[0,0,1,0],[8,0,0,-1],[1,0,-1,0],[3,-1,0,0]]) # optional - polymake
-            sage: q.H_VECTOR                    # optional - polymake
-            1 5 5 1
-            sage: q.F_VECTOR                    # optional - polymake
-            8 14 8
-            sage: q.VERY_AMPLE                  # optional - polymake
-            true
-
-        In the application 'fan', polymake can now compute the normal fan
-        of `q` and its (primitive) rays::
-
-            sage: polymake.application('fan')   # optional - polymake
-            sage: g = q.normal_fan()            # optional - polymake
-            sage: g.RAYS                        # optional - polymake
-            -1 0 1/4
-            0 -1 1/4
-            1 0 0
-            1 1 -1/4
-            0 1 0
-            0 0 -1
-            0 -1 0
-            -1 0 0
-            sage: g.RAYS.primitive()            # optional - polymake
-            -4 0 1
-            0 -4 1
-            1 0 0
-            4 4 -1
-            0 1 0
-            0 0 -1
-            0 -1 0
-            -1 0 0
-
-        Note that the list of functions available by tab completion depends
-        on the application.
-
-        TESTS:
-
-        Since 'trop_witness' is not defined in the polymake application 'polytope'
-        but only in 'tropical', the following shows the effect of changing
-        the application. ::
-
-            sage: polymake.application('polytope')                   # optional - polymake
-            sage: 'trop_witness' in dir(polymake)                 # optional - polymake
-            False
-            sage: polymake.application('tropical')                   # optional - polymake
-            sage: 'trop_witness' in dir(polymake)                 # optional - polymake
-            True
-            sage: polymake.application('polytope')                   # optional - polymake
-            sage: 'trop_witness' in dir(polymake)                 # optional - polymake
-            False
-
-        For completeness, we show what happens when asking for an application
-        that doesn't exist::
-
-            sage: polymake.application('killerapp')                  # optional - polymake
-            Traceback (most recent call last):
-            ...
-            ValueError: Unknown polymake application 'killerapp'
-
-        Of course, a different error results when we send an explicit
-        command in polymake to change to an unknown application::
-
-            sage: polymake.eval('application "killerapp";')         # optional - polymake
-            Traceback (most recent call last):
-            ...
-            PolymakeError: Unknown application killerapp
-
-        """
         if not self.is_running():
             self._start()
         if app not in ["common", "fulton", "group", "matroid", "topaz", "fan", "graph", "ideal", "polytope", "tropical"]:
