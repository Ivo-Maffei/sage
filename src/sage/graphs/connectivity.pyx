--- conflicted
+++ resolved
@@ -255,20 +255,12 @@
 
         sage: from sage.graphs.connectivity import connected_component_containing_vertex
         sage: G = Graph({0: [1, 3], 1: [2], 2: [3], 4: [5, 6], 5: [6]})
-<<<<<<< HEAD
-        sage: connected_component_containing_vertex(G,0)
-=======
         sage: connected_component_containing_vertex(G, 0)
->>>>>>> 9db4320e
         [0, 1, 2, 3]
         sage: G.connected_component_containing_vertex(0)
         [0, 1, 2, 3]
         sage: D = DiGraph({0: [1, 3], 1: [2], 2: [3], 4: [5, 6], 5: [6]})
-<<<<<<< HEAD
-        sage: connected_component_containing_vertex(D,0)
-=======
         sage: connected_component_containing_vertex(D, 0)
->>>>>>> 9db4320e
         [0, 1, 2, 3]
 
     TESTS:
@@ -388,19 +380,12 @@
         ([[0, 1, 4, 2, 3], [0, 6, 9, 7, 8]], [0])
         sage: rings.blocks_and_cut_vertices()
         ([[0, 1, 4, 2, 3], [0, 6, 9, 7, 8]], [0])
-<<<<<<< HEAD
-        sage: blocks_and_cut_vertices(rings, algorithm="Tarjan_Sage", sort=True)
-        ([[0, 1, 2, 3, 4], [0, 6, 7, 8, 9]], [0])
-        sage: blocks_and_cut_vertices(rings, algorithm="Tarjan_Sage", sort=False)
-        ([[0, 1, 2, 3, 4], [8, 9, 0, 6, 7]], [0])
-=======
         sage: B, C = blocks_and_cut_vertices(rings, algorithm="Tarjan_Sage", sort=True)
         sage: B, C
         ([[0, 1, 2, 3, 4], [0, 6, 7, 8, 9]], [0])
         sage: B2, C2 = blocks_and_cut_vertices(rings, algorithm="Tarjan_Sage", sort=False)
         sage: Set(map(Set, B)) == Set(map(Set, B2)) and set(C) == set(C2)
         True
->>>>>>> 9db4320e
 
     The Petersen graph is biconnected, hence has no cut vertices::
 
