r"""
Linear code constructions

This file contains constructions of error-correcting codes which are
pure Python/Sage and not obtained from wrapping GUAVA functions.
The GUAVA wrappers are in guava.py.

All codes available here can be accessed through the ``codes`` object::

    sage: codes.HammingCode(3,GF(2))
    Linear code of length 7, dimension 4 over Finite Field of size 2

Let `F` be a finite field with `q` elements.
Here's a constructive definition of a cyclic code of length
`n`.

#. Pick a monic polynomial `g(x)\in F[x]` dividing
   `x^n-1`. This is called the generating polynomial of the
   code.

#. For each polynomial `p(x)\in F[x]`, compute
   `p(x)g(x)\ ({\rm mod}\ x^n-1)`. Denote the answer by
   `c_0+c_1x+...+c_{n-1}x^{n-1}`.

#. `{\bf c} =(c_0,c_1,...,c_{n-1})` is a codeword in
   `C`. Every codeword in `C` arises in this way
   (from some `p(x)`).

The polynomial notation for the code is to call
`c_0+c_1x+...+c_{n-1}x^{n-1}` the codeword (instead of
`(c_0,c_1,...,c_{n-1})`). The polynomial
`h(x)=(x^n-1)/g(x)` is called the check polynomial of
`C`.

Let `n` be a positive integer relatively prime to
`q` and let `\alpha` be a primitive
`n`-th root of unity. Each generator polynomial `g`
of a cyclic code `C` of length `n` has a
factorization of the form


.. math::

     g(x) = (x - \alpha^{k_1})...(x - \alpha^{k_r}),


where `\{k_1,...,k_r\} \subset \{0,...,n-1\}`. The
numbers `\alpha^{k_i}`, `1 \leq i \leq r`, are
called the zeros of the code `C`. Many families of cyclic
codes (such as BCH codes and the quadratic residue codes) are
defined using properties of the zeros of `C`.

- BCHCode - A 'Bose-Chaudhuri-Hockenghem code' (or BCH code for short)
  is the largest possible cyclic code of length n over field F=GF(q),
  whose generator polynomial has zeros (which contain the set)
  `Z = \{a^i\ |\ i \in C_b\cup ... C_{b+delta-2}\}`, where
  `a` is a primitive `n^{th}` root of unity in the
  splitting field `GF(q^m)`, `b` is an integer
  `0\leq b\leq n-delta+1` and `m` is the multiplicative
  order of `q` modulo `n`. The default here is `b=0`
  (unlike Guava, which has default `b=1`). Here `C_k` are
  the cyclotomic codes.

- BinaryGolayCode, ExtendedBinaryGolayCode, TernaryGolayCode,
  ExtendedTernaryGolayCode the well-known"extremal" Golay codes,
  http://en.wikipedia.org/wiki/Golay_code

- cyclic codes - CyclicCodeFromGeneratingPolynomial (= CyclicCode),
  CyclicCodeFromCheckPolynomial,
  http://en.wikipedia.org/wiki/Cyclic_code

- DuadicCodeEvenPair, DuadicCodeOddPair: Constructs the "even
  (resp. odd) pair" of duadic codes associated to the "splitting" S1,
  S2 of n. This is a special type of cyclic code whose generator is
  determined by S1, S2. See chapter 6 in [HP]_.

- HammingCode - the well-known Hamming code,
  http://en.wikipedia.org/wiki/Hamming_code

- LinearCodeFromCheckMatrix - for specifying the code using the
  check matrix instead of the generator matrix.

- QuadraticResidueCodeEvenPair, QuadraticResidueCodeOddPair: Quadratic
  residue codes of a given odd prime length and base ring either don't
  exist at all or occur as 4-tuples - a pair of
  "odd-like" codes and a pair of "even-like" codes. If n 2 is prime
  then (Theorem 6.6.2 in [HP]_) a QR code exists over GF(q) iff q is a
  quadratic residue mod n. Here they are constructed as"even-like"
  duadic codes associated the splitting (Q,N) mod n, where Q is the
  set of non-zero quadratic residues and N is the non-residues.
  QuadraticResidueCode (a special case) and
  ExtendedQuadraticResidueCode are included as well.

- RandomLinearCode - Repeatedly applies Sage's random_element applied
  to the ambient MatrixSpace of the generator matrix until a full rank
  matrix is found.

- ReedSolomonCode - Given a finite field `F` of order `q`,
  let `n` and `k` be chosen such that
  `1 \leq k \leq n \leq q`.
  Pick `n` distinct elements of `F`, denoted
  `\{ x_1, x_2, ... , x_n \}`. Then, the codewords are obtained
  by evaluating every polynomial in `F[x]` of degree less than
  `k` at each `x_i`.

- ToricCode - Let `P` denote a list of lattice points in
  `\ZZ^d` and let `T` denote a listing of all
  points in `(F^x )^d`. Put `n=|T|` and let `k`
  denote the dimension of the vector space of functions
  `V = \mathrm{Span} \{x^e \ |\ e \in P\}`.
  The associated toric code `C` is
  the evaluation code which is the image of the evaluation map
  `eval_T : V \rightarrow F^n`, where `x^e` is the
  multi-index notation.

- WalshCode - a binary linear `[2^m,m,2^{m-1}]` code
  related to Hadamard matrices.
  http://en.wikipedia.org/wiki/Walsh_code

REFERENCES:

.. [HP] W. C. Huffman, V. Pless, Fundamentals of Error-Correcting
   Codes, Cambridge Univ. Press, 2003.

AUTHOR:

- David Joyner (2007-05): initial version

- " (2008-02): added cyclic codes, Hamming codes

- " (2008-03): added BCH code, LinearCodeFromCheckmatrix, ReedSolomonCode, WalshCode,
  DuadicCodeEvenPair, DuadicCodeOddPair, QR codes (even and odd)

- " (2008-09) fix for bug in BCHCode reported by F. Voloch

- " (2008-10) small docstring changes to WalshCode and walsh_matrix

Functions
---------

"""
############################################################################
## Copyright David Joyner, 2007. wdjoyner@gmail.com.
##  This is released under the GPL, version 2 or later (www.fsf.org).
#############################################################################


from sage.matrix.matrix_space import MatrixSpace
from sage.matrix.constructor import matrix
from sage.rings.finite_rings.constructor import FiniteField as GF
from sage.groups.perm_gps.permgroup_named import SymmetricGroup
from sage.misc.all import prod
from linear_code import LinearCodeFromVectorSpace, LinearCode
from sage.modules.free_module import span
from sage.schemes.projective.projective_space import ProjectiveSpace
from sage.structure.sequence import Sequence, Sequence_generic
from sage.rings.arith import GCD,LCM,divisors,quadratic_residues
from sage.rings.finite_rings.integer_mod_ring import IntegerModRing
from sage.rings.polynomial.polynomial_ring_constructor import PolynomialRing
from sage.rings.integer import Integer
from sage.sets.set import Set
from sage.rings.finite_rings.integer_mod import Mod

############### utility functions ################


def is_a_splitting(S1, S2, n, return_automorphism=False):
    """
    Check wether ``(S1,S2)`` is a splitting of `\ZZ/n\ZZ`.

    A splitting of `R = \ZZ/n\ZZ` is a pair of subsets of `R` which is a
    partition of `R \\backslash \{0\}` and such that there exists an element `r`
    of `R` such that `r S_1 = S_2` and `r S_2 = S_1` (where `r S` is the
    point-wise multiplication of the elements of `S` by `r`).

    Splittings are useful for computing idempotents in the quotient
    ring `Q = GF(q)[x]/(x^n-1)`.

    INPUT:

    - ``S1, S2`` -- disjoint sublists partitioning ``[1, 2, ..., n-1]``

    - ``n`` (integer)

    - ``return_automorphism`` (boolean) -- whether to return the automorphism
      exchanging `S_1` and `S_2`.

    OUTPUT:

    If ``return_automorphism is False`` (default) the function returns boolean values.

    Otherwise, it returns a pair ``(b, r)`` where ``b`` is a boolean indicating
    whether `S1`, `S2` is a splitting of `n`, and `r` is such that `r S_1 = S_2`
    and `r S_2 = S_1` (if `b` is ``False``, `r` is equal to ``None``).

    EXAMPLES::

        sage: from sage.coding.code_constructions import is_a_splitting
        sage: is_a_splitting([1,2],[3,4],5)
        True
        sage: is_a_splitting([1,2],[3,4],5,return_automorphism=True)
        (True, 4)

        sage: is_a_splitting([1,3],[2,4,5,6],7)
        False
        sage: is_a_splitting([1,3,4],[2,5,6],7)
        False

        sage: for P in SetPartitions(6,[3,3]):
        ....:     res,aut= is_a_splitting(P[0],P[1],7,return_automorphism=True)
        ....:     if res:
        ....:         print aut, P[0], P[1]
        6 {1, 2, 3} {4, 5, 6}
        3 {1, 2, 4} {3, 5, 6}
        6 {1, 3, 5} {2, 4, 6}
        6 {1, 4, 5} {2, 3, 6}

    We illustrate now how to find idempotents in quotient rings::

        sage: n = 11; q = 3
        sage: C = Zmod(n).cyclotomic_cosets(q); C
        [[0], [1, 3, 4, 5, 9], [2, 6, 7, 8, 10]]
        sage: S1 = C[1]
        sage: S2 = C[2]
        sage: is_a_splitting(S1,S2,11)
        True
        sage: F = GF(q)
        sage: P.<x> = PolynomialRing(F,"x")
        sage: I = Ideal(P,[x^n-1])
        sage: Q.<x> = QuotientRing(P,I)
        sage: i1 = -sum([x^i for i in S1]); i1
        2*x^9 + 2*x^5 + 2*x^4 + 2*x^3 + 2*x
        sage: i2 = -sum([x^i for i in S2]); i2
        2*x^10 + 2*x^8 + 2*x^7 + 2*x^6 + 2*x^2
        sage: i1^2 == i1
        True
        sage: i2^2 == i2
        True
        sage: (1-i1)^2 == 1-i1
        True
        sage: (1-i2)^2 == 1-i2
        True

    We return to dealing with polynomials (rather than elements of
    quotient rings), so we can construct cyclic codes::

        sage: P.<x> = PolynomialRing(F,"x")
        sage: i1 = -sum([x^i for i in S1])
        sage: i2 = -sum([x^i for i in S2])
        sage: i1_sqrd = (i1^2).quo_rem(x^n-1)[1]
        sage: i1_sqrd  == i1
        True
        sage: i2_sqrd = (i2^2).quo_rem(x^n-1)[1]
        sage: i2_sqrd  == i2
        True
        sage: C1 = codes.CyclicCodeFromGeneratingPolynomial(n,i1)
        sage: C2 = codes.CyclicCodeFromGeneratingPolynomial(n,1-i2)
        sage: C1.dual_code() == C2
        True

    This is a special case of Theorem 6.4.3 in [HP]_.
    """
    R = IntegerModRing(n)
    S1 = set(R(x) for x in S1)
    S2 = set(R(x) for x in S2)

    # we first check whether (S1,S2) is a partition of R - {0}
    if (len(S1) + len(S2) != n-1 or len(S1) != len(S2) or
        R.zero() in S1 or R.zero() in S2 or not S1.isdisjoint(S2)):
        if return_automorphism:
            return False, None
        else:
            return False

    # now that we know that (S1,S2) is a partition, we look for an invertible
    # element b that maps S1 to S2 by multiplication
    for b in range(2,n):
        if GCD(b,n) == 1 and all(b*x in S2 for x in S1):
            if return_automorphism:
                return True, b
            else:
                return True
    if return_automorphism:
        return False, None
    else:
        return False


def lift2smallest_field(a):
    """
    INPUT: a is an element of a finite field GF(q)

    OUTPUT: the element b of the smallest subfield F of GF(q) for
    which F(b)=a.

    EXAMPLES::

        sage: from sage.coding.code_constructions import lift2smallest_field
        sage: FF.<z> = GF(3^4,"z")
        sage: a = z^10
        sage: lift2smallest_field(a)
        (2*z + 1, Finite Field in z of size 3^2)
        sage: a = z^40
        sage: lift2smallest_field(a)
        (2, Finite Field of size 3)

    AUTHORS:

    - John Cremona
    """
    FF = a.parent()
    k = FF.degree()
    if k == 1:
        return a, FF
    pol = a.minimal_polynomial()
    d = pol.degree()
    if d == k:
        return a, FF
    p = FF.characteristic()
    F = GF(p**d,"z")
    b = pol.roots(F,multiplicities=False)[0]
    return b, F

def lift2smallest_field2(a):
    """
    INPUT: a is an element of a finite field GF(q) OUTPUT: the element
    b of the smallest subfield F of GF(q) for which F(b)=a.

    EXAMPLES::

        sage: from sage.coding.code_constructions import lift2smallest_field2
        sage: FF.<z> = GF(3^4,"z")
        sage: a = z^40
        sage: lift2smallest_field2(a)
        (2, Finite Field of size 3)
        sage: FF.<z> = GF(2^4,"z")
        sage: a = z^15
        sage: lift2smallest_field2(a)
        (1, Finite Field of size 2)

    .. warning::

       Since coercion (the FF(b) step) has a bug in it, this
       *only works* in the case when you *know* F is a prime field.

    AUTHORS:

    - David Joyner
    """
    FF = a.parent()
    q = FF.order()
    if q.is_prime():
        return a,FF
    p = q.factor()[0][0]
    k = q.factor()[0][1]
    for d in divisors(k):
        F = GF(p**d,"zz")
        for b in F:
            if FF(b) == a:
                return b, F


def permutation_action(g,v):
    """
    Returns permutation of rows g\*v. Works on lists, matrices,
    sequences and vectors (by permuting coordinates). The code requires
    switching from i to i+1 (and back again) since the SymmetricGroup
    is, by convention, the symmetric group on the "letters" 1, 2, ...,
    n (not 0, 1, ..., n-1).

    EXAMPLES::

        sage: V = VectorSpace(GF(3),5)
        sage: v = V([0,1,2,0,1])
        sage: G = SymmetricGroup(5)
        sage: g = G([(1,2,3)])
        sage: permutation_action(g,v)
        (1, 2, 0, 0, 1)
        sage: g = G([()])
        sage: permutation_action(g,v)
        (0, 1, 2, 0, 1)
        sage: g = G([(1,2,3,4,5)])
        sage: permutation_action(g,v)
        (1, 2, 0, 1, 0)
        sage: L = Sequence([1,2,3,4,5])
        sage: permutation_action(g,L)
        [2, 3, 4, 5, 1]
        sage: MS = MatrixSpace(GF(3),3,7)
        sage: A = MS([[1,0,0,0,1,1,0],[0,1,0,1,0,1,0],[0,0,0,0,0,0,1]])
        sage: S5 = SymmetricGroup(5)
        sage: g = S5([(1,2,3)])
        sage: A
        [1 0 0 0 1 1 0]
        [0 1 0 1 0 1 0]
        [0 0 0 0 0 0 1]
        sage: permutation_action(g,A)
        [0 1 0 1 0 1 0]
        [0 0 0 0 0 0 1]
        [1 0 0 0 1 1 0]

    It also works on lists and is a "left action"::

        sage: v = [0,1,2,0,1]
        sage: G = SymmetricGroup(5)
        sage: g = G([(1,2,3)])
        sage: gv = permutation_action(g,v); gv
        [1, 2, 0, 0, 1]
        sage: permutation_action(g,v) == g(v)
        True
        sage: h = G([(3,4)])
        sage: gv = permutation_action(g,v)
        sage: hgv = permutation_action(h,gv)
        sage: hgv == permutation_action(h*g,v)
        True

    AUTHORS:

    - David Joyner, licensed under the GPL v2 or greater.
    """
    v_type_list = False
    if isinstance(v, list):
        v_type_list = True
        v = Sequence(v)
    if isinstance(v, Sequence_generic):
        V = v.universe()
    else:
        V = v.parent()
    n = len(list(v))
    gv = []
    for i in range(n):
        gv.append(v[g(i+1)-1])
    if v_type_list:
        return gv
    return V(gv)

def walsh_matrix(m0):
    """
    This is the generator matrix of a Walsh code. The matrix of
    codewords correspond to a Hadamard matrix.

    EXAMPLES::

        sage: walsh_matrix(2)
        [0 0 1 1]
        [0 1 0 1]
        sage: walsh_matrix(3)
        [0 0 0 0 1 1 1 1]
        [0 0 1 1 0 0 1 1]
        [0 1 0 1 0 1 0 1]
        sage: C = LinearCode(walsh_matrix(4)); C
        Linear code of length 16, dimension 4 over Finite Field of size 2
        sage: C.spectrum()
        [1, 0, 0, 0, 0, 0, 0, 0, 15, 0, 0, 0, 0, 0, 0, 0, 0]

    This last code has minimum distance 8.

    REFERENCES:

    - http://en.wikipedia.org/wiki/Hadamard_matrix
    """
    m = int(m0)
    if m == 1:
        return matrix(GF(2), 1, 2, [ 0, 1])
    if m > 1:
        row2 = [x.list() for x in walsh_matrix(m-1).augment(walsh_matrix(m-1)).rows()]
        return matrix(GF(2), m, 2**m, [[0]*2**(m-1) + [1]*2**(m-1)] + row2)
    raise ValueError("%s must be an integer > 0."%m0)


##################### main constructions #####################



def BCHCode(n,delta,F,b=0):
    r"""
    A 'Bose-Chaudhuri-Hockenghem code' (or BCH code for short) is the
    largest possible cyclic code of length n over field F=GF(q), whose
    generator polynomial has zeros (which contain the set)
    `Z = \{a^{b},a^{b+1}, ..., a^{b+delta-2}\}`, where a is a
    primitive `n^{th}` root of unity in the splitting field
    `GF(q^m)`, b is an integer `0\leq b\leq n-delta+1`
    and m is the multiplicative order of q modulo n. (The integers
    `b,...,b+delta-2` typically lie in the range
    `1,...,n-1`.) The integer `delta \geq 1` is called
    the "designed distance". The length n of the code and the size q of
    the base field must be relatively prime. The generator polynomial
    is equal to the least common multiple of the minimal polynomials of
    the elements of the set `Z` above.

    Special cases are b=1 (resulting codes are called 'narrow-sense'
    BCH codes), and `n=q^m-1` (known as 'primitive' BCH
    codes).

    It may happen that several values of delta give rise to the same
    BCH code. The largest one is called the Bose distance of the code.
    The true minimum distance, d, of the code is greater than or equal
    to the Bose distance, so `d\geq delta`.

    EXAMPLES::

        sage: FF.<a> = GF(3^2,"a")
        sage: x = PolynomialRing(FF,"x").gen()
        sage: L = [b.minpoly() for b in [a,a^2,a^3]]; g = LCM(L)
        sage: f = x^(8)-1
        sage: g.divides(f)
        True
        sage: C = codes.CyclicCode(8,g); C
        Linear code of length 8, dimension 4 over Finite Field of size 3
        sage: C.minimum_distance()
        4
        sage: C = codes.BCHCode(8,3,GF(3),1); C
        Linear code of length 8, dimension 4 over Finite Field of size 3
        sage: C.minimum_distance()
        4
        sage: C = codes.BCHCode(8,3,GF(3)); C
        Linear code of length 8, dimension 5 over Finite Field of size 3
        sage: C.minimum_distance()
        3
        sage: C = codes.BCHCode(26, 5, GF(5), b=1); C
        Linear code of length 26, dimension 10 over Finite Field of size 5

    """
    q = F.order()
    R = IntegerModRing(n)
    m = R(q).multiplicative_order()
    FF = GF(q**m,"z")
    z = FF.gen()
    e = z.multiplicative_order()/n
    a = z**e # order n
    P = PolynomialRing(F,"x")
    x = P.gen()
    L1 = []
    for coset in R.cyclotomic_cosets(q, range(b,b+delta-1)):
        L1.extend(P((a**j).minpoly()) for j in coset)
    g = P(LCM(L1))
    #print cosets, "\n", g, "\n", (x**n-1).factor(), "\n", L1, "\n", g.divides(x**n-1)
    if not(g.divides(x**n-1)):
        raise ValueError("BCH codes does not exist with the given input.")
    return CyclicCodeFromGeneratingPolynomial(n,g)


def BinaryGolayCode():
    r"""
    BinaryGolayCode() returns a binary Golay code. This is a perfect
    [23,12,7] code. It is also (equivalent to) a cyclic code, with
    generator polynomial
    `g(x)=1+x^2+x^4+x^5+x^6+x^{10}+x^{11}`. Extending it yields
    the extended Golay code (see ExtendedBinaryGolayCode).

    EXAMPLE::

        sage: C = codes.BinaryGolayCode()
        sage: C
        Linear code of length 23, dimension 12 over Finite Field of size 2
        sage: C.minimum_distance()
        7
        sage: C.minimum_distance(algorithm='gap') # long time, check d=7
        7

    AUTHORS:

    - David Joyner (2007-05)
    """
    F = GF(2)
    B = [[1, 0, 1, 0, 1, 1, 1, 0, 0, 0, 1, 1, 0, 0, 0, 0, 0, 0, 0, 0, 0, 0, 0],\
          [0, 1, 0, 1, 0, 1, 1, 1, 0, 0, 0, 1, 1, 0, 0, 0, 0, 0, 0, 0, 0, 0, 0],\
          [0, 0, 1, 0, 1, 0, 1, 1, 1, 0, 0, 0, 1, 1, 0, 0, 0, 0, 0, 0, 0, 0, 0],\
          [0, 0, 0, 1, 0, 1, 0, 1, 1, 1, 0, 0, 0, 1, 1, 0, 0, 0, 0, 0, 0, 0, 0],\
          [0, 0, 0, 0, 1, 0, 1, 0, 1, 1, 1, 0, 0, 0, 1, 1, 0, 0, 0, 0, 0, 0, 0],\
          [0, 0, 0, 0, 0, 1, 0, 1, 0, 1, 1, 1, 0, 0, 0, 1, 1, 0, 0, 0, 0, 0, 0],\
          [0, 0, 0, 0, 0, 0, 1, 0, 1, 0, 1, 1, 1, 0, 0, 0, 1, 1, 0, 0, 0, 0, 0],\
          [0, 0, 0, 0, 0, 0, 0, 1, 0, 1, 0, 1, 1, 1, 0, 0, 0, 1, 1, 0, 0, 0, 0],\
          [0, 0, 0, 0, 0, 0, 0, 0, 1, 0, 1, 0, 1, 1, 1, 0, 0, 0, 1, 1, 0, 0, 0],\
          [0, 0, 0, 0, 0, 0, 0, 0, 0, 1, 0, 1, 0, 1, 1, 1, 0, 0, 0, 1, 1, 0, 0],\
          [0, 0, 0, 0, 0, 0, 0, 0, 0, 0, 1, 0, 1, 0, 1, 1, 1, 0, 0, 0, 1, 1, 0],\
          [0, 0, 0, 0, 0, 0, 0, 0, 0, 0, 0, 1, 0, 1, 0, 1, 1, 1, 0, 0, 0, 1, 1]]
    # MS = MatrixSpace(F,12,23)
    # V = VectorSpace(F,23)
    V = span(B, F)
    return LinearCodeFromVectorSpace(V, d=7)


def CyclicCodeFromGeneratingPolynomial(n,g,ignore=True):
    r"""
    If g is a polynomial over GF(q) which divides `x^n-1` then
    this constructs the code "generated by g" (ie, the code associated
    with the principle ideal `gR` in the ring
    `R = GF(q)[x]/(x^n-1)` in the usual way).

    The option "ignore" says to ignore the condition that (a) the
    characteristic of the base field does not divide the length (the
    usual assumption in the theory of cyclic codes), and (b) `g`
    must divide `x^n-1`. If ignore=True, instead of returning
    an error, a code generated by `gcd(x^n-1,g)` is created.

    EXAMPLES::

        sage: P.<x> = PolynomialRing(GF(3),"x")
        sage: g = x-1
        sage: C = codes.CyclicCodeFromGeneratingPolynomial(4,g); C
        Linear code of length 4, dimension 3 over Finite Field of size 3
        sage: P.<x> = PolynomialRing(GF(4,"a"),"x")
        sage: g = x^3+1
        sage: C = codes.CyclicCodeFromGeneratingPolynomial(9,g); C
        Linear code of length 9, dimension 6 over Finite Field in a of size 2^2
        sage: P.<x> = PolynomialRing(GF(2),"x")
        sage: g = x^3+x+1
        sage: C = codes.CyclicCodeFromGeneratingPolynomial(7,g); C
        Linear code of length 7, dimension 4 over Finite Field of size 2
        sage: C.generator_matrix()
        [1 1 0 1 0 0 0]
        [0 1 1 0 1 0 0]
        [0 0 1 1 0 1 0]
        [0 0 0 1 1 0 1]
        sage: g = x+1
        sage: C = codes.CyclicCodeFromGeneratingPolynomial(4,g); C
        Linear code of length 4, dimension 3 over Finite Field of size 2
        sage: C.generator_matrix()
        [1 1 0 0]
        [0 1 1 0]
        [0 0 1 1]

    On the other hand, CyclicCodeFromPolynomial(4,x) will produce a
    ValueError including a traceback error message: "`x` must
    divide `x^4 - 1`". You will also get a ValueError if you
    type

    ::

        sage: P.<x> = PolynomialRing(GF(4,"a"),"x")
        sage: g = x^2+1

    followed by CyclicCodeFromGeneratingPolynomial(6,g). You will also
    get a ValueError if you type

    ::

        sage: P.<x> = PolynomialRing(GF(3),"x")
        sage: g = x^2-1
        sage: C = codes.CyclicCodeFromGeneratingPolynomial(5,g); C
        Linear code of length 5, dimension 4 over Finite Field of size 3

    followed by C = CyclicCodeFromGeneratingPolynomial(5,g,False), with
    a traceback message including "`x^2 + 2` must divide
    `x^5 - 1`".
    """
    P = g.parent()
    x = P.gen()
    F = g.base_ring()
    p = F.characteristic()
    if not(ignore) and p.divides(n):
        raise ValueError('The characteristic %s must not divide %s'%(p,n))
    if not(ignore) and not(g.divides(x**n-1)):
        raise ValueError('%s must divide x^%s - 1'%(g,n))
    gn = GCD([g,x**n-1])
    d = gn.degree()
    coeffs = Sequence(gn.list())
    r1 = Sequence(coeffs+[0]*(n - d - 1))
    Sn = SymmetricGroup(n)
    s = Sn.gens()[0] # assumes 1st gen of S_n is (1,2,...,n)
    rows = [permutation_action(s**(-i),r1) for i in range(n-d)]
    MS = MatrixSpace(F,n-d,n)
    return LinearCode(MS(rows))

CyclicCode = CyclicCodeFromGeneratingPolynomial

def CyclicCodeFromCheckPolynomial(n,h,ignore=True):
    r"""
    If h is a polynomial over GF(q) which divides `x^n-1` then
    this constructs the code "generated by `g = (x^n-1)/h`"
    (ie, the code associated with the principle ideal `gR` in
    the ring `R = GF(q)[x]/(x^n-1)` in the usual way). The
    option "ignore" says to ignore the condition that the
    characteristic of the base field does not divide the length (the
    usual assumption in the theory of cyclic codes).

    EXAMPLES::

        sage: P.<x> = PolynomialRing(GF(3),"x")
        sage: C = codes.CyclicCodeFromCheckPolynomial(4,x + 1); C
        Linear code of length 4, dimension 1 over Finite Field of size 3
        sage: C = codes.CyclicCodeFromCheckPolynomial(4,x^3 + x^2 + x + 1); C
        Linear code of length 4, dimension 3 over Finite Field of size 3
        sage: C.generator_matrix()
        [2 1 0 0]
        [0 2 1 0]
        [0 0 2 1]
    """
    P = h.parent()
    x = P.gen()
    d = h.degree()
    F = h.base_ring()
    p = F.characteristic()
    if not(ignore) and p.divides(n):
        raise ValueError('The characteristic %s must not divide %s'%(p,n))
    if not(h.divides(x**n-1)):
        raise ValueError('%s must divide x^%s - 1'%(h,n))
    g = P((x**n-1)/h)
    return CyclicCodeFromGeneratingPolynomial(n,g)

def DuadicCodeEvenPair(F,S1,S2):
    r"""
    Constructs the "even pair" of duadic codes associated to the
    "splitting" (see the docstring for ``is_a_splitting``
    for the definition) S1, S2 of n.

    .. warning::

       Maybe the splitting should be associated to a sum of
       q-cyclotomic cosets mod n, where q is a *prime*.

    EXAMPLES::

        sage: from sage.coding.code_constructions import is_a_splitting
        sage: n = 11; q = 3
        sage: C = Zmod(n).cyclotomic_cosets(q); C
        [[0], [1, 3, 4, 5, 9], [2, 6, 7, 8, 10]]
        sage: S1 = C[1]
        sage: S2 = C[2]
        sage: is_a_splitting(S1,S2,11)
        True
        sage: codes.DuadicCodeEvenPair(GF(q),S1,S2)
        (Linear code of length 11, dimension 5 over Finite Field of size 3,
         Linear code of length 11, dimension 5 over Finite Field of size 3)
    """
    n = len(S1) + len(S2) + 1
    if not is_a_splitting(S1,S2,n):
        raise TypeError("%s, %s must be a splitting of %s."%(S1,S2,n))
    q = F.order()
    k = Mod(q,n).multiplicative_order()
    FF = GF(q**k,"z")
    z = FF.gen()
    zeta = z**((q**k-1)/n)
    P1 = PolynomialRing(FF,"x")
    x = P1.gen()
    g1 = prod([x-zeta**i for i in S1+[0]])
    g2 = prod([x-zeta**i for i in S2+[0]])
    P2 = PolynomialRing(F,"x")
    x = P2.gen()
    gg1 = P2([lift2smallest_field(c)[0] for c in g1.coefficients(sparse=False)])
    gg2 = P2([lift2smallest_field(c)[0] for c in g2.coefficients(sparse=False)])
    C1 = CyclicCodeFromGeneratingPolynomial(n,gg1)
    C2 = CyclicCodeFromGeneratingPolynomial(n,gg2)
    return C1,C2

def DuadicCodeOddPair(F,S1,S2):
    """
    Constructs the "odd pair" of duadic codes associated to the
    "splitting" S1, S2 of n.

    .. warning::

       Maybe the splitting should be associated to a sum of
       q-cyclotomic cosets mod n, where q is a *prime*.

    EXAMPLES::

        sage: from sage.coding.code_constructions import is_a_splitting
        sage: n = 11; q = 3
        sage: C = Zmod(n).cyclotomic_cosets(q); C
        [[0], [1, 3, 4, 5, 9], [2, 6, 7, 8, 10]]
        sage: S1 = C[1]
        sage: S2 = C[2]
        sage: is_a_splitting(S1,S2,11)
        True
        sage: codes.DuadicCodeOddPair(GF(q),S1,S2)
        (Linear code of length 11, dimension 6 over Finite Field of size 3,
         Linear code of length 11, dimension 6 over Finite Field of size 3)

    This is consistent with Theorem 6.1.3 in [HP]_.
    """
    n = len(S1) + len(S2) + 1
    if not is_a_splitting(S1,S2,n):
        raise TypeError("%s, %s must be a splitting of %s."%(S1,S2,n))
    q = F.order()
    k = Mod(q,n).multiplicative_order()
    FF = GF(q**k,"z")
    z = FF.gen()
    zeta = z**((q**k-1)/n)
    P1 = PolynomialRing(FF,"x")
    x = P1.gen()
    g1 = prod([x-zeta**i for i in S1+[0]])
    g2 = prod([x-zeta**i for i in S2+[0]])
    j = sum([x**i/n for i in range(n)])
    P2 = PolynomialRing(F,"x")
    x = P2.gen()
    coeffs1 = [lift2smallest_field(c)[0] for c in (g1+j).coefficients(sparse=False)]
    coeffs2 = [lift2smallest_field(c)[0] for c in (g2+j).coefficients(sparse=False)]
    gg1 = P2(coeffs1)
    gg2 = P2(coeffs2)
    C1 = CyclicCodeFromGeneratingPolynomial(n,gg1)
    C2 = CyclicCodeFromGeneratingPolynomial(n,gg2)
    return C1,C2


def ExtendedBinaryGolayCode():
    """
    ExtendedBinaryGolayCode() returns the extended binary Golay code.
    This is a perfect [24,12,8] code. This code is self-dual.

    EXAMPLES::

        sage: C = codes.ExtendedBinaryGolayCode()
        sage: C
        Linear code of length 24, dimension 12 over Finite Field of size 2
        sage: C.minimum_distance()
        8
        sage: C.minimum_distance(algorithm='gap') # long time, check d=8
        8

    AUTHORS:

    - David Joyner (2007-05)
    """
    B = [[1, 0, 0, 0, 0, 0, 0, 0, 0, 0, 0, 0, 1, 0, 1, 0, 1, 1, 1, 0, 0, 0, 1, 1],\
         [0, 1, 0, 0, 0, 0, 0, 0, 0, 0, 0, 0, 1, 1, 1, 1, 1, 0, 0, 1, 0, 0, 1, 0],\
         [0, 0, 1, 0, 0, 0, 0, 0, 0, 0, 0, 0, 1, 1, 0, 1, 0, 0, 1, 0, 1, 0, 1, 1],\
         [0, 0, 0, 1, 0, 0, 0, 0, 0, 0, 0, 0, 1, 1, 0, 0, 0, 1, 1, 1, 0, 1, 1, 0],\
         [0, 0, 0, 0, 1, 0, 0, 0, 0, 0, 0, 0, 1, 1, 0, 0, 1, 1, 0, 1, 1, 0, 0, 1],\
         [0, 0, 0, 0, 0, 1, 0, 0, 0, 0, 0, 0, 0, 1, 1, 0, 0, 1, 1, 0, 1, 1, 0, 1],\
         [0, 0, 0, 0, 0, 0, 1, 0, 0, 0, 0, 0, 0, 0, 1, 1, 0, 0, 1, 1, 0, 1, 1, 1],\
         [0, 0, 0, 0, 0, 0, 0, 1, 0, 0, 0, 0, 1, 0, 1, 1, 0, 1, 1, 1, 1, 0, 0, 0],\
         [0, 0, 0, 0, 0, 0, 0, 0, 1, 0, 0, 0, 0, 1, 0, 1, 1, 0, 1, 1, 1, 1, 0, 0],\
         [0, 0, 0, 0, 0, 0, 0, 0, 0, 1, 0, 0, 0, 0, 1, 0, 1, 1, 0, 1, 1, 1, 1, 0],\
         [0, 0, 0, 0, 0, 0, 0, 0, 0, 0, 1, 0, 1, 0, 1, 1, 1, 0, 0, 0, 1, 1, 0, 1],\
         [0, 0, 0, 0, 0, 0, 0, 0, 0, 0, 0, 1, 0, 1, 0, 1, 1, 1, 0, 0, 0, 1, 1, 1]]
    V = span(B, GF(2))
    return LinearCodeFromVectorSpace(V, d=8)
    # C = BinaryGolayCode()
    # return C.extended_code()


def ExtendedQuadraticResidueCode(n,F):
    r"""
    The extended quadratic residue code (or XQR code) is obtained from
    a QR code by adding a check bit to the last coordinate. (These
    codes have very remarkable properties such as large automorphism
    groups and duality properties - see [HP]_, Section 6.6.3-6.6.4.)

    INPUT:


    -  ``n`` - an odd prime

    -  ``F`` - a finite prime field F whose order must be a
       quadratic residue modulo n.


    OUTPUT: Returns an extended quadratic residue code.

    EXAMPLES::

        sage: C1 = codes.QuadraticResidueCode(7,GF(2))
        sage: C2 = C1.extended_code()
        sage: C3 = codes.ExtendedQuadraticResidueCode(7,GF(2)); C3
        Linear code of length 8, dimension 4 over Finite Field of size 2
        sage: C2 == C3
        True
        sage: C = codes.ExtendedQuadraticResidueCode(17,GF(2))
        sage: C
        Linear code of length 18, dimension 9 over Finite Field of size 2
        sage: C3 = codes.QuadraticResidueCodeOddPair(7,GF(2))[0]
        sage: C3x = C3.extended_code()
        sage: C4 = codes.ExtendedQuadraticResidueCode(7,GF(2))
        sage: C3x == C4
        True

    AUTHORS:

    - David Joyner (07-2006)
    """
    C = QuadraticResidueCodeOddPair(n,F)[0]
    return C.extended_code()

def ExtendedTernaryGolayCode():
    """
    ExtendedTernaryGolayCode returns a ternary Golay code. This is a
    self-dual perfect [12,6,6] code.

    EXAMPLES::

        sage: C = codes.ExtendedTernaryGolayCode()
        sage: C
        Linear code of length 12, dimension 6 over Finite Field of size 3
        sage: C.minimum_distance()
        6
        sage: C.minimum_distance(algorithm='gap') # long time, check d=6
        6

    AUTHORS:

    - David Joyner (11-2005)
    """
    B = [[1, 0, 0, 0, 0, 0, 2, 0, 1, 2, 1, 2],\
         [0, 1, 0, 0, 0, 0, 1, 2, 2, 2, 1, 0],\
         [0, 0, 1, 0, 0, 0, 1, 1, 1, 0, 1, 1],\
         [0, 0, 0, 1, 0, 0, 1, 1, 0, 2, 2, 2],\
         [0, 0, 0, 0, 1, 0, 2, 1, 2, 2, 0, 1],\
         [0, 0, 0, 0, 0, 1, 0, 2, 1, 2, 2, 1]]
    V = span(B, GF(3))
    return LinearCodeFromVectorSpace(V, d=6)
    # C = TernaryGolayCode()
    # return C.extended_code()

def HammingCode(r,F):
    r"""
    Implements the Hamming codes.

    The `r^{th}` Hamming code over `F=GF(q)` is an
    `[n,k,d]` code with length `n=(q^r-1)/(q-1)`,
    dimension `k=(q^r-1)/(q-1) - r` and minimum distance
    `d=3`. The parity check matrix of a Hamming code has rows
    consisting of all nonzero vectors of length r in its columns,
    modulo a scalar factor so no parallel columns arise. A Hamming code
    is a single error-correcting code.

    INPUT:


    -  ``r`` - an integer 2

    -  ``F`` - a finite field.


    OUTPUT: Returns the r-th q-ary Hamming code.

    EXAMPLES::

        sage: codes.HammingCode(3,GF(2))
        Linear code of length 7, dimension 4 over Finite Field of size 2
        sage: C = codes.HammingCode(3,GF(3)); C
        Linear code of length 13, dimension 10 over Finite Field of size 3
        sage: C.minimum_distance()
        3
        sage: C.minimum_distance(algorithm='gap') # long time, check d=3
        3
        sage: C = codes.HammingCode(3,GF(4,'a')); C
        Linear code of length 21, dimension 18 over Finite Field in a of size 2^2
    """
    q = F.order()
    n =  (q**r-1)/(q-1)
    k = n-r
    MS = MatrixSpace(F,n,r)
    X = ProjectiveSpace(r-1,F)
    PFn = [list(p) for p in X.point_set(F).points(F)]
    H = MS(PFn).transpose()
    Cd = LinearCode(H)
    # Hamming code always has distance 3, so we provide the distance.
    return LinearCode(Cd.dual_code().generator_matrix(), d=3)


def LinearCodeFromCheckMatrix(H):
    r"""
    A linear [n,k]-code C is uniquely determined by its generator
    matrix G and check matrix H. We have the following short exact
    sequence

    .. math::

        0 \rightarrow
        {\mathbf{F}}^k \stackrel{G}{\rightarrow}
        {\mathbf{F}}^n \stackrel{H}{\rightarrow}
        {\mathbf{F}}^{n-k} \rightarrow
        0.

    ("Short exact" means (a) the arrow `G` is injective, i.e.,
    `G` is a full-rank `k\times n` matrix, (b) the
    arrow `H` is surjective, and (c)
    `{\rm image}(G)={\rm kernel}(H)`.)

    EXAMPLES::

        sage: C = codes.HammingCode(3,GF(2))
        sage: H = C.parity_check_matrix(); H
        [1 0 1 0 1 0 1]
        [0 1 1 0 0 1 1]
        [0 0 0 1 1 1 1]
        sage: codes.LinearCodeFromCheckMatrix(H) == C
        True
        sage: C = codes.HammingCode(2,GF(3))
        sage: H = C.parity_check_matrix(); H
        [1 0 1 1]
        [0 1 1 2]
        sage: codes.LinearCodeFromCheckMatrix(H) == C
        True
        sage: C = codes.RandomLinearCode(10,5,GF(4,"a"))
        sage: H = C.parity_check_matrix()
        sage: codes.LinearCodeFromCheckMatrix(H) == C
        True
    """
    Cd = LinearCode(H)
    return Cd.dual_code()

def QuadraticResidueCode(n,F):
    r"""
    A quadratic residue code (or QR code) is a cyclic code whose
    generator polynomial is the product of the polynomials
    `x-\alpha^i` (`\alpha` is a primitive
    `n^{th}` root of unity; `i` ranges over the set of
    quadratic residues modulo `n`).

    See QuadraticResidueCodeEvenPair and QuadraticResidueCodeOddPair
    for a more general construction.

    INPUT:


    -  ``n`` - an odd prime

    -  ``F`` - a finite prime field F whose order must be a
       quadratic residue modulo n.


    OUTPUT: Returns a quadratic residue code.

    EXAMPLES::

        sage: C = codes.QuadraticResidueCode(7,GF(2))
        sage: C
        Linear code of length 7, dimension 4 over Finite Field of size 2
        sage: C = codes.QuadraticResidueCode(17,GF(2))
        sage: C
        Linear code of length 17, dimension 9 over Finite Field of size 2
        sage: C1 = codes.QuadraticResidueCodeOddPair(7,GF(2))[0]
        sage: C2 = codes.QuadraticResidueCode(7,GF(2))
        sage: C1 == C2
        True
        sage: C1 = codes.QuadraticResidueCodeOddPair(17,GF(2))[0]
        sage: C2 = codes.QuadraticResidueCode(17,GF(2))
        sage: C1 == C2
        True

    AUTHORS:

    - David Joyner (11-2005)
    """
    return QuadraticResidueCodeOddPair(n,F)[0]

def QuadraticResidueCodeEvenPair(n,F):
    """
    Quadratic residue codes of a given odd prime length and base ring
    either don't exist at all or occur as 4-tuples - a pair of
    "odd-like" codes and a pair of "even-like" codes. If `n > 2` is prime
    then (Theorem 6.6.2 in [HP]_) a QR code exists over `GF(q)` iff q is a
    quadratic residue mod `n`.

    They are constructed as "even-like" duadic codes associated the
    splitting (Q,N) mod n, where Q is the set of non-zero quadratic
    residues and N is the non-residues.

    EXAMPLES::

        sage: codes.QuadraticResidueCodeEvenPair(17,GF(13))
        (Linear code of length 17, dimension 8 over Finite Field of size 13,
         Linear code of length 17, dimension 8 over Finite Field of size 13)
        sage: codes.QuadraticResidueCodeEvenPair(17,GF(2))
        (Linear code of length 17, dimension 8 over Finite Field of size 2,
         Linear code of length 17, dimension 8 over Finite Field of size 2)
        sage: codes.QuadraticResidueCodeEvenPair(13,GF(9,"z"))
        (Linear code of length 13, dimension 6 over Finite Field in z of size 3^2,
         Linear code of length 13, dimension 6 over Finite Field in z of size 3^2)
        sage: C1,C2 = codes.QuadraticResidueCodeEvenPair(7,GF(2))
        sage: C1.is_self_orthogonal()
        True
        sage: C2.is_self_orthogonal()
        True
        sage: C3 = codes.QuadraticResidueCodeOddPair(17,GF(2))[0]
        sage: C4 = codes.QuadraticResidueCodeEvenPair(17,GF(2))[1]
        sage: C3 == C4.dual_code()
        True

    This is consistent with Theorem 6.6.9 and Exercise 365 in [HP]_.

    TESTS::

        sage: codes.QuadraticResidueCodeEvenPair(14,Zmod(4))
        Traceback (most recent call last):
        ...
        ValueError: the argument F must be a finite field
        sage: codes.QuadraticResidueCodeEvenPair(14,GF(2))
        Traceback (most recent call last):
        ...
        ValueError: the argument n must be an odd prime
        sage: codes.QuadraticResidueCodeEvenPair(5,GF(2))
        Traceback (most recent call last):
        ...
        ValueError: the order of the finite field must be a quadratic residue modulo n
    """
    from sage.misc.misc import srange
    from sage.categories.finite_fields import FiniteFields
    if F not in FiniteFields():
        raise ValueError("the argument F must be a finite field")
    q = F.order()
    n = Integer(n)
    if n <= 2 or not n.is_prime():
        raise ValueError("the argument n must be an odd prime")
    Q = quadratic_residues(n); Q.remove(0)       # non-zero quad residues
    N = [x for x in srange(1,n) if x not in Q]   # non-zero quad non-residues
    if q not in Q:
        raise ValueError("the order of the finite field must be a quadratic residue modulo n")
    return DuadicCodeEvenPair(F,Q,N)

def QuadraticResidueCodeOddPair(n,F):
    """
    Quadratic residue codes of a given odd prime length and base ring
    either don't exist at all or occur as 4-tuples - a pair of
    "odd-like" codes and a pair of "even-like" codes. If n 2 is prime
    then (Theorem 6.6.2 in [HP]_) a QR code exists over GF(q) iff q is a
    quadratic residue mod n.

    They are constructed as "odd-like" duadic codes associated the
    splitting (Q,N) mod n, where Q is the set of non-zero quadratic
    residues and N is the non-residues.

    EXAMPLES::

        sage: codes.QuadraticResidueCodeOddPair(17,GF(13))
        (Linear code of length 17, dimension 9 over Finite Field of size 13,
         Linear code of length 17, dimension 9 over Finite Field of size 13)
        sage: codes.QuadraticResidueCodeOddPair(17,GF(2))
        (Linear code of length 17, dimension 9 over Finite Field of size 2,
         Linear code of length 17, dimension 9 over Finite Field of size 2)
        sage: codes.QuadraticResidueCodeOddPair(13,GF(9,"z"))
        (Linear code of length 13, dimension 7 over Finite Field in z of size 3^2,
         Linear code of length 13, dimension 7 over Finite Field in z of size 3^2)
        sage: C1 = codes.QuadraticResidueCodeOddPair(17,GF(2))[1]
        sage: C1x = C1.extended_code()
        sage: C2 = codes.QuadraticResidueCodeOddPair(17,GF(2))[0]
        sage: C2x = C2.extended_code()
        sage: C2x.spectrum(); C1x.spectrum()
        [1, 0, 0, 0, 0, 0, 102, 0, 153, 0, 153, 0, 102, 0, 0, 0, 0, 0, 1]
        [1, 0, 0, 0, 0, 0, 102, 0, 153, 0, 153, 0, 102, 0, 0, 0, 0, 0, 1]
        sage: C2x == C1x.dual_code()
        True
        sage: C3 = codes.QuadraticResidueCodeOddPair(7,GF(2))[0]
        sage: C3x = C3.extended_code()
        sage: C3x.spectrum()
        [1, 0, 0, 0, 14, 0, 0, 0, 1]
        sage: C3x.is_self_dual()
        True

    This is consistent with Theorem 6.6.14 in [HP]_.

    TESTS::

        sage: codes.QuadraticResidueCodeOddPair(9,GF(2))
        Traceback (most recent call last):
        ...
        ValueError: the argument n must be an odd prime
    """
    from sage.misc.misc import srange
    from sage.categories.finite_fields import FiniteFields
    if F not in FiniteFields():
        raise ValueError("the argument F must be a finite field")
    q = F.order()
    n = Integer(n)
    if n <= 2 or not n.is_prime():
        raise ValueError("the argument n must be an odd prime")
    Q = quadratic_residues(n); Q.remove(0)       # non-zero quad residues
    N = [x for x in srange(1,n) if x not in Q]   # non-zero quad non-residues
    if q not in Q:
        raise ValueError("the order of the finite field must be a quadratic residue modulo n")
    return DuadicCodeOddPair(F,Q,N)

def RandomLinearCode(n,k,F):
    r"""
    The method used is to first construct a `k \times n`
    matrix using Sage's random_element method for the MatrixSpace
    class. The construction is probabilistic but should only fail
    extremely rarely.

    INPUT: Integers n,k, with `n>k`, and a finite field F

    OUTPUT: Returns a "random" linear code with length n, dimension k
    over field F.

    EXAMPLES::

        sage: C = codes.RandomLinearCode(30,15,GF(2))
        sage: C
        Linear code of length 30, dimension 15 over Finite Field of size 2
        sage: C = codes.RandomLinearCode(10,5,GF(4,'a'))
        sage: C
        Linear code of length 10, dimension 5 over Finite Field in a of size 2^2

    AUTHORS:

    - David Joyner (2007-05)
    """
    MS = MatrixSpace(F,k,n)
    for i in range(50):
        G = MS.random_element()
        if G.rank() == k:
            V = span(G.rows(), F)
            return LinearCodeFromVectorSpace(V)  # may not be in standard form
    MS1 = MatrixSpace(F,k,k)
    MS2 = MatrixSpace(F,k,n-k)
    Ik = MS1.identity_matrix()
    A = MS2.random_element()
    G = Ik.augment(A)
    return LinearCode(G)                          # in standard form


def ReedSolomonCode(n,k,F,pts = None):
<<<<<<< HEAD
    from sage.misc.superseded import deprecation
    from sage.coding.grs import GeneralizedReedSolomonCode
    deprecation(18928, "codes.ReedSolomonCode is now deprecated. Please use codes.GeneralizedReedSolomonCode instead.")
=======
    r"""
    Given a finite field `F` of order `q`, let
    `n` and `k` be chosen such that
    `1 \leq k \leq n \leq q`. Pick `n` distinct
    elements of `F`, denoted
    `\{ x_1, x_2, ... , x_n \}`. Then, the codewords are
    obtained by evaluating every polynomial in `F[x]` of degree
    less than `k` at each `x_i`:

    .. math::

       C = \left\{ \left( f(x_1), f(x_2), ..., f(x_n) \right), f \in F[x],
       {\rm deg}(f)<k \right\}.


    `C` is a `[n, k, n-k+1]` code. (In particular, `C` is MDS.)

    INPUT: n : the length k : the dimension F : the base ring pts :
    (optional) list of n points in F (if None then Sage picks n of them
    in the order given to the elements of F)

    EXAMPLES::

        sage: C = codes.ReedSolomonCode(6,4,GF(7)); C
        Linear code of length 6, dimension 4 over Finite Field of size 7
        sage: C.minimum_distance()
        3
        sage: C = codes.ReedSolomonCode(6,4,GF(8,"a")); C
        Linear code of length 6, dimension 4 over Finite Field in a of size 2^3
        sage: C.minimum_distance()
        3
        sage: C.minimum_distance(algorithm='gap') # long time, check d=n-k+1
        3
        sage: F.<a> = GF(3^2,"a")
        sage: pts = [0,1,a,a^2,2*a,2*a+1]
        sage: len(Set(pts)) == 6 # to make sure there are no duplicates
        True
        sage: C = codes.ReedSolomonCode(6,4,F,pts); C
        Linear code of length 6, dimension 4 over Finite Field in a of size 3^2
        sage: C.minimum_distance()
        3

    REFERENCES:

    - [W] http://en.wikipedia.org/wiki/Reed-Solomon
    """
>>>>>>> 94635cc5
    q = F.order()
    if n>q or k>n or k>q:
        raise ValueError("RS codes does not exist with the given input.")
    if pts is not None and len(pts) != n:
        raise ValueError("You must provide exactly %s distinct points of %s"%(n,F))
    if (pts is None):
        pts = []
        i = 0
        for x in F:
            if i<n:
                pts.append(x)
                i = i+1
    return GeneralizedReedSolomonCode(pts, k)


def TernaryGolayCode():
    r"""
    TernaryGolayCode returns a ternary Golay code. This is a perfect
    [11,6,5] code. It is also equivalent to a cyclic code, with
    generator polynomial `g(x)=2+x^2+2x^3+x^4+x^5`.

    EXAMPLES::

        sage: C = codes.TernaryGolayCode()
        sage: C
        Linear code of length 11, dimension 6 over Finite Field of size 3
        sage: C.minimum_distance()
        5
        sage: C.minimum_distance(algorithm='gap') # long time, check d=5
        5

    AUTHORS:

    - David Joyner (2007-5)
    """
    F = GF(3)
    B = [[2, 0, 1, 2, 1, 1, 0, 0, 0, 0, 0],\
         [0, 2, 0, 1, 2, 1, 1, 0, 0, 0, 0],\
         [0, 0, 2, 0, 1, 2, 1, 1, 0, 0, 0],\
         [0, 0, 0, 2, 0, 1, 2, 1, 1, 0, 0],\
         [0, 0, 0, 0, 2, 0, 1, 2, 1, 1, 0],\
         [0, 0, 0, 0, 0, 2, 0, 1, 2, 1, 1]]
    V = span(B, F)
    return LinearCodeFromVectorSpace(V, d=5)

def ToricCode(P,F):
    r"""
    Let `P` denote a list of lattice points in
    `\ZZ^d` and let `T` denote the set of all
    points in `(F^x)^d` (ordered in some fixed way). Put
    `n=|T|` and let `k` denote the dimension of the
    vector space of functions `V = \mathrm{Span}\{x^e \ |\ e \in P\}`.
    The associated toric code `C` is the evaluation code which
    is the image of the evaluation map

    .. math::

        \mathrm{eval_T} : V \rightarrow F^n,


    where `x^e` is the multi-index notation
    (`x=(x_1,...,x_d)`, `e=(e_1,...,e_d)`, and
    `x^e = x_1^{e_1}...x_d^{e_d}`), where
    `eval_T (f(x)) = (f(t_1),...,f(t_n))`, and where
    `T=\{t_1,...,t_n\}`. This function returns the toric
    codes discussed in [J]_.

    INPUT:


    -  ``P`` - all the integer lattice points in a polytope
       defining the toric variety.

    -  ``F`` - a finite field.


    OUTPUT: Returns toric code with length n = , dimension k over field
    F.

    EXAMPLES::

         sage: C = codes.ToricCode([[0,0],[1,0],[2,0],[0,1],[1,1]],GF(7))
         sage: C
         Linear code of length 36, dimension 5 over Finite Field of size 7
         sage: C.minimum_distance()
         24
         sage: C = codes.ToricCode([[-2,-2],[-1,-2],[-1,-1],[-1,0],[0,-1],[0,0],[0,1],[1,-1],[1,0]],GF(5))
         sage: C
         Linear code of length 16, dimension 9 over Finite Field of size 5
         sage: C.minimum_distance()
         6
         sage: C = codes.ToricCode([ [0,0],[1,1],[1,2],[1,3],[1,4],[2,1],[2,2],[2,3],[3,1],[3,2],[4,1]],GF(8,"a"))
         sage: C
         Linear code of length 49, dimension 11 over Finite Field in a of size 2^3

    This is in fact a [49,11,28] code over GF(8). If you type next
    ``C.minimum_distance()`` and wait overnight (!), you
    should get 28.

    AUTHOR:

    - David Joyner (07-2006)

    REFERENCES:

    .. [J] D. Joyner, Toric codes over finite fields, Applicable
       Algebra in Engineering, Communication and Computing, 15, (2004), p. 63-79.
    """
    from sage.combinat.all import Tuples
    mset = [x for x in F if x!=0]
    d = len(P[0])
    pts = Tuples(mset,d).list()
    n = len(pts) # (q-1)^d
    k = len(P)
    e = P[0]
    B = []
    for e in P:
       tmpvar = [prod([t[i]**e[i] for i in range(d)]) for t in pts]
       B.append(tmpvar)
    # now B0 *should* be a full rank matrix
    MS = MatrixSpace(F,k,n)
    return LinearCode(MS(B))


def TrivialCode(F,n):
    MS = MatrixSpace(F,1,n)
    return LinearCode(MS(0))


def WalshCode(m):
    r"""
    Returns the binary Walsh code of length `2^m`. The matrix
    of codewords correspond to a Hadamard matrix. This is a (constant
    rate) binary linear `[2^m,m,2^{m-1}]` code.

    EXAMPLES::

        sage: C = codes.WalshCode(4); C
        Linear code of length 16, dimension 4 over Finite Field of size 2
        sage: C = codes.WalshCode(3); C
        Linear code of length 8, dimension 3 over Finite Field of size 2
        sage: C.spectrum()
        [1, 0, 0, 0, 7, 0, 0, 0, 0]
        sage: C.minimum_distance()
        4
        sage: C.minimum_distance(algorithm='gap') # check d=2^(m-1)
        4

    REFERENCES:

    - http://en.wikipedia.org/wiki/Hadamard_matrix

    - http://en.wikipedia.org/wiki/Walsh_code
    """
    return LinearCode(walsh_matrix(m), d=2**(m-1))<|MERGE_RESOLUTION|>--- conflicted
+++ resolved
@@ -1202,58 +1202,9 @@
 
 
 def ReedSolomonCode(n,k,F,pts = None):
-<<<<<<< HEAD
     from sage.misc.superseded import deprecation
     from sage.coding.grs import GeneralizedReedSolomonCode
     deprecation(18928, "codes.ReedSolomonCode is now deprecated. Please use codes.GeneralizedReedSolomonCode instead.")
-=======
-    r"""
-    Given a finite field `F` of order `q`, let
-    `n` and `k` be chosen such that
-    `1 \leq k \leq n \leq q`. Pick `n` distinct
-    elements of `F`, denoted
-    `\{ x_1, x_2, ... , x_n \}`. Then, the codewords are
-    obtained by evaluating every polynomial in `F[x]` of degree
-    less than `k` at each `x_i`:
-
-    .. math::
-
-       C = \left\{ \left( f(x_1), f(x_2), ..., f(x_n) \right), f \in F[x],
-       {\rm deg}(f)<k \right\}.
-
-
-    `C` is a `[n, k, n-k+1]` code. (In particular, `C` is MDS.)
-
-    INPUT: n : the length k : the dimension F : the base ring pts :
-    (optional) list of n points in F (if None then Sage picks n of them
-    in the order given to the elements of F)
-
-    EXAMPLES::
-
-        sage: C = codes.ReedSolomonCode(6,4,GF(7)); C
-        Linear code of length 6, dimension 4 over Finite Field of size 7
-        sage: C.minimum_distance()
-        3
-        sage: C = codes.ReedSolomonCode(6,4,GF(8,"a")); C
-        Linear code of length 6, dimension 4 over Finite Field in a of size 2^3
-        sage: C.minimum_distance()
-        3
-        sage: C.minimum_distance(algorithm='gap') # long time, check d=n-k+1
-        3
-        sage: F.<a> = GF(3^2,"a")
-        sage: pts = [0,1,a,a^2,2*a,2*a+1]
-        sage: len(Set(pts)) == 6 # to make sure there are no duplicates
-        True
-        sage: C = codes.ReedSolomonCode(6,4,F,pts); C
-        Linear code of length 6, dimension 4 over Finite Field in a of size 3^2
-        sage: C.minimum_distance()
-        3
-
-    REFERENCES:
-
-    - [W] http://en.wikipedia.org/wiki/Reed-Solomon
-    """
->>>>>>> 94635cc5
     q = F.order()
     if n>q or k>n or k>q:
         raise ValueError("RS codes does not exist with the given input.")
