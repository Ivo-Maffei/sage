--- conflicted
+++ resolved
@@ -38,10 +38,6 @@
 _lazy_import('sage.coding.linear_code', ['LinearCodeGeneratorMatrixEncoder',
                                          'LinearCodeParityCheckEncoder'])
 _lazy_import('sage.coding.grs', ['GRSEvaluationVectorEncoder', 'GRSEvaluationPolynomialEncoder'])
-<<<<<<< HEAD
-_lazy_import('sage.coding.subfield_subcode', 'SubfieldSubcodeParityCheckEncoder')
 _lazy_import('sage.coding.cyclic_code', ['CyclicCodePolynomialEncoder',
                                          'CyclicCodeVectorEncoder'])
-=======
-_lazy_import('sage.coding.punctured_code', 'PuncturedCodePuncturedMatrixEncoder')
->>>>>>> a19782f5
+_lazy_import('sage.coding.punctured_code', 'PuncturedCodePuncturedMatrixEncoder')