"""
Indexed Generators
"""
#*****************************************************************************
#       Copyright (C) 2013      Travis Scrimshaw <tscrim at ucdavis.edu>,
#
#  Distributed under the terms of the GNU General Public License (GPL)
#                  http://www.gnu.org/licenses/
#*****************************************************************************

from sage.rings.all import Integer
from sage.sets.finite_enumerated_set import FiniteEnumeratedSet

class IndexedGenerators(object):
    r"""nodetex
    Abstract base class for parents whose elements consist of generators
    indexed by an arbitrary set.

    Options controlling the printing of elements:

    - ``prefix`` -- string, prefix used for printing elements of this
      module (optional, default 'x').  With the default, a monomial
      indexed by 'a' would be printed as ``x['a']``.

    - ``latex_prefix`` -- string or ``None``, prefix used in the `\LaTeX`
      representation of elements (optional, default ``None``). If this is
      anything except the empty string, it prints the index as a
      subscript.  If this is None, it uses the setting for ``prefix``,
      so if ``prefix`` is set to "B", then a monomial indexed by 'a'
      would be printed as ``B_{a}``.  If this is the empty string, then
      don't print monomials as subscripts: the monomial indexed by 'a'
      would be printed as ``a``, or as ``[a]`` if ``latex_bracket`` is
      True.

    - ``bracket`` -- ``None``, bool, string, or list or tuple of
      strings (optional, default ``None``): if ``None``, use the value of the
      attribute ``self._repr_option_bracket``, which has default value
      ``True``.  (``self._repr_option_bracket`` is available for backwards
      compatibility.  Users should set ``bracket`` instead.  If
      ``bracket`` is set to anything except ``None``, it overrides
      the value of ``self._repr_option_bracket``.)  If ``False``, do not
      include brackets when printing elements: a monomial indexed by
      'a' would be printed as ``B'a'``, and a monomial indexed by
      (1,2,3) would be printed as ``B(1,2,3)``.  If True, use "[" and
      "]" as brackets.  If it is one of "[", "(", or "{", use it and
      its partner as brackets.  If it is any other string, use it as
      both brackets.  If it is a list or tuple of strings, use the
      first entry as the left bracket and the second entry as the
      right bracket.

    - ``latex_bracket`` -- bool, string, or list or tuple of strings
      (optional, default False): if ``False``, do not include brackets in
      the LaTeX representation of elements.  This option is only
      relevant if ``latex_prefix`` is the empty string; otherwise,
      brackets are not used regardless.  If ``True``, use "\left[" and
      "\right]" as brackets.  If this is one of "[", "(", "\\{", "|",
      or "||", use it and its partner, prepended with "\left" and
      "\right", as brackets.  If this is any other string, use it as
      both brackets.  If this is a list or tuple of strings, use the
      first entry as the left bracket and the second entry as the
      right bracket.

    - ``scalar_mult`` -- string to use for scalar multiplication in
      the print representation (optional, default "*")

    - ``latex_scalar_mult`` -- string or ``None`` (default: ``None``),
      string to use for scalar multiplication in the latex
      representation.  If None, use the empty string if ``scalar_mult``
      is set to "*", otherwise use the value of ``scalar_mult``.

    - ``tensor_symbol`` -- string or ``None`` (default: ``None``),
      string to use for tensor product in the print representation. If
      ``None``, use  ``sage.categories.tensor.symbol``.

    - ``generator_cmp`` -- a comparison function (default: ``cmp``),
      to use for sorting elements in the output of elements

    - ``string_quotes`` -- bool (default: ``True``), if ``True`` then
      display string indices with quotes

    .. NOTE::

        These print options may also be accessed and modified using the
        :meth:`print_options` method, after the parent has been defined.

    EXAMPLES:

    We demonstrate a variety of the input options::

        sage: from sage.structure.indexed_generators import IndexedGenerators
        sage: I = IndexedGenerators(ZZ, prefix='A')
        sage: I._repr_generator(2)
        'A[2]'
        sage: I._latex_generator(2)
        'A_{2}'

        sage: I = IndexedGenerators(ZZ, bracket='(')
        sage: I._repr_generator(2)
        'x(2)'
        sage: I._latex_generator(2)
        'x_{2}'

        sage: I = IndexedGenerators(ZZ, prefix="", latex_bracket='(')
        sage: I._repr_generator(2)
        '[2]'
        sage: I._latex_generator(2)
        \left( 2 \right)

        sage: I = IndexedGenerators(ZZ, bracket=['|', '>'])
        sage: I._repr_generator(2)
        'x|2>'
    """
    def __init__(self, indices, prefix="x", **kwds):
        """
        Initialize ``self``.

        EXAMPLES:

        This is a mixin class, so don't need pickling equality::

            sage: I = sage.structure.indexed_generators.IndexedGenerators(ZZ)
            sage: TestSuite(I).run(skip='_test_pickling')
        """
        self._indices = indices

        # printing options for elements (set when initializing self).
        # This includes self._repr_option_bracket (kept for backwards
        # compatibility, declared to be True by default, needs to be
        # overridden explicitly).
        self._print_options = {'prefix': prefix,
                               'bracket': None,
                               'latex_bracket': False,
                               'latex_prefix': None,
                               'scalar_mult': "*",
                               'latex_scalar_mult': None,
                               'tensor_symbol': None,
                               'generator_cmp': cmp,
                               'string_quotes': True}
        # 'bracket': its default value here is None, meaning that
        # the value of self._repr_option_bracket is used; the default
        # value of that attribute is True -- see immediately before
        # the method _repr_generator.  If 'bracket' is any value
        # except None, then it overrides the value of
        # self._repr_option_bracket.  Future users might consider
        # using 'bracket' instead of _repr_option_bracket.
        self.print_options(**kwds)

    def indices(self):
        """
        Return the indices of ``self``.

        EXAMPLES::

            sage: F = CombinatorialFreeModule(QQ, ['a', 'b', 'c'])
            sage: F.indices()
            {'a', 'b', 'c'}
        """
        return self._indices

    def prefix(self):
        """
        Return the prefix used when displaying elements of self.

        EXAMPLES::

            sage: F = CombinatorialFreeModule(QQ, ['a', 'b', 'c'])
            sage: F.prefix()
            'B'

        ::

            sage: X = SchubertPolynomialRing(QQ)
            sage: X.prefix()
            'X'
        """
        return self._print_options['prefix']

    def print_options(self, **kwds):
        """
        Return the current print options, or set an option.

        INPUT: all of the input is optional; if present, it should be
        in the form of keyword pairs, such as
        ``latex_bracket='('``.  The allowable keywords are:

        - ``prefix``
        - ``latex_prefix``
        - ``bracket``
        - ``latex_bracket``
        - ``scalar_mult``
        - ``latex_scalar_mult``
        - ``tensor_symbol``
        - ``generator_cmp``
        - ``string_quotes``

        See the documentation for :class:`IndexedGenerators` for
        descriptions of the effects of setting each of these options.

        OUTPUT: if the user provides any input, set the appropriate
        option(s) and return nothing.  Otherwise, return the
        dictionary of settings for print and LaTeX representations.

        EXAMPLES::

            sage: F = CombinatorialFreeModule(ZZ, [1,2,3], prefix='x')
            sage: F.print_options()
            {...'prefix': 'x'...}
            sage: F.print_options(bracket='(')
            sage: F.print_options()
            {...'bracket': '('...}

        TESTS::

            sage: sorted(F.print_options().items())
            [('bracket', '('), ('generator_cmp', <built-in function cmp>),
             ('latex_bracket', False), ('latex_prefix', None),
             ('latex_scalar_mult', None), ('prefix', 'x'),
             ('scalar_mult', '*'), ('string_quotes', True),
             ('tensor_symbol', None)]
            sage: F.print_options(bracket='[') # reset
        """
        # don't just use kwds.get(...) because I want to distinguish
        # between an argument like "option=None" and the option not
        # being there altogether.
        if kwds:
            for option in kwds:
<<<<<<< HEAD
                # TODO: make this into a set and put it in a global variable?
                if option in ['prefix', 'latex_prefix', 'bracket', 'latex_bracket',
                              'scalar_mult', 'latex_scalar_mult', 'tensor_symbol',
                              'generator_cmp', 'string_quotes'
                             ]:
=======
                if option in self._print_options:
>>>>>>> 1aae120b
                    self._print_options[option] = kwds[option]
                else:
                    raise ValueError('{} is not a valid print option.'.format(option))
            return
        return self._print_options

    _repr_option_bracket = True

    def _repr_generator(self, m):
        """
        Return a string representing the generator indexed by ``m``.

        The output can be customized by setting any of the following
        options when initializing the parent:

        - ``prefix``
        - ``bracket``
        - ``scalar_mult``

        Alternatively, one can use the :meth:`print_options` method
        to achieve the same effect.  To modify the bracket setting,
        one can also set ``self._repr_option_bracket`` as long as one
        has *not* set the ``bracket`` option: if the
        ``bracket`` option is anything but ``None``, it overrides
        the value of ``self._repr_option_bracket``.

        See the documentation for :class:`CombinatorialFreeModule` for
        details on the initialization options.

        EXAMPLES::

            sage: F = CombinatorialFreeModule(QQ, ['a', 'b', 'c'])
            sage: e = F.basis()
            sage: e['a'] + 2*e['b']    # indirect doctest
            B['a'] + 2*B['b']

            sage: F = CombinatorialFreeModule(QQ, ['a', 'b', 'c'], prefix="F")
            sage: e = F.basis()
            sage: e['a'] + 2*e['b']    # indirect doctest
            F['a'] + 2*F['b']
            sage: F.print_options(string_quotes=False)
            sage: e['a'] + 2*e['b']
            F[a] + 2*F[b]

            sage: QS3 = CombinatorialFreeModule(QQ, Permutations(3), prefix="")
            sage: original_print_options = QS3.print_options()
            sage: a = 2*QS3([1,2,3])+4*QS3([3,2,1])
            sage: a                      # indirect doctest
            2*[[1, 2, 3]] + 4*[[3, 2, 1]]

            sage: QS3.print_options(bracket = False)
            sage: a              # indirect doctest
            2*[1, 2, 3] + 4*[3, 2, 1]

            sage: QS3.print_options(prefix='')
            sage: a              # indirect doctest
            2*[1, 2, 3] + 4*[3, 2, 1]

            sage: QS3.print_options(bracket="|", scalar_mult=" *@* ")
            sage: a              # indirect doctest
            2 *@* |[1, 2, 3]| + 4 *@* |[3, 2, 1]|

            sage: QS3.print_options(**original_print_options) # reset

        TESTS::

            sage: F = CombinatorialFreeModule(QQ, [('a', 'b'), ('c','d')])
            sage: e = F.basis()
            sage: e[('a','b')] + 2*e[('c','d')]    # indirect doctest
            B[('a', 'b')] + 2*B[('c', 'd')]
        """
        bracket = self._print_options.get('bracket', None)
        bracket_d = {"{": "}", "[": "]", "(": ")"}
        if bracket is None:
            bracket = self._repr_option_bracket
        if bracket is True:
            left = "["
            right = "]"
        elif bracket is False:
            left = ""
            right = ""
        elif isinstance(bracket, (tuple, list)):
            left = bracket[0]
            right = bracket[1]
        elif bracket in bracket_d:
            left = bracket
            right = bracket_d[bracket]
        else:
            left = bracket
            right = bracket
        quotes = self._print_options.get('string_quotes', True)
        if not quotes and isinstance(m, str):
            return self.prefix() + left + m + right
        return self.prefix() + left + repr(m) + right # mind the (m), to accept a tuple for m

    def _ascii_art_generator(self, m):
        r"""
        Return an ascii art representing the generator indexed by ``m``.

        TESTS::

            sage: R = NonCommutativeSymmetricFunctions(QQ).R()
            sage: ascii_art(R[1,2,2,4])
            R
               ****
              **
             **
             *
            sage: Partitions.global_options(diagram_str="#", convention="french")
            sage: ascii_art(R[1,2,2,4])
            R
             #
             ##
              ##
               ####
        """
        from sage.typeset.ascii_art import AsciiArt, ascii_art
        pref = AsciiArt([self.prefix()])
        r = pref * (AsciiArt([" "**Integer(len(pref))]) + ascii_art(m))
        r._baseline = r._h - 1
        return r

    def _latex_generator(self, m):
        r"""
        Return a `\LaTeX` for the generator indexed by ``m``.

        The output can be customized by setting any of the following
        options when initializing the parent:

        - ``prefix``
        - ``latex_prefix``
        - ``latex_bracket``

        (Alternatively, one can use the :meth:`print_options` method
        to achieve the same effect.)

        See the documentation for :class:`CombinatorialFreeModule` for
        details on the initialization options.

        EXAMPLES::

            sage: F = CombinatorialFreeModule(QQ, ['a', 'b', 'c'])
            sage: e = F.basis()
            sage: latex(e['a'] + 2*e['b'])    # indirect doctest
            B_{a} + 2B_{b}

            sage: F = CombinatorialFreeModule(QQ, ['a', 'b', 'c'], prefix="C")
            sage: e = F.basis()
            sage: latex(e['a'] + 2*e['b'])    # indirect doctest
            C_{a} + 2C_{b}

            sage: QS3 = CombinatorialFreeModule(QQ, Permutations(3), prefix="", scalar_mult="*")
            sage: original_print_options = QS3.print_options()
            sage: a = 2*QS3([1,2,3])+4*QS3([3,2,1])
            sage: latex(a)                     # indirect doctest
            2[1, 2, 3] + 4[3, 2, 1]
            sage: QS3.print_options(latex_bracket=True)
            sage: latex(a)                     # indirect doctest
            2\left[ [1, 2, 3] \right] + 4\left[ [3, 2, 1] \right]
            sage: QS3.print_options(latex_bracket="(")
            sage: latex(a)                     # indirect doctest
            2\left( [1, 2, 3] \right) + 4\left( [3, 2, 1] \right)
            sage: QS3.print_options(latex_bracket=('\\myleftbracket', '\\myrightbracket'))
            sage: latex(a)                     # indirect doctest
            2\myleftbracket [1, 2, 3] \myrightbracket + 4\myleftbracket [3, 2, 1] \myrightbracket
            sage: QS3.print_options(**original_print_options) # reset

        TESTS::

            sage: F = CombinatorialFreeModule(QQ, [('a', 'b'), (0,1,2)])
            sage: e = F.basis()
            sage: latex(e[('a','b')])    # indirect doctest
            B_{('a', 'b')}
            sage: latex(2*e[(0,1,2)])    # indirect doctest
            2B_{\left(0, 1, 2\right)}
            sage: F = CombinatorialFreeModule(QQ, [('a', 'b'), (0,1,2)], prefix="")
            sage: e = F.basis()
            sage: latex(2*e[(0,1,2)])    # indirect doctest
            2\left(0, 1, 2\right)
        """
        from sage.misc.latex import latex

        s = latex(m)
        if s.find('\\text{\\textt') != -1:
            # m contains "non-LaTeXed" strings, use string representation
            s = str(m)

        # dictionary with left-right pairs of "brackets".  put pairs
        # in here accept \\left and \\right as prefixes.
        bracket_d = {"{": "\\}", "[": "]", "(": ")", "\\{": "\\}",
                     "|": "|", "||": "||"}
        bracket = self._print_options.get('latex_bracket', False)
        if bracket is True:
            left = "\\left["
            right = "\\right]"
        elif bracket is False:
            left = ""
            right = ""
        elif isinstance(bracket, (tuple, list)):
            left = bracket[0]
            right = bracket[1]
        elif bracket in bracket_d:
            left = bracket
            right = bracket_d[bracket]
            if left == "{":
                left = "\\{"
            left = "\\left" + left
            right = "\\right" + right
        else:
            left = bracket
            right = bracket
        prefix = self._print_options.get('latex_prefix')
        if prefix is None:
            prefix = self._print_options.get('prefix')
        if prefix == "":
            return left + s + right
        return "%s_{%s}" % (prefix, s)

def split_index_keywords(kwds):
    """
    Split the dictionary ``kwds`` into two dictionaries, one containing
    keywords for :class:`IndexedGenerators`, and the other is everything else.

    OUTPUT:

    The dictionary containing only they keywords
    for :class:`IndexedGenerators`. This modifies the dictionary ``kwds``.

    .. WARNING::

        This modifies the input dictionary ``kwds``.

    EXAMPLES::

        sage: from sage.structure.indexed_generators import split_index_keywords
        sage: d = {'string_quotes': False, 'bracket': None, 'base': QQ}
        sage: split_index_keywords(d)
        {'string_quotes': False, 'bracket': None}
        sage: d
        {'base': Rational Field}
    """
    ret = {}
    for option in ['prefix', 'latex_prefix', 'bracket', 'latex_bracket',
                   'scalar_mult', 'latex_scalar_mult', 'tensor_symbol',
                   'generator_cmp', 'string_quotes']:
        try:
            ret[option] = kwds.pop(option)
        except KeyError:
            pass
    return ret

def parse_indices_names(indices, names, prefix, kwds={}):
    """
    Parse the indices, names, and prefix input, along with setting
    default values for keyword arguments ``kwds``.

    OUTPUT:

    The triple ``(I, N, p)`` where ``I`` is the indexing set, ``N`` is the
    tuple of variable names, and ``p`` is the prefix. This modifies
    the dictionary ``kwds``.

    .. NOTE::

        When the indices, names, or prefix have not been given, it
        should be passed to this function as ``None``.

    .. NOTE::

        For handling default prefixes, if the result will be ``None`` if
        it is not processed in this function.

    EXAMPLES::

        sage: from sage.structure.indexed_generators import parse_indices_names
        sage: d = {}
        sage: parse_indices_names(ZZ, 'x,y,z', None, d)
        (Integer Ring, 'x,y,z', None)
        sage: d
        {}
        sage: d = {}
        sage: parse_indices_names(None, 'x,y,z', None, d)
        ({'x', 'y', 'z'}, ('x', 'y', 'z'), '')
        sage: d
        {'string_quotes': False, 'bracket': False}
        sage: d = {}
        sage: parse_indices_names(ZZ, None, None, d)
        (Integer Ring, None, None)
        sage: d
        {}

    ::

        sage: d = {'string_quotes':True, 'bracket':'['}
        sage: parse_indices_names(ZZ, ['x','y','z'], 'x', d)
        (Integer Ring, ['x', 'y', 'z'], 'x')
        sage: d
        {'string_quotes': True, 'bracket': '['}
        sage: parse_indices_names(None, 'x,y,z', 'A', d)
        ({'x', 'y', 'z'}, ('x', 'y', 'z'), 'A')
        sage: d
        {'string_quotes': True, 'bracket': '['}
    """
    if indices is None:
        if names is None:
            raise ValueError("either the indices or names must be given")
        if isinstance(names, str):
            names = names.split(',')
        names = tuple(names)
        indices = names

        if prefix is None:
            prefix =''
        if 'string_quotes' not in kwds:
            kwds['string_quotes'] = False
        if 'bracket' not in kwds:
            kwds['bracket'] = False

    if isinstance(indices, dict): # dict of {name: index} -- not likely to be used
        names = indices.keys()
        indices = FiniteEnumeratedSet([indices[n] for n in names])
    elif isinstance(indices, str):
        indices = FiniteEnumeratedSet(list(indices))
    elif isinstance(indices, (list, tuple, set, frozenset)):
        indices = FiniteEnumeratedSet(indices)

    return (indices, names, prefix)
<|MERGE_RESOLUTION|>--- conflicted
+++ resolved
@@ -224,15 +224,7 @@
         # being there altogether.
         if kwds:
             for option in kwds:
-<<<<<<< HEAD
-                # TODO: make this into a set and put it in a global variable?
-                if option in ['prefix', 'latex_prefix', 'bracket', 'latex_bracket',
-                              'scalar_mult', 'latex_scalar_mult', 'tensor_symbol',
-                              'generator_cmp', 'string_quotes'
-                             ]:
-=======
                 if option in self._print_options:
->>>>>>> 1aae120b
                     self._print_options[option] = kwds[option]
                 else:
                     raise ValueError('{} is not a valid print option.'.format(option))
