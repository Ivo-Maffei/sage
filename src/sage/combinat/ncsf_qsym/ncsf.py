--- conflicted
+++ resolved
@@ -4793,7 +4793,6 @@
 
     I = Immaculate
 
-<<<<<<< HEAD
     class dualQuasisymmetric_Schur(CombinatorialFreeModule, BindableClass):
         r"""
         The basis of NCSF dual to the Quasisymmetric-Schur basis of QSym.
@@ -4858,27 +4857,11 @@
             s[3, 2, 1]
         """
 
-=======
-    class Zassenhaus_left(CombinatorialFreeModule, BindableClass):
-        r"""
-        The Hopf algebra of non-commutative symmetric functions in the left Zassenhaus basis.
-
-        This basis is the left-version of the basis defined in Section 2.5.1 of [HLNT09]_. 
-        It is multiplicative, with `Z_n` defined as the element of `NCSF_n`
-        satisfying the equation:
-
-        .. MATH::
-
-            \sigma_1 = ... exp(Z_n) ... exp(Z_2) exp(Z_1)
-
-        """
->>>>>>> 80230bb4
         def __init__(self, NCSF):
             r"""
             EXAMPLES::
 
                 sage: NCSF = NonCommutativeSymmetricFunctions(QQ)
-<<<<<<< HEAD
                 sage: S = NCSF.complete()
                 sage: dQS = NCSF.dualQuasisymmetric_Schur()
                 sage: dQS(S(dQS.an_element())) == dQS.an_element()
@@ -5066,7 +5049,26 @@
             return s[Partition(sorted(I,reverse=True))]
 
     dQS = dualQuasisymmetric_Schur
-=======
+
+
+    class Zassenhaus_left(CombinatorialFreeModule, BindableClass):
+        r"""
+        The Hopf algebra of non-commutative symmetric functions in the left Zassenhaus basis.
+
+        This basis is the left-version of the basis defined in Section 2.5.1 of [HLNT09]_. 
+        It is multiplicative, with `Z_n` defined as the element of `NCSF_n`
+        satisfying the equation:
+
+        .. MATH::
+
+            \sigma_1 = ... exp(Z_n) ... exp(Z_2) exp(Z_1)
+
+        """
+        def __init__(self, NCSF):
+            r"""
+            EXAMPLES::
+
+                sage: NCSF = NonCommutativeSymmetricFunctions(QQ)
                 sage: ZL = NCSF.Zassenhaus_left(); ZL
                 Non-Commutative Symmetric Functions over the Rational Field in the Zassenhaus_left basis
                 sage: Z = NCSF.ZL(); Z
@@ -5314,5 +5316,4 @@
             coeffs = m.inverse()[i]
             return self._from_dict(dict(zip(Compositions(I.size()), coeffs)))
 
-    ZR = Zassenhaus_right
->>>>>>> 80230bb4
+    ZR = Zassenhaus_right