r"""
Functions that compute some of the sequences in Sloane's tables

EXAMPLES:
   Type sloane.[tab] to see a list of the sequences that are defined.
   sage: d = sloane.A000005; d
    The integer sequence tau(n), which is the number of divisors of n.
    sage: d(1)
    1
    sage: d(6)
    4
    sage: d(100)
    9

Type \code{d._eval??} to see how the function that computes an individual
term of the sequence is implemented.

The input must be a positive integer:
    sage: d(0)
    Traceback (most recent call last):
    ...
    ValueError: input n (=0) must be a positive integer
    sage: d(1/3)
    Traceback (most recent call last):
    ...
    TypeError: Unable to coerce rational (=1/3) to an Integer.

You can also change how a sequence prints:
    sage: d = sloane.A000005; d
    The integer sequence tau(n), which is the number of divisors of n.
    sage: d.rename('(..., tau(n), ...)')
    sage: d
    (..., tau(n), ...)
    sage: d.reset_name()
    sage: d
    The integer sequence tau(n), which is the number of divisors of n.

AUTHORS:
    -- William Stein: framework
    -- Jaap Spies: most sequences
    -- Nick Alexander: updated framework
"""

########################################################################
#
# To add your own new sequence here, do the following:
#
# 1. Add a new class to Section II below, which you should
#    do by copying an existing class and modifying it.
#    Make sure to at least define _eval and _repr_.
#    NOTES:  (a) define the _eval method only, which you may
#                assume has as input a *positive* SAGE integer (offset > 0).
#                Each sequence in the OEIS has an offset >= 0, indicating the
#                value of the first index. The default offset = 1.
#            (b) define the list method if there is a faster
#                way to compute the terms of the sequence than
#                just calling _eval (which is the default definition
#                of list, note: the offset is counted for, it lists n numbers).
#            (c) *AVOID* using gp.method if possible!  Use pari(obj).method()
#            (d) In many cases the function that computes a given integer
#                sequence belongs elsewhere in SAGE.  Put it there and make
#                your class in this file just call it.
#            (e) _eval should always return a SAGE integer.
#
# 2. Add an instance of your class in Section III below.

#
# 3. Type "sage -br" to rebuild SAGE, then fire up the notebook and
#    try out your new sequence.  Click the text button to get a version
#    of your session that you then include as a docstring.
#    You can check your results with the entries of the OEIS:
#       sage: seq = sloane_sequence(45)
#       Searching Sloane's online database...
#       sage: print seq[1]
#       Fibonacci numbers: F(n) = F(n-1) + F(n-2), F(0) = 0, F(1) = 1, F(2) = 1, ...
#       sage: seq[2][:12]
#       [0, 1, 1, 2, 3, 5, 8, 13, 21, 34, 55, 89]
#
# 4. Send a patch using
#      sage: hg_sage.ci()
#      sage: hg_sage.send('patchname')
#    (Email it to sage-dev@groups.google.com or post it online.)
#
########################################################################

########################################################################
# I. Define the generic Sloane sequence class.
########################################################################

# just used for handy .load, .save, etc.
from sage.structure.sage_object import SageObject
from sage.misc.misc import srange

class SloaneSequence(SageObject):
    r"""Base class for a Slone integer sequence.

    EXAMPLES:
    We create a dummy sequence:

    """
    def __init__(self, offset=1):
        r"""
        A sequence starting at offset (=1 by default).
        """
        self.offset = Integer(offset)

    def _repr_(self):
        raise NotImplementedError

    def __call__(self, n):
        m = Integer(n)
        if m < self.offset:
            if self.offset == 1:
                raise ValueError, "input n (=%s) must be a positive integer" % (n)
            else:
                raise ValueError, "input n (=%s) must be an integer >= %s" % (n, self.offset)
        return self._eval(m)

    def _eval(self, n):
        # this is what you implement in the derived class
        # the input n is assumed to be a *SAGE* integer >= offset
        raise NotImplementedError

    def list(self, n):
        r"""Return n terms of the sequence: sequence[offset], sequence[offset+1], ... , sequence[offset+n-1].
        """
        return [self._eval(i) for i in srange(self.offset, n+self.offset)]

    # The Python default tries repeated __getitem__ calls, which will succeed,
    # but is probably not what is wanted.
    # This prevents list(sequence) from wandering off.
    def __iter__(self):
        raise NotImplementedError

    def __getitem__(self, n):
        r"""Return sequence[n].

        We interpret slices as best we can, but our sequences
        are infinite so we want to prevent some mis-incantations.

        Therefore, we abitrarily cap slices to be at most
        LENGTH=100000 elements long.  Since many Sloane sequences
        are costly to compute, this is probably not an unreasonable
        decision, but just in case, list does not cap length.
        """
        if not isinstance(n, slice):
            return self(n)

        LENGTH = 100000
        (start, stop, step) = n.indices(2*LENGTH)
        if abs(stop - start) > LENGTH:
            raise IndexError, "slice (=%s) too long"%n
        # The dirty work of generating indices is left to a range list
        # This could be slow but in practice seems fine
        # NOTE: n is a SLICE, not an index
        return [ self(i) for i in range(0, LENGTH)[n] if i >= self.offset ]

########################################################################
# II. Actual implementations of Sloane sequences.
########################################################################

# You may have to import more here when defining new sequences
import sage.rings.arith as arith
from sage.rings.integer import Integer
from sage.matrix.matrix_space import MatrixSpace
from sage.rings.rational_field import QQ
from sage.libs.pari.gen import pari
from sage.combinat import combinat

class A000027(SloaneSequence):
    r"""
    The natural numbers. Also called the whole numbers, the counting
    numbers or the positive integers.

    The following examples are tests of SloaneSequence more than A000027.

    EXAMPLES:
    sage: s = sloane.A000027; s
    The natural numbers.
    sage: s(10)
    10

    Index n is interpreted as _eval(n):
    sage: s[10]
    10

    Slices are interpreted with absolute offsets, so the following returns the terms of the sequence up to but not including the third term:
    sage: s[:3]
    [1, 2]
    sage: s[3:6]
    [3, 4, 5]
    sage: s.list(5)
    [1, 2, 3, 4, 5]
    """
    def __init__(self):
        SloaneSequence.__init__(self, offset=1)

# is this a good idea to have a link for all sequences? Jaap
    link = "http://www.research.att.com/~njas/sequences/A000027"

    def _repr_(self):
        return "The natural numbers."

    def _eval(self, n):
        return n

class A000004(SloaneSequence):
    r"""
    The zero sequence.

    EXAMPLES:
        sage: a = sloane.A000004; a
        The zero sequence.
        sage: a(1)
        0
        sage: a(2007)
        0
        sage: a.list(12)
        [0, 0, 0, 0, 0, 0, 0, 0, 0, 0, 0, 0]

    """
    def __init__(self):
        SloaneSequence.__init__(self, offset=0)

    def _repr_(self):
        return "The zero sequence."

    def _eval(self, n):
        return 0


class A000005(SloaneSequence):
    r"""
    The sequence $tau(n)$, which is the number of divisors of $n$.

    This sequence is also denoted $d(n)$ (also called $\tau(n)$ or
    $\sigma_0(n)$), the number of divisors of n.

    EXAMPLES:
        sage: d = sloane.A000005; d
        The integer sequence tau(n), which is the number of divisors of n.
        sage: d(1)
        1
        sage: d(6)
        4
        sage: d(51)
        4
        sage: d(100)
        9
        sage: d(0)
        Traceback (most recent call last):
        ...
        ValueError: input n (=0) must be a positive integer
        sage: d.list(10)
        [1, 2, 2, 3, 2, 4, 2, 4, 3, 4]

    AUTHOR:
        -- Jaap Spies (2006-12-10)
        -- William Stein (2007-01-08)
    """
    def __init__(self):
        SloaneSequence.__init__(self, offset=1)

    def _repr_(self):
        return "The integer sequence tau(n), which is the number of divisors of n."

    def _eval(self, n):
        return arith.number_of_divisors(n)

class A000010(SloaneSequence):
    r"""
    The integer sequence A000010 is Euler's totient function.

    Number of positive integers $i < n$ that are relative prime to $n$.
    Number of totatives of $n$.

    Euler totient function $\phi(n)$: count numbers < $n$ and prime to $n$.
    euler_phi is a standard SAGE function implemented in PARI


    INPUT:
        n -- positive integer

    OUTPUT:
        integer -- function value

    EXAMPLES:
        sage: a = sloane.A000010; a
        Euler's totient function
        sage: a(1)
        1
        sage: a(0)
        Traceback (most recent call last):
        ...
        ValueError: input n (=0) must be a positive integer
        sage: a(11)
        10
        sage: a.list(12)
        [1, 1, 2, 2, 4, 2, 6, 4, 6, 4, 10, 4]
        sage: a(1/3)
        Traceback (most recent call last):
        ...
        TypeError: Unable to coerce rational (=1/3) to an Integer.


    AUTHOR:
        -- Jaap Spies (2007-01-12)
    """
    def __init__(self):
        SloaneSequence.__init__(self, offset=1)

    def _repr_(self):
        return "Euler's totient function"

    def _eval(self, n):
        return arith.euler_phi(n)

class A000012(SloaneSequence):
    r"""
    The all 1's sequence.

    EXAMPLES:
        sage: a = sloane.A000012; a
        The all 1's sequence.
        sage: a(1)
        1
        sage: a(2007)
        1
        sage: a.list(12)
        [1, 1, 1, 1, 1, 1, 1, 1, 1, 1, 1, 1]

    """
    def __init__(self):
        SloaneSequence.__init__(self, offset=0)

    def _repr_(self):
        return "The all 1's sequence."

    def _eval(self, n):
        return 1

class A000015(SloaneSequence):
    r"""
    Smallest prime power $\geq n$.

    EXAMPLES:
        sage: a = sloane.A000015; a
        Smallest prime power >= n.
        sage: a(1)
        1
        sage: a(8)
        8
        sage: a(305)
        307
        sage: a(-4)
        Traceback (most recent call last):
        ...
        ValueError: input n (=-4) must be a positive integer
        sage: a.list(12)
        [1, 2, 3, 4, 5, 7, 7, 8, 9, 11, 11, 13]
        sage: a(0)
        Traceback (most recent call last):
        ...
        ValueError: input n (=0) must be a positive integer

    AUTHOR:
        -- Jaap Spies (2007-01-18)
    """
    def __init__(self):
        SloaneSequence.__init__(self, offset=1)

    def _repr_(self):
        return " Smallest prime power >= n."

    def _eval(self, n):
        if arith.is_prime_power(n):
            return n
        else:
            return arith.next_prime_power(n)

class A000016(SloaneSequence):
    r"""
    Sloane's A000016

    EXAMPLES:
        sage: a = sloane.A000016; a
        Sloane's A000016.
        sage: a(1)
        1
        sage: a(0)
        1
        sage: a(8)
        16
        sage: a(75)
        251859545753048193000
        sage: a(-4)
        Traceback (most recent call last):
        ...
        ValueError: input n (=-4) must be an integer >= 0
        sage: a.list(12)
        [1, 1, 1, 2, 2, 4, 6, 10, 16, 30, 52, 94]

    AUTHOR:
        -- Jaap Spies (2007-01-18)
    """
    def __init__(self):
        SloaneSequence.__init__(self, offset=0)

    def _repr_(self):
        return "Sloane's A000016."

    def _eval(self, n):
        if n == 0:
            return 1
        return sum( (i%2)*arith.euler_phi(i)*2**(Integer(n/i))/(2*n) for i in arith.divisors(n) )

class A000030(SloaneSequence):
    r"""
    Initial digit of $n$.

    EXAMPLES:
        sage: a = sloane.A000030; a
        Initial digit of n
        sage: a(0)
        0
        sage: a(1)
        1
        sage: a(8)
        8
        sage: a(454)
        4
        sage: a(-4)
        Traceback (most recent call last):
        ...
        ValueError: input n (=-4) must be an integer >= 0
        sage: a.list(12)
        [0, 1, 2, 3, 4, 5, 6, 7, 8, 9, 1, 1]

    AUTHOR:
        -- Jaap Spies (2007-01-18)
    """
    def __init__(self):
        SloaneSequence.__init__(self, offset=0)

    def _repr_(self):
        return "Initial digit of n"

    def _eval(self, n):
        if n < 10:
            return n
        else:
            return self(n//10)

class A000032(SloaneSequence):
    r"""
    Lucas numbers (beginning at 2): $L(n) = L(n-1) + L(n-2)$.

    EXAMPLES:
        sage: a = sloane.A000032; a
        Lucas numbers (beginning at 2): L(n) = L(n-1) + L(n-2).
        sage: a(0)
        2
        sage: a(1)
        1
        sage: a(8)
        47
        sage: a(200)
        627376215338105766356982006981782561278127
        sage: a(-4)
        Traceback (most recent call last):
        ...
        ValueError: input n (=-4) must be an integer >= 0
        sage: a.list(12)
        [2, 1, 3, 4, 7, 11, 18, 29, 47, 76, 123, 199]

    AUTHOR:
        -- Jaap Spies (2007-01-18)
    """
    def __init__(self):
        SloaneSequence.__init__(self, offset=0)

    def _repr_(self):
        return "Lucas numbers (beginning at 2): L(n) = L(n-1) + L(n-2)."

    def _eval(self, n):
        if n == 0:
            return 2
        elif n == 1:
            return 1
        else:
            return sloane.A000045(n+1) + sloane.A000045(n-1)


class A000040(SloaneSequence):
    r"""
    The prime numbers.

       INPUT:
        n -- positive integer

    OUTPUT:
        integer -- function value

    EXAMPLES:
        sage: a = sloane.A000040; a
        The prime numbers.
        sage: a(1)
        2
        sage: a(8)
        19
        sage: a(305)
        2011
        sage: a.list(12)
        [2, 3, 5, 7, 11, 13, 17, 19, 23, 29, 31, 37]
        sage: a(0)
        Traceback (most recent call last):
        ...
        ValueError: input n (=0) must be a positive integer

    AUTHOR:
        -- Jaap Spies (2007-01-17)
    """
    def __init__(self):
        SloaneSequence.__init__(self, offset=1)

    def _repr_(self):
        return "The prime numbers."

    def _precompute(self, so_far=1000):
        try:
            self._b
            n = self._n
        except AttributeError:
            self._b = []
            n = self.offset
            self._n = n
        self._b += arith.prime_range(self._n, self._n+so_far)
        self._n += so_far

    def _eval(self, n):
        try:
            return self._b[n-1]
        except (AttributeError, IndexError):
            self._precompute()
            # try again
            return self._eval(n)

    def list(self, n):
        try:
            if len(self._b) < n:
                raise IndexError
            else:
                return self._b[:n]
        except (AttributeError, IndexError):
            self._precompute()
            # try again
            return self.list(n)



class A000045(SloaneSequence):
    r"""
    Sequence of Fibonacci numbers, offset 0,4.

    REFERENCES: S. Plouffe, Project Gutenberg,
    The First 1001 Fibonacci Numbers,
    \url{http://ibiblio.org/pub/docs/books/gutenberg/etext01/fbncc10.txt}
    We have one more. Our first Fibonacci number is 0.

    INPUT:
        n -- non negative integer

    OUTPUT:
        integer -- function value

    EXAMPLES:
        sage: a = sloane.A000045; a
        Fibonacci numbers with index n >= 0
        sage: a(0)
        0
        sage: a(1)
        1
        sage: a.list(12)
        [0, 1, 1, 2, 3, 5, 8, 13, 21, 34, 55, 89]
        sage: a(1/3)
        Traceback (most recent call last):
        ...
        TypeError: Unable to coerce rational (=1/3) to an Integer.

    AUTHOR:
        -- Jaap Spies (2007-01-13)
    """
    def __init__(self):
        SloaneSequence.__init__(self, offset=0)
        self._b = []
        self._precompute()  # force precomputation, e.g. a(0) will fail when asked first

    def _repr_(self):
        return "Fibonacci numbers with index n >= 0"

    def _precompute(self, how_many=500):
        try:
            f = self._f
        except AttributeError:
            self._f = self.fib()
            f = self._f
        self._b += [f.next() for i in range(how_many)]

    def fib(self):
        """
        Returns a generator over all Fibanacci numbers, starting with 0.
        """
        x, y = Integer(0), Integer(1)
        yield x
        while True:
            x, y = y, x+y
            yield x


    def _eval(self, n):
        if len(self._b) < n:
            self._precompute(n - len(self._b) + 1)
        return self._b[n]

    def list(self, n):
        self._eval(n)   # force computation
        return self._b[:n]

<<<<<<< HEAD
class A000108(SloaneSequence):
=======




# Theme:  maximal permanent of an m x n (0,1)- matrix:
# Seok-Zun Song et al.  Extremes of permanents of (0,1)-matrices, p. 201-202.

class A000153(SloaneSequence):
    r"""
    $a(n) = n*a(n-1) + (n-2)*a(n-2)$, with $a(0) = 0$, $a(1) = 1$.

    With offset 1, permanent of (0,1)-matrix of size $n \times (n+d)$ with $d=2$ and $n$ zeros not on a line.
    This is a special case of Theorem 2.3 of Seok-Zun Song et al.
    Extremes of permanents of (0,1)-matrices, p. 201-202.

    INPUT:
        n -- non negative integer

    OUTPUT:
        integer -- function value

    EXAMPLES:
        sage: a = sloane.A000153; a
        a(n) = n*a(n-1) + (n-2)*a(n-2), with a(0) = 0, a(1) = 1.
        sage: a(0)
        0
        sage: a(1)
        1
        sage: a(8)
        82508
        sage: a(20)
        10315043624498196944
        sage: a.list(8)
        [0, 1, 2, 7, 32, 181, 1214, 9403]

    AUTHOR:
        -- Jaap Spies (2007-01-13)
    """
    def __init__(self):
        SloaneSequence.__init__(self, offset=0)
        self._b = []
        self._precompute(2)  # force precomputation, e.g. a(0) will fail when asked first

    def _repr_(self):
        return "a(n) = n*a(n-1) + (n-2)*a(n-2), with a(0) = 0, a(1) = 1."

    def _precompute(self, how_many=20):
        try:
            f = self._f
        except AttributeError:
            self._f = self.gen(0,1,2)
            f = self._f
        self._b += [f.next() for i in range(how_many)]

    def gen(self,a0,a1,d):
        """

        """
        x, y = Integer(a0), Integer(a1)
        k = 1
        yield x
        while True:
            k = k+1
            x, y = y, k*y+(k-d)*x
            yield x


    def _eval(self, n):
        if len(self._b) < n:
            self._precompute(n - len(self._b) + 1)
        return self._b[n]

    def list(self, n):
        self._eval(n)   # force computation
        return self._b[:n]

class A000255(SloaneSequence):
    r"""
    $a(n) = n*a(n-1) + (n-1)*a(n-2)$, with $a(0) = 1$, $a(1) = 1$.

    With offset 1, permanent of (0,1)-matrix of size $n \times (n+d)$ with $d=1$ and $n$ zeros not on a line.
    This is a special case of Theorem 2.3 of Seok-Zun Song et al.
    Extremes of permanents of (0,1)-matrices, p. 201-202.

    INPUT:
        n -- non negative integer

    OUTPUT:
        integer -- function value

    EXAMPLES:
        sage: a = sloane.A000255;a
        a(n) = n*a(n-1) + (n-1)*a(n-2), a(0) = 1, a(1) = 1.
        sage: a(0)
        1
        sage: a(1)
        1
        sage: a.offset
        0
        sage: a(8)
        148329
        sage: a(22)
        9923922230666898717143
        sage: a.list(9)
        [1, 1, 3, 11, 53, 309, 2119, 16687, 148329]

    AUTHOR:
        -- Jaap Spies (2007-01-13)
    """
    def __init__(self):
        SloaneSequence.__init__(self, offset=0)
        self._b = []
        self._precompute(2)  # force precomputation, e.g. a(0) will fail when asked first

    def _repr_(self):
        return "a(n) = n*a(n-1) + (n-1)*a(n-2), a(0) = 1, a(1) = 1."

    def _precompute(self, how_many=20):
        try:
            f = self._f
        except AttributeError:
            self._f = self.gen(1,1,1)
            f = self._f
        self._b += [f.next() for i in range(how_many)]

    def gen(self,a0,a1,d):
        """

        """
        x, y = Integer(a0), Integer(a1)
        k = 1
        yield x
        while True:
            k = k+1
            x, y = y, k*y+(k-d)*x
            yield x


    def _eval(self, n):
        if len(self._b) < n:
            self._precompute(n - len(self._b) + 1)
        return self._b[n]

    def list(self, n):
        self._eval(n)   # force computation
        return self._b[:n]



class A000261(SloaneSequence):
    r"""
    $a(n) = n*a(n-1) + (n-3)*a(n-2)$, with $a(1) = 1$, $a(2) = 1$.

    With offset 1, permanent of (0,1)-matrix of size $n \times (n+d)$ with $d=3$ and $n$ zeros not on a line.
    This is a special case of Theorem 2.3 of Seok-Zun Song et al.
    Extremes of permanents of (0,1)-matrices, p. 201-202.

    Seok-Zun Song et al., Extremes of permanents of (0,1)-matrices, Lin. Algebra and its Applic. 373 (2003),
    p. 197-210.

    INPUT:
        n -- non negative integer

    OUTPUT:
        integer -- function value

    EXAMPLES:
        sage: a = sloane.A000261;a
        a(n) = n*a(n-1) + (n-3)*a(n-2), a(1) = 0, a(2) = 1.
        sage: a(0)
        Traceback (most recent call last):
        ...
        ValueError: input n (=0) must be a positive integer
        sage: a(1)
        0
        sage: a.offset
        1
        sage: a(8)
        30637
        sage: a(22)
        1801366114380914335441
        sage: a.list(9)
        [0, 1, 3, 13, 71, 465, 3539, 30637, 296967]

    AUTHOR:
        -- Jaap Spies (2007-01-23)
    """
    def __init__(self):
        SloaneSequence.__init__(self, offset=1)
        self._b = []

    def _repr_(self):
        return "a(n) = n*a(n-1) + (n-3)*a(n-2), a(1) = 0, a(2) = 1."

    def _precompute(self, how_many=20):
        try:
            f = self._f
        except AttributeError:
            self._f = self.gen(0,1,3)
            f = self._f
        self._b += [f.next() for i in range(how_many)]

    def gen(self,a0,a1,d):
        """

        """
        x, y = Integer(a0), Integer(a1)
        k = self.offset + 1
        yield x
        while True:
            k = k+1
            x, y = y, k*y+(k-d)*x
            yield x


    def _eval(self, n):
        if len(self._b) < n:
            self._precompute(n - len(self._b) + 1)
        return self._b[n - 1]

    def list(self, n):
        self._eval(n)   # force computation
        return self._b[:n]

class A001909(SloaneSequence):
    r"""
    $a(n) = n*a(n-1) + (n-4)*a(n-2)$, with $a(2) = 0$, $a(3) = 1$.

    With offset 1, permanent of (0,1)-matrix of size $n \times (n+d)$ with $d=4$ and $n$ zeros not on a line.
    This is a special case of Theorem 2.3 of Seok-Zun Song et al.
    Extremes of permanents of (0,1)-matrices, p. 201-202.

    Seok-Zun Song et al., Extremes of permanents of (0,1)-matrices, Lin. Algebra and its Applic. 373 (2003),
    p. 197-210.

    INPUT:
        n -- non negative integer

    OUTPUT:
        integer -- function value

    EXAMPLES:
        sage: a = sloane.A001909;a
        a(n) = n*a(n-1) + (n-4)*a(n-2), a(2) = 0, a(3) = 1.
        sage: a(1)
        Traceback (most recent call last):
        ...
        ValueError: input n (=1) must be an integer >= 2
        sage: a.offset
        2
        sage: a(2)
        0
        sage: a(8)
        8544
        sage: a(22)
        470033715095287415734
        sage: a.list(9)
        [0, 1, 4, 21, 134, 1001, 8544, 81901, 870274]

    AUTHOR:
        -- Jaap Spies (2007-01-13)
    """
    def __init__(self):
        SloaneSequence.__init__(self, offset=2)
        self._b = []

    def _repr_(self):
        return "a(n) = n*a(n-1) + (n-4)*a(n-2), a(2) = 0, a(3) = 1."

    def _precompute(self, how_many=20):
        try:
            f = self._f
        except AttributeError:
            self._f = self.gen(0,1,4)
            f = self._f
        self._b += [f.next() for i in range(how_many)]

    def gen(self,a0,a1,d):
        """

        """
        x, y = Integer(a0), Integer(a1)
        k = self.offset + 1
        yield x
        while True:
            k = k+1
            x, y = y, k*y+(k-d)*x
            yield x


    def _eval(self, n):
        if len(self._b) < n:
            self._precompute(n - len(self._b) + 1)
        return self._b[n-self.offset]

    def list(self, n):
        self._eval(n)   # force computation
        return self._b[:n]

class A001910(SloaneSequence):
    r"""
    $a(n) = n*a(n-1) + (n-5)*a(n-2)$, with $a(3) = 0$, $a(4) = 1$.

    With offset 1, permanent of (0,1)-matrix of size $n \times (n+d)$ with $d=5$ and $n$ zeros not on a line.
    This is a special case of Theorem 2.3 of Seok-Zun Song et al.
    Extremes of permanents of (0,1)-matrices, p. 201-202.

    Seok-Zun Song et al., Extremes of permanents of (0,1)-matrices, Lin. Algebra and its Applic. 373 (2003),
    p. 197-210.

    INPUT:
        n -- non negative integer

    OUTPUT:
        integer -- function value

    EXAMPLES:
        sage: a = sloane.A001910;a
        a(n) = n*a(n-1) + (n-5)*a(n-2), a(3) = 0, a(4) = 1.
        sage: a(0)
        Traceback (most recent call last):
        ...
        ValueError: input n (=0) must be an integer >= 3
        sage: a(3)
        0
        sage: a.offset
        3
        sage: a(8)
        1909
        sage: a(22)
        98125321641110663023
        sage: a.list(9)
        [0, 1, 5, 31, 227, 1909, 18089, 190435, 2203319]

    AUTHOR:
        -- Jaap Spies (2007-01-13)
    """
    def __init__(self):
        SloaneSequence.__init__(self, offset=3)
        self._b = []

    def _repr_(self):
        return "a(n) = n*a(n-1) + (n-5)*a(n-2), a(3) = 0, a(4) = 1."

    def _precompute(self, how_many=20):
        try:
            f = self._f
        except AttributeError:
            self._f = self.gen(0,1,5)
            f = self._f
        self._b += [f.next() for i in range(how_many)]

    def gen(self,a0,a1,d):
        """

        """
        x, y = Integer(a0), Integer(a1)
        k = self.offset + 1
        yield x
        while True:
            k = k+1
            x, y = y, k*y+(k-d)*x
            yield x


    def _eval(self, n):
        if len(self._b) < n:
            self._precompute(n - len(self._b) + 1)
        return self._b[n-self.offset]

    def list(self, n):
        self._eval(n)   # force computation
        return self._b[:n]

class A090010(SloaneSequence):
    r"""
    Permanent of (0,1)-matrix of size $n \times (n+d)$ with $d=6$ and
    $n$ zeros not on a line.

    $ a(n) = (n+5)*a(n-1) + (n-1)*a(n-2), a(1)=6, a(2)=43$.

    This is a special case of Theorem 2.3 of Seok-Zun Song et al.
    Extremes of permanents of (0,1)-matrices, p. 201-202.

    REFERENCES:
    Seok-Zun Song et al., Extremes of permanents of (0,1)-matrices, Lin. Algebra and its Applic. 373 (2003),
    p. 197-210.

    INPUT:
        n -- non negative integer

    OUTPUT:
        integer -- function value

    EXAMPLES:
        sage: a = sloane.A090010;a
        Permanent of (0,1)-matrix of size n X (n+d) with d=6 and n zeros not on a line.
        sage: a(0)
        Traceback (most recent call last):
        ...
        ValueError: input n (=0) must be a positive integer
        sage: a(1)
        6
        sage: a(2)
        43
        sage: a.offset
        1
        sage: a(8)
        67741129
        sage: a(22)
        192416593029158989003270143
        sage: a.list(9)
        [6, 43, 356, 3333, 34754, 398959, 4996032, 67741129, 988344062]

    AUTHOR:
        -- Jaap Spies (2007-01-23)
    """
    def __init__(self):
        SloaneSequence.__init__(self, offset=1)
        self._b = []

    def _repr_(self):
        return "Permanent of (0,1)-matrix of size n X (n+d) with d=6 and n zeros not on a line."

    def _precompute(self, how_many=20):
        try:
            f = self._f
        except AttributeError:
            self._f = self.gen(6,43,6)
            f = self._f
        self._b += [f.next() for i in range(how_many)]

    def gen(self,a0,a1,d):
        """

        """
        x, y = Integer(a0), Integer(a1)
        k = self.offset + 1
        yield x
        while True:
            k = k+1
            x, y = y, (k-1)*x+(k+d-1)*y
            yield x


    def _eval(self, n):
        if len(self._b) < n:
            self._precompute(n - len(self._b) + 1)
        return self._b[n-self.offset]

    def list(self, n):
        self._eval(n)   # force computation
        return self._b[:n]

class A055790(SloaneSequence):
    r"""
    $a(n) = n*a(n-1) + (n-2)*a(n-2) [a(0) = 0, a(1) = 2]$.

    With offset 1, permanent of (0,1)-matrix of size n X (n+d) with d=1 and n-1 zeros not on a line.
    This is a special case of Theorem 2.3 of Seok-Zun Song et al.
    Extremes of permanents of (0,1)-matrices, p. 201-202.

    REFERENCES:
    Seok-Zun Song et al., Extremes of permanents of (0,1)-matrices, Lin. Algebra and its Applic. 373 (2003),
    p. 197-210.

    INPUT:
        n -- non negative integer

    OUTPUT:
        integer -- function value

    EXAMPLES:
        sage: a = sloane.A055790;a
        a(n) = n*a(n-1) + (n-2)*a(n-2) [a(0) = 0, a(1) = 2].
        sage: a(0)
        0
        sage: a(1)
        2
        sage: a(2)
        4
        sage: a.offset
        0
        sage: a(8)
        165016
        sage: a(22)
        10356214297533070441564
        sage: a.list(9)
        [0, 2, 4, 14, 64, 362, 2428, 18806, 165016]

    AUTHOR:
        -- Jaap Spies (2007-01-23)
    """
    def __init__(self):
        SloaneSequence.__init__(self, offset=0)
        self._b = []
        self._precompute(2)

    def _repr_(self):
        return "a(n) = n*a(n-1) + (n-2)*a(n-2) [a(0) = 0, a(1) = 2]."


    def _precompute(self, how_many=20):
        try:
            f = self._f
        except AttributeError:
            self._f = self.gen(0,2,1)
            f = self._f
        self._b += [f.next() for i in range(how_many)]

    def gen(self,a0,a1,d):
        """

        """
        x, y = Integer(a0), Integer(a1)
        k = self.offset + 1
        yield x
        while True:
            k = k+1
            x, y = y, (k-2)*x+(k+d-1)*y
            yield x


    def _eval(self, n):
        if len(self._b) <= n:
            self._precompute(n - len(self._b) + 1)
        return self._b[n-self.offset]

    def list(self, n):
        self._eval(n)   # force computation
        return self._b[:n]

class A090012(SloaneSequence):
    r"""
    Permanent of (0,1)-matrix of size $n \times (n+d)$ with $d=2$ and $n-1$ zeros not on a line.

    $a(n) = (n+1)*a(n-1) + (n-2)*a(n-2)$, $a(1)=3$ and $a(2)=9$


    This is a special case of Theorem 2.3 of Seok-Zun Song et al.
    Extremes of permanents of (0,1)-matrices, p. 201-202.

    REFERENCES:
    Seok-Zun Song et al., Extremes of permanents of (0,1)-matrices, Lin. Algebra and its Applic. 373 (2003),
    p. 197-210.

    INPUT:
        n -- non negative integer

    OUTPUT:
        integer -- function value

    EXAMPLES:
        sage: a = sloane.A090012;a
        Permanent of (0,1)-matrix of size n X (n+d) with d=2 and n-1 zeros not on a line.
        sage: a(0)
        Traceback (most recent call last):
        ...
        ValueError: input n (=0) must be a positive integer
        sage: a(1)
        3
        sage: a(2)
        9
        sage: a.offset
        1
        sage: a(8)
        890901
        sage: a(22)
        129020386652297208795129
        sage: a.list(9)
        [3, 9, 39, 213, 1395, 10617, 91911, 890901, 9552387]

    AUTHOR:
        -- Jaap Spies (2007-01-23)
    """
    def __init__(self):
        SloaneSequence.__init__(self, offset=1)

    def _repr_(self):
        return "Permanent of (0,1)-matrix of size n X (n+d) with d=2 and n-1 zeros not on a line."

    def _eval(self, n):
        if n == 1:
            return Integer(3)
        else:
            return  sloane.A000153(n+1) + sloane.A000153(n)

# Just discovered this relation, so the following code is obsolete!
# Same goes for A090013-A090016
#
#    def _precompute(self, how_many=20):
#        try:
#            f = self._f
#        except AttributeError:
#            self._f = self.gen(3,9,2)
#            f = self._f
#        self._b += [f.next() for i in range(how_many)]
#
#    def gen(self,a0,a1,d):
#        """
#
#        """
#        x, y = Integer(a0), Integer(a1)
#        k = self.offset + 1
#        yield x
#        while True:
#            k = k+1
#            x, y = y, (k-2)*x+(k+d-1)*y
#            yield x
#
#
#    def _eval(self, n):
#        if len(self._b) < n:
#            self._precompute(n - len(self._b) + 1)
#        return self._b[n-self.offset]
#
#    def list(self, n):
#        self._eval(n)   # force computation
#        return self._b[:n]

class A090013(SloaneSequence):
    r"""
    Permanent of (0,1)-matrix of size $n \times (n+d)$ with $d=3$ and $n-1$ zeros not on a line.

    $a(n) = (n+1)*a(n-1) + (n-2)*a(n-2) [a(1)=4, a(2)=16]$


    This is a special case of Theorem 2.3 of Seok-Zun Song et al.
    Extremes of permanents of (0,1)-matrices, p. 201-202.

    REFERENCES:
    Seok-Zun Song et al., Extremes of permanents of (0,1)-matrices,
    Lin. Algebra and its Applic. 373 (2003), p. 197-210.

    INPUT:
        n -- non negative integer

    OUTPUT:
        integer -- function value

    EXAMPLES:
        sage: a = sloane.A090013;a
        Permanent of (0,1)-matrix of size n X (n+d) with d=3 and n-1 zeros not on a line.
        sage: a(0)
        Traceback (most recent call last):
        ...
        ValueError: input n (=0) must be a positive integer
        sage: a(1)
        4
        sage: a(2)
        16
        sage: a.offset
        1
        sage: a(8)
        3481096
        sage: a(22)
        1112998577171142607670336
        sage: a.list(9)
        [4, 16, 84, 536, 4004, 34176, 327604, 3481096, 40585284]

    AUTHOR:
        -- Jaap Spies (2007-01-23)
    """
    def __init__(self):
        SloaneSequence.__init__(self, offset=1)

    def _repr_(self):
        return "Permanent of (0,1)-matrix of size n X (n+d) with d=3 and n-1 zeros not on a line."

    def _eval(self, n):
        if n == 1:
            return Integer(4)
        else:
            return  sloane.A000261(n+2) + sloane.A000261(n+1)

class A090014(SloaneSequence):
    r"""
    Permanent of (0,1)-matrix of size $n \times (n+d)$ with $d=4$ and $n-1$ zeros not on a line.

    $a(n) = (n+1)*a(n-1) + (n-2)*a(n-2) [a(1)=5, a(2)=25]$


    This is a special case of Theorem 2.3 of Seok-Zun Song et al.
    Extremes of permanents of (0,1)-matrices, p. 201-202.

    REFERENCES:
    Seok-Zun Song et al., Extremes of permanents of (0,1)-matrices,
    Lin. Algebra and its Applic. 373 (2003), p. 197-210.

    INPUT:
        n -- non negative integer

    OUTPUT:
        integer -- function value

    EXAMPLES:
        sage: a = sloane.A090014;a
        Permanent of (0,1)-matrix of size n X (n+d) with d=4 and n-1 zeros not on a line.
        sage: a(0)
        Traceback (most recent call last):
        ...
        ValueError: input n (=0) must be a positive integer
        sage: a(1)
        5
        sage: a(2)
        25
        sage: a.offset
        1
        sage: a(8)
        11016595
        sage: a(22)
        7469733600354446865509725
        sage: a.list(9)
        [5, 25, 155, 1135, 9545, 90445, 952175, 11016595, 138864365]

    AUTHOR:
        -- Jaap Spies (2007-01-23)
    """
    def __init__(self):
        SloaneSequence.__init__(self, offset=1)

    def _repr_(self):
        return "Permanent of (0,1)-matrix of size n X (n+d) with d=4 and n-1 zeros not on a line."

    def _eval(self, n):
        if n == 1:
            return Integer(5)
        else:
            return  sloane.A001909(n+3) + sloane.A001909(n+2)


class A090015(SloaneSequence):
    r"""
    Permanent of (0,1)-matrix of size $n \times (n+d)$ with $d=5$ and $n-1$ zeros not on a line.

    $a(n) = (n+1)*a(n-1) + (n-2)*a(n-2) [a(1)=6, a(2)=36]$


    This is a special case of Theorem 2.3 of Seok-Zun Song et al.
    Extremes of permanents of (0,1)-matrices, p. 201-202.

    REFERENCES:
    Seok-Zun Song et al., Extremes of permanents of (0,1)-matrices,
    Lin. Algebra and its Applic. 373 (2003), p. 197-210.

    INPUT:
        n -- non negative integer

    OUTPUT:
        integer -- function value

    EXAMPLES:
        sage: a = sloane.A090015;a
        Permanent of (0,1)-matrix of size n X (n+d) with d=3 and n-1 zeros not on a line.
        sage: a(0)
        Traceback (most recent call last):
        ...
        ValueError: input n (=0) must be a positive integer
        sage: a(1)
        6
        sage: a(2)
        36
        sage: a.offset
        1
        sage: a(8)
        29976192
        sage: a(22)
        41552258517692116794936876
        sage: a.list(9)
        [6, 36, 258, 2136, 19998, 208524, 2393754, 29976192, 406446774]

    AUTHOR:
        -- Jaap Spies (2007-01-23)
    """
    def __init__(self):
        SloaneSequence.__init__(self, offset=1)

    def _repr_(self):
        return "Permanent of (0,1)-matrix of size n X (n+d) with d=3 and n-1 zeros not on a line."

    def _eval(self, n):
        if n == 1:
            return Integer(6)
        else:
            return  sloane.A001910(n+4) + sloane.A001910(n+3)

class A090016(SloaneSequence):
    r"""
    Permanent of (0,1)-matrix of size $n \times (n+d)$ with $d=6$ and $n-1$ zeros not on a line.

    $a(n) = (n+1)*a(n-1) + (n-2)*a(n-2) [a(1)=7, a(2)=49]$

    $A090016 a(n) = A090010(n-1) + A090010(n), a(1)=7$

    This is a special case of Theorem 2.3 of Seok-Zun Song et al.
    Extremes of permanents of (0,1)-matrices, p. 201-202.

    REFERENCES:
    Seok-Zun Song et al., Extremes of permanents of (0,1)-matrices,
    Lin. Algebra and its Applic. 373 (2003), p. 197-210.

    INPUT:
        n -- non negative integer

    OUTPUT:
        integer -- function value

    EXAMPLES:
        sage: a = sloane.A090016;a
        Permanent of (0,1)-matrix of size n X (n+d) with d=6 and n-1 zeros not on a line.
        sage: a(0)
        Traceback (most recent call last):
        ...
        ValueError: input n (=0) must be a positive integer
        sage: a(1)
        7
        sage: a(2)
        49
        sage: a.offset
        1
        sage: a(8)
        72737161
        sage: a(22)
        199341969448774341802426289
        sage: a.list(9)
        [7, 49, 399, 3689, 38087, 433713, 5394991, 72737161, 1056085191]

    AUTHOR:
        -- Jaap Spies (2007-01-23)
    """
    def __init__(self):
        SloaneSequence.__init__(self, offset=1)

    def _repr_(self):
        return "Permanent of (0,1)-matrix of size n X (n+d) with d=6 and n-1 zeros not on a line."


    def _eval(self, n):
        if n == 1:
            return Integer(7)
        else:
            return  sloane.A090010(n-1) + sloane.A090010(n)

# this function should be in arith
#def subfactorial(n):
#    r"""
#    Subfactorial or rencontres numbers, or derangements: number of permutations of $n$ elements with no fixed points.
#
#    INPUT:
#        n -- non negative integer
#
#    OUTPUT:
#        integer -- function value
#
#    EXAMPLES:
#        sage: subfactorial(0)
#        1
#        sage: subfactorial(1)
#        0
#        sage: subfactorial(8)
#        14833
#
#    AUTHOR:
#        -- Jaap Spies (2007-01-23)
#
#
#    """
#    n = Integer(n)
#    return arith.factorial(n)*sum(((-1)**k)/arith.factorial(k) for k in range(n+1))
##    return arith.floor((arith.factorial(n)+1)/???.exp(1))
#

class A000166(SloaneSequence):
    r"""
    Subfactorial or rencontres numbers, or derangements: number of permutations of $n$ elements with no fixed points.

    With offset 1 also the permanent of a (0,1)-matrix of order $n$ with $n$ 0's not on a line.

    INPUT:
        n -- positive integer

    OUTPUT:
        integer -- function value

    EXAMPLES:
        sage: a = sloane.A000166;a
        Subfactorial or rencontres numbers, or derangements: number of permutations of $n$ elements with no fixed points.
        sage: a(0)
        1
        sage: a(1)
        0
        sage: a(2)
        1
        sage: a.offset
        0
        sage: a(8)
        14833
        sage: a(20)
        895014631192902121
        sage: a.list(9)
        [1, 0, 1, 2, 9, 44, 265, 1854, 14833]

    AUTHOR:
        -- Jaap Spies (2007-01-13)
    """
    def __init__(self):
        SloaneSequence.__init__(self, offset=0)

    def _repr_(self):
        return "Subfactorial or rencontres numbers, or derangements: number of permutations of $n$ elements with no fixed points."

    def _eval(self, n):
#        return subfactorial(n) see above
        return arith.factorial(n)*sum(((-1)**k)/arith.factorial(k) for k in range(n+1))


class A000203(SloaneSequence):
>>>>>>> 24ba46e4
    r"""
    Catalan numbers: $C_n = \frac {2n \choose n} {n+1} = \frac {(2n)!}  {n!(n+1)!}. Also called Segner numbers.

<<<<<<< HEAD
=======
    The function \code{sigma(n, k)} implements $\sigma_k(n)$ in SAGE.
>>>>>>> 24ba46e4

    INPUT:
        n -- non negative integer

    OUTPUT:
        integer -- function value

    EXAMPLES:
        sage: a = sloane.A000108;a
        Catalan numbers: C(n) = binomial(2n,n)/(n+1) = (2n)!/(n!(n+1)!). Also called Segner numbers.
        sage: a(0)
        1
        sage: a.offset
        0
        sage: a(8)
        1430
        sage: a(40)
        2622127042276492108820
        sage: a.list(9)
        [1, 1, 2, 5, 14, 42, 132, 429, 1430]

    AUTHOR:
        -- Jaap Spies (2007-01-12)
    """
    def __init__(self):
        SloaneSequence.__init__(self, offset=0)

    def _repr_(self):
        return "Catalan numbers: C(n) = binomial(2n,n)/(n+1) = (2n)!/(n!(n+1)!). Also called Segner numbers."

    def _eval(self, n):
        return combinat.catalan_number(n)

class A000142(SloaneSequence):
    r"""
    Factorial numbers: $n! = 1 \cdot 2 \cdot 3 \cdots n$

    Order of symmetric group $S_n$, number of permutations of $n$ letters.


    INPUT:
        n -- non negative integer

    OUTPUT:
        integer -- function value

    EXAMPLES:
        sage: a = sloane.A000142;a
        Factorial numbers: n! = 1*2*3*4*...*n (order of symmetric group S_n, number of permutations of n letters).
        sage: a(0)
        1
        sage: a(8)
        40320
        sage: a(40)
        815915283247897734345611269596115894272000000000
        sage: a.list(9)
        [1, 1, 2, 6, 24, 120, 720, 5040, 40320]

    AUTHOR:
        -- Jaap Spies (2007-01-12)
    """
    def __init__(self):
        SloaneSequence.__init__(self, offset=0)

    def _repr_(self):
        return "Factorial numbers: n! = 1*2*3*4*...*n (order of symmetric group S_n, number of permutations of n letters)."

    def _eval(self, n):
        return arith.factorial(n)

class A000165(SloaneSequence):
    r"""
    Double factorial numbers: $(2n)!! = 2^n*n!$.

    INPUT:
        n -- non negative integer

    OUTPUT:
        integer -- function value

    EXAMPLES:
        sage: a = sloane.A000165;a
        Double factorial numbers: (2n)!! = 2^n*n!.
        sage: a(0)
        1
        sage: a.offset
        0
        sage: a(8)
        10321920
        sage: a(20)
        2551082656125828464640000
        sage: a.list(9)
        [1, 2, 8, 48, 384, 3840, 46080, 645120, 10321920]

    AUTHOR:
        -- Jaap Spies (2007-01-24)
    """
    def __init__(self):
        SloaneSequence.__init__(self, offset=0)

    def _repr_(self):
        return "Double factorial numbers: (2n)!! = 2^n*n!."

<<<<<<< HEAD
    def _eval(self, n):
        return (2**n)*arith.factorial(n)

=======

class A001110(SloaneSequence):
    r"""
    Numbers that are both triangular and square: $a(n) = 34a(n-1) - a(n-2) + 2$.
>>>>>>> 24ba46e4


class A001147(SloaneSequence):
    r"""
    Double factorial numbers: $(2n-1)!! = 1 \cdot 3 \cdot 5 \cdots (2n-1)$.

    INPUT:
        n -- non negative integer

    OUTPUT:
        integer -- function value

    EXAMPLES:
        sage: a = sloane.A001147;a
        Double factorial numbers: (2n-1)!! = 1.3.5....(2n-1).
        sage: a(0)
        1
        sage: a.offset
        0
        sage: a(8)
        2027025
        sage: a(20)
        319830986772877770815625
        sage: a.list(9)
        [1, 1, 3, 15, 105, 945, 10395, 135135, 2027025]

    AUTHOR:
        -- Jaap Spies (2007-01-24)
    """
    def __init__(self):
        SloaneSequence.__init__(self, offset=0)

    def _repr_(self):
        return "Double factorial numbers: (2n-1)!! = 1.3.5....(2n-1)."

    def _eval(self, n):
        return arith.factorial(2*n)/(arith.factorial(n)*2**n)

class A006882(SloaneSequence):
    r"""
    Double factorials $n!!$: $a(n)=n \cdot a(n-2)$.

    INPUT:
        n -- non negative integer

    OUTPUT:
        integer -- function value

    EXAMPLES:
        sage: a = sloane.A006882;a
        Double factorials n!!: a(n)=n*a(n-2).
        sage: a(0)
        1
        sage: a(2)
        2
        sage: a(8)
        384
        sage: a(20)
        3715891200
        sage: a.list(9)
        [1, 1, 2, 3, 8, 15, 48, 105, 384]

    AUTHOR:
        -- Jaap Spies (2007-01-24)
    """
    def __init__(self):
        SloaneSequence.__init__(self, offset=0)
        self._b = []
        self._precompute(2)  # force precomputation, e.g. a(0) will fail when asked first

    def _repr_(self):
        return "Double factorials n!!: a(n)=n*a(n-2)."

    def _precompute(self, how_many=10):
        try:
            f = self._f
        except AttributeError:
            self._f = self.df()
            f = self._f
        self._b += [f.next() for i in range(how_many)]

    def df(self):
        """
        Double factorials n!!: a(n)=n*a(n-2).
        """
        x = Integer(1)
        k = 1
        y = x
        yield x
        while True:
            k = k+1
            x, y = y, k*x
            yield x


    def _eval(self, n):
        if len(self._b) <= n:
            self._precompute(n - len(self._b) + 1)
        return self._b[n]

    def list(self, n):
        self._eval(n)   # force computation
        return self._b[:n]




# Theme:  maximal permanent of an m x n (0,1)- matrix:
# Seok-Zun Song et al.  Extremes of permanents of (0,1)-matrices, p. 201-202.

class A000153(SloaneSequence):
    r"""
    $a(n) = n*a(n-1) + (n-2)*a(n-2)$, with $a(0) = 0$, $a(1) = 1$.

    With offset 1, permanent of (0,1)-matrix of size $n \times (n+d)$ with $d=2$ and $n$ zeros not on a line.
    This is a special case of Theorem 2.3 of Seok-Zun Song et al.
    Extremes of permanents of (0,1)-matrices, p. 201-202.

    INPUT:
        n -- non negative integer

    OUTPUT:
        integer -- function value

    EXAMPLES:
        sage: a = sloane.A000153; a
        a(n) = n*a(n-1) + (n-2)*a(n-2), with a(0) = 0, a(1) = 1.
        sage: a(0)
        0
        sage: a(1)
        1
        sage: a(8)
        82508
        sage: a(20)
        10315043624498196944
        sage: a.list(8)
        [0, 1, 2, 7, 32, 181, 1214, 9403]

    AUTHOR:
        -- Jaap Spies (2007-01-13)
    """
    def __init__(self):
        SloaneSequence.__init__(self, offset=0)
        self._b = []
        self._precompute(2)  # force precomputation, e.g. a(0) will fail when asked first

    def _repr_(self):
        return "a(n) = n*a(n-1) + (n-2)*a(n-2), with a(0) = 0, a(1) = 1."

    def _precompute(self, how_many=20):
        try:
            f = self._f
        except AttributeError:
            self._f = self.gen(0,1,2)
            f = self._f
        self._b += [f.next() for i in range(how_many)]

    def gen(self,a0,a1,d):
        """

        """
        x, y = Integer(a0), Integer(a1)
        k = 1
        yield x
        while True:
            k = k+1
            x, y = y, k*y+(k-d)*x
            yield x


    def _eval(self, n):
        if len(self._b) < n:
            self._precompute(n - len(self._b) + 1)
        return self._b[n]

    def list(self, n):
        self._eval(n)   # force computation
        return self._b[:n]

class A000255(SloaneSequence):
    r"""
    $a(n) = n*a(n-1) + (n-1)*a(n-2)$, with $a(0) = 1$, $a(1) = 1$.

    With offset 1, permanent of (0,1)-matrix of size $n \times (n+d)$ with $d=1$ and $n$ zeros not on a line.
    This is a special case of Theorem 2.3 of Seok-Zun Song et al.
    Extremes of permanents of (0,1)-matrices, p. 201-202.

    INPUT:
        n -- non negative integer

    OUTPUT:
        integer -- function value

    EXAMPLES:
        sage: a = sloane.A000255;a
        a(n) = n*a(n-1) + (n-1)*a(n-2), a(0) = 1, a(1) = 1.
        sage: a(0)
        1
        sage: a(1)
        1
        sage: a.offset
        0
        sage: a(8)
        148329
        sage: a(22)
        9923922230666898717143
        sage: a.list(9)
        [1, 1, 3, 11, 53, 309, 2119, 16687, 148329]

    AUTHOR:
        -- Jaap Spies (2007-01-13)
    """
    def __init__(self):
        SloaneSequence.__init__(self, offset=0)
        self._b = []
        self._precompute(2)  # force precomputation, e.g. a(0) will fail when asked first

    def _repr_(self):
        return "a(n) = n*a(n-1) + (n-1)*a(n-2), a(0) = 1, a(1) = 1."

    def _precompute(self, how_many=20):
        try:
            f = self._f
        except AttributeError:
            self._f = self.gen(1,1,1)
            f = self._f
        self._b += [f.next() for i in range(how_many)]

    def gen(self,a0,a1,d):
        """

        """
        x, y = Integer(a0), Integer(a1)
        k = 1
        yield x
        while True:
            k = k+1
            x, y = y, k*y+(k-d)*x
            yield x


    def _eval(self, n):
        if len(self._b) < n:
            self._precompute(n - len(self._b) + 1)
        return self._b[n]

    def list(self, n):
        self._eval(n)   # force computation
        return self._b[:n]



class A000261(SloaneSequence):
    r"""
    $a(n) = n*a(n-1) + (n-3)*a(n-2)$, with $a(1) = 1$, $a(2) = 1$.

    With offset 1, permanent of (0,1)-matrix of size $n \times (n+d)$ with $d=3$ and $n$ zeros not on a line.
    This is a special case of Theorem 2.3 of Seok-Zun Song et al.
    Extremes of permanents of (0,1)-matrices, p. 201-202.

    Seok-Zun Song et al., Extremes of permanents of (0,1)-matrices, Lin. Algebra and its Applic. 373 (2003),
    p. 197-210.

    INPUT:
        n -- non negative integer

    OUTPUT:
        integer -- function value

    EXAMPLES:
        sage: a = sloane.A000261;a
        a(n) = n*a(n-1) + (n-3)*a(n-2), a(1) = 0, a(2) = 1.
        sage: a(0)
        Traceback (most recent call last):
        ...
        ValueError: input n (=0) must be a positive integer
        sage: a(1)
        0
        sage: a.offset
        1
        sage: a(8)
        30637
        sage: a(22)
        1801366114380914335441
        sage: a.list(9)
        [0, 1, 3, 13, 71, 465, 3539, 30637, 296967]

    AUTHOR:
        -- Jaap Spies (2007-01-23)
    """
    def __init__(self):
        SloaneSequence.__init__(self, offset=1)
        self._b = []

    def _repr_(self):
        return "a(n) = n*a(n-1) + (n-3)*a(n-2), a(1) = 0, a(2) = 1."

    def _precompute(self, how_many=20):
        try:
            f = self._f
        except AttributeError:
            self._f = self.gen(0,1,3)
            f = self._f
        self._b += [f.next() for i in range(how_many)]

    def gen(self,a0,a1,d):
        """

        """
        x, y = Integer(a0), Integer(a1)
        k = self.offset + 1
        yield x
        while True:
            k = k+1
            x, y = y, k*y+(k-d)*x
            yield x


    def _eval(self, n):
        if len(self._b) < n:
            self._precompute(n - len(self._b) + 1)
        return self._b[n - 1]

    def list(self, n):
        self._eval(n)   # force computation
        return self._b[:n]

class A001909(SloaneSequence):
    r"""
    $a(n) = n*a(n-1) + (n-4)*a(n-2)$, with $a(2) = 0$, $a(3) = 1$.

    With offset 1, permanent of (0,1)-matrix of size $n \times (n+d)$ with $d=4$ and $n$ zeros not on a line.
    This is a special case of Theorem 2.3 of Seok-Zun Song et al.
    Extremes of permanents of (0,1)-matrices, p. 201-202.

    Seok-Zun Song et al., Extremes of permanents of (0,1)-matrices, Lin. Algebra and its Applic. 373 (2003),
    p. 197-210.

    INPUT:
        n -- non negative integer

    OUTPUT:
        integer -- function value

    EXAMPLES:
        sage: a = sloane.A001909;a
        a(n) = n*a(n-1) + (n-4)*a(n-2), a(2) = 0, a(3) = 1.
        sage: a(1)
        Traceback (most recent call last):
        ...
        ValueError: input n (=1) must be an integer >= 2
        sage: a.offset
        2
        sage: a(2)
        0
        sage: a(8)
        8544
        sage: a(22)
        470033715095287415734
        sage: a.list(9)
        [0, 1, 4, 21, 134, 1001, 8544, 81901, 870274]

    AUTHOR:
        -- Jaap Spies (2007-01-13)
    """
    def __init__(self):
        SloaneSequence.__init__(self, offset=2)
        self._b = []

    def _repr_(self):
        return "a(n) = n*a(n-1) + (n-4)*a(n-2), a(2) = 0, a(3) = 1."

    def _precompute(self, how_many=20):
        try:
            f = self._f
        except AttributeError:
            self._f = self.gen(0,1,4)
            f = self._f
        self._b += [f.next() for i in range(how_many)]

    def gen(self,a0,a1,d):
        """

        """
        x, y = Integer(a0), Integer(a1)
        k = self.offset + 1
        yield x
        while True:
            k = k+1
            x, y = y, k*y+(k-d)*x
            yield x


    def _eval(self, n):
        if len(self._b) < n:
            self._precompute(n - len(self._b) + 1)
        return self._b[n-self.offset]

    def list(self, n):
        self._eval(n)   # force computation
        return self._b[:n]

class A001910(SloaneSequence):
    r"""
    $a(n) = n*a(n-1) + (n-5)*a(n-2)$, with $a(3) = 0$, $a(4) = 1$.

    With offset 1, permanent of (0,1)-matrix of size $n \times (n+d)$ with $d=5$ and $n$ zeros not on a line.
    This is a special case of Theorem 2.3 of Seok-Zun Song et al.
    Extremes of permanents of (0,1)-matrices, p. 201-202.

    Seok-Zun Song et al., Extremes of permanents of (0,1)-matrices, Lin. Algebra and its Applic. 373 (2003),
    p. 197-210.

    INPUT:
        n -- non negative integer

    OUTPUT:
        integer -- function value

    EXAMPLES:
        sage: a = sloane.A001910;a
        a(n) = n*a(n-1) + (n-5)*a(n-2), a(3) = 0, a(4) = 1.
        sage: a(0)
        Traceback (most recent call last):
        ...
        ValueError: input n (=0) must be an integer >= 3
        sage: a(3)
        0
        sage: a.offset
        3
        sage: a(8)
        1909
        sage: a(22)
        98125321641110663023
        sage: a.list(9)
        [0, 1, 5, 31, 227, 1909, 18089, 190435, 2203319]

    AUTHOR:
        -- Jaap Spies (2007-01-13)
    """
    def __init__(self):
        SloaneSequence.__init__(self, offset=3)
        self._b = []

    def _repr_(self):
        return "a(n) = n*a(n-1) + (n-5)*a(n-2), a(3) = 0, a(4) = 1."

    def _precompute(self, how_many=20):
        try:
            f = self._f
        except AttributeError:
            self._f = self.gen(0,1,5)
            f = self._f
        self._b += [f.next() for i in range(how_many)]

    def gen(self,a0,a1,d):
        """

        """
        x, y = Integer(a0), Integer(a1)
        k = self.offset + 1
        yield x
        while True:
            k = k+1
            x, y = y, k*y+(k-d)*x
            yield x


    def _eval(self, n):
        if len(self._b) < n:
            self._precompute(n - len(self._b) + 1)
        return self._b[n-self.offset]

    def list(self, n):
        self._eval(n)   # force computation
        return self._b[:n]

class A090010(SloaneSequence):
    r"""
    Permanent of (0,1)-matrix of size $n$ \times (n+d)$ with $d=6$ and $n$ zeros not on a line.

    $ a(n) = (n+5)*a(n-1) + (n-1)*a(n-2), a(1)=6, a(2)=43$.

    This is a special case of Theorem 2.3 of Seok-Zun Song et al.
    Extremes of permanents of (0,1)-matrices, p. 201-202.

    REFERENCES:
    Seok-Zun Song et al., Extremes of permanents of (0,1)-matrices, Lin. Algebra and its Applic. 373 (2003),
    p. 197-210.

    INPUT:
        n -- non negative integer

    OUTPUT:
        integer -- function value

<<<<<<< HEAD
    EXAMPLES:
        sage: a = sloane.A090010;a
        Permanent of (0,1)-matrix of size n X (n+d) with d=6 and n zeros not on a line.
        sage: a(0)
        Traceback (most recent call last):
        ...
        ValueError: input n (=0) must be a positive integer
        sage: a(1)
        6
        sage: a(2)
        43
        sage: a.offset
        1
        sage: a(8)
        67741129
        sage: a(22)
        192416593029158989003270143
        sage: a.list(9)
        [6, 43, 356, 3333, 34754, 398959, 4996032, 67741129, 988344062]

    AUTHOR:
        -- Jaap Spies (2007-01-23)
    """
    def __init__(self):
        SloaneSequence.__init__(self, offset=1)
        self._b = []

    def _repr_(self):
        return "Permanent of (0,1)-matrix of size n X (n+d) with d=6 and n zeros not on a line."

    def _precompute(self, how_many=20):
        try:
            f = self._f
        except AttributeError:
            self._f = self.gen(6,43,6)
            f = self._f
        self._b += [f.next() for i in range(how_many)]

    def gen(self,a0,a1,d):
        """

        """
        x, y = Integer(a0), Integer(a1)
        k = self.offset + 1
        yield x
        while True:
            k = k+1
            x, y = y, (k-1)*x+(k+d-1)*y
            yield x


    def _eval(self, n):
        if len(self._b) < n:
            self._precompute(n - len(self._b) + 1)
        return self._b[n-self.offset]

    def list(self, n):
        self._eval(n)   # force computation
        return self._b[:n]

class A055790(SloaneSequence):
    r"""
    $a(n) = n*a(n-1) + (n-2)*a(n-2) [a(0) = 0, a(1) = 2]$.

    With offset 1, permanent of (0,1)-matrix of size n X (n+d) with d=1 and n-1 zeros not on a line.
    This is a special case of Theorem 2.3 of Seok-Zun Song et al.
    Extremes of permanents of (0,1)-matrices, p. 201-202.

    REFERENCES:
    Seok-Zun Song et al., Extremes of permanents of (0,1)-matrices, Lin. Algebra and its Applic. 373 (2003),
    p. 197-210.

    INPUT:
        n -- non negative integer

    OUTPUT:
        integer -- function value

    EXAMPLES:
        sage: a = sloane.A055790;a
        a(n) = n*a(n-1) + (n-2)*a(n-2) [a(0) = 0, a(1) = 2].
        sage: a(0)
        0
        sage: a(1)
        2
        sage: a(2)
        4
        sage: a.offset
        0
        sage: a(8)
        165016
        sage: a(22)
        10356214297533070441564
        sage: a.list(9)
        [0, 2, 4, 14, 64, 362, 2428, 18806, 165016]

    AUTHOR:
        -- Jaap Spies (2007-01-23)
    """
    def __init__(self):
        SloaneSequence.__init__(self, offset=0)
        self._b = []
        self._precompute(2)

    def _repr_(self):
        return "a(n) = n*a(n-1) + (n-2)*a(n-2) [a(0) = 0, a(1) = 2]."


    def _precompute(self, how_many=20):
        try:
            f = self._f
        except AttributeError:
            self._f = self.gen(0,2,1)
            f = self._f
        self._b += [f.next() for i in range(how_many)]

    def gen(self,a0,a1,d):
        """

        """
        x, y = Integer(a0), Integer(a1)
        k = self.offset + 1
        yield x
        while True:
            k = k+1
            x, y = y, (k-2)*x+(k+d-1)*y
            yield x


    def _eval(self, n):
        if len(self._b) <= n:
            self._precompute(n - len(self._b) + 1)
        return self._b[n-self.offset]

    def list(self, n):
        self._eval(n)   # force computation
        return self._b[:n]

class A090012(SloaneSequence):
    r"""
    Permanent of (0,1)-matrix of size $n \times (n+d)$ with $d=2$ and $n-1$ zeros not on a line.

    $a(n) = (n+1)*a(n-1) + (n-2)*a(n-2)$, $a(1)=3$ and $a(2)=9$


    This is a special case of Theorem 2.3 of Seok-Zun Song et al.
    Extremes of permanents of (0,1)-matrices, p. 201-202.

    REFERENCES:
    Seok-Zun Song et al., Extremes of permanents of (0,1)-matrices, Lin. Algebra and its Applic. 373 (2003),
    p. 197-210.

    INPUT:
        n -- non negative integer

    OUTPUT:
        integer -- function value

    EXAMPLES:
        sage: a = sloane.A090012;a
        Permanent of (0,1)-matrix of size n X (n+d) with d=2 and n-1 zeros not on a line.
        sage: a(0)
        Traceback (most recent call last):
        ...
        ValueError: input n (=0) must be a positive integer
        sage: a(1)
        3
        sage: a(2)
        9
        sage: a.offset
        1
        sage: a(8)
        890901
        sage: a(22)
        129020386652297208795129
        sage: a.list(9)
        [3, 9, 39, 213, 1395, 10617, 91911, 890901, 9552387]

    AUTHOR:
        -- Jaap Spies (2007-01-23)
    """
    def __init__(self):
        SloaneSequence.__init__(self, offset=1)

    def _repr_(self):
        return "Permanent of (0,1)-matrix of size n X (n+d) with d=2 and n-1 zeros not on a line."

    def _eval(self, n):
        if n == 1:
            return Integer(3)
        else:
            return  sloane.A000153(n+1) + sloane.A000153(n)

# Just discovered this relation, so the following code is obsolete!
# Same goes for A090013-A090016
#
#    def _precompute(self, how_many=20):
#        try:
#            f = self._f
#        except AttributeError:
#            self._f = self.gen(3,9,2)
#            f = self._f
#        self._b += [f.next() for i in range(how_many)]
#
#    def gen(self,a0,a1,d):
#        """
#
#        """
#        x, y = Integer(a0), Integer(a1)
#        k = self.offset + 1
#        yield x
#        while True:
#            k = k+1
#            x, y = y, (k-2)*x+(k+d-1)*y
#            yield x
#
#
#    def _eval(self, n):
#        if len(self._b) < n:
#            self._precompute(n - len(self._b) + 1)
#        return self._b[n-self.offset]
#
#    def list(self, n):
#        self._eval(n)   # force computation
#        return self._b[:n]

class A090013(SloaneSequence):
    r"""
    Permanent of (0,1)-matrix of size $n \times (n+d)$ with $d=3$ and $n-1$ zeros not on a line.

    $a(n) = (n+1)*a(n-1) + (n-2)*a(n-2) [a(1)=4, a(2)=16]$


    This is a special case of Theorem 2.3 of Seok-Zun Song et al.
    Extremes of permanents of (0,1)-matrices, p. 201-202.

    REFERENCES:
    Seok-Zun Song et al., Extremes of permanents of (0,1)-matrices,
    Lin. Algebra and its Applic. 373 (2003), p. 197-210.

    INPUT:
        n -- non negative integer

    OUTPUT:
        integer -- function value

    EXAMPLES:
        sage: a = sloane.A090013;a
        Permanent of (0,1)-matrix of size n X (n+d) with d=3 and n-1 zeros not on a line.
        sage: a(0)
        Traceback (most recent call last):
        ...
        ValueError: input n (=0) must be a positive integer
        sage: a(1)
        4
        sage: a(2)
        16
        sage: a.offset
        1
        sage: a(8)
        3481096
        sage: a(22)
        1112998577171142607670336
        sage: a.list(9)
        [4, 16, 84, 536, 4004, 34176, 327604, 3481096, 40585284]

    AUTHOR:
        -- Jaap Spies (2007-01-23)
    """
    def __init__(self):
        SloaneSequence.__init__(self, offset=1)

    def _repr_(self):
        return "Permanent of (0,1)-matrix of size n X (n+d) with d=3 and n-1 zeros not on a line."

    def _eval(self, n):
        if n == 1:
            return Integer(4)
        else:
            return  sloane.A000261(n+2) + sloane.A000261(n+1)

class A090014(SloaneSequence):
    r"""
    Permanent of (0,1)-matrix of size $n \times (n+d)$ with $d=4$ and $n-1$ zeros not on a line.

    $a(n) = (n+1)*a(n-1) + (n-2)*a(n-2) [a(1)=5, a(2)=25]$


    This is a special case of Theorem 2.3 of Seok-Zun Song et al.
    Extremes of permanents of (0,1)-matrices, p. 201-202.

    REFERENCES:
    Seok-Zun Song et al., Extremes of permanents of (0,1)-matrices,
    Lin. Algebra and its Applic. 373 (2003), p. 197-210.

    INPUT:
        n -- non negative integer

    OUTPUT:
        integer -- function value

    EXAMPLES:
        sage: a = sloane.A090014;a
        Permanent of (0,1)-matrix of size n X (n+d) with d=4 and n-1 zeros not on a line.
        sage: a(0)
        Traceback (most recent call last):
        ...
        ValueError: input n (=0) must be a positive integer
        sage: a(1)
        5
        sage: a(2)
        25
        sage: a.offset
        1
        sage: a(8)
        11016595
        sage: a(22)
        7469733600354446865509725
        sage: a.list(9)
        [5, 25, 155, 1135, 9545, 90445, 952175, 11016595, 138864365]

    AUTHOR:
        -- Jaap Spies (2007-01-23)
    """
    def __init__(self):
        SloaneSequence.__init__(self, offset=1)

    def _repr_(self):
        return "Permanent of (0,1)-matrix of size n X (n+d) with d=4 and n-1 zeros not on a line."

    def _eval(self, n):
        if n == 1:
            return Integer(5)
        else:
            return  sloane.A001909(n+3) + sloane.A001909(n+2)


class A090015(SloaneSequence):
    r"""
    Permanent of (0,1)-matrix of size $n \times (n+d)$ with $d=5$ and $n-1$ zeros not on a line.

    $a(n) = (n+1)*a(n-1) + (n-2)*a(n-2) [a(1)=6, a(2)=36]$


    This is a special case of Theorem 2.3 of Seok-Zun Song et al.
    Extremes of permanents of (0,1)-matrices, p. 201-202.

    REFERENCES:
    Seok-Zun Song et al., Extremes of permanents of (0,1)-matrices,
    Lin. Algebra and its Applic. 373 (2003), p. 197-210.

    INPUT:
        n -- non negative integer

    OUTPUT:
        integer -- function value

    EXAMPLES:
        sage: a = sloane.A090015;a
        Permanent of (0,1)-matrix of size n X (n+d) with d=3 and n-1 zeros not on a line.
        sage: a(0)
        Traceback (most recent call last):
        ...
        ValueError: input n (=0) must be a positive integer
        sage: a(1)
        6
        sage: a(2)
        36
        sage: a.offset
        1
        sage: a(8)
        29976192
        sage: a(22)
        41552258517692116794936876
        sage: a.list(9)
        [6, 36, 258, 2136, 19998, 208524, 2393754, 29976192, 406446774]

    AUTHOR:
        -- Jaap Spies (2007-01-23)
    """
    def __init__(self):
        SloaneSequence.__init__(self, offset=1)

    def _repr_(self):
        return "Permanent of (0,1)-matrix of size n X (n+d) with d=3 and n-1 zeros not on a line."

    def _eval(self, n):
        if n == 1:
            return Integer(6)
        else:
            return  sloane.A001910(n+4) + sloane.A001910(n+3)

class A090016(SloaneSequence):
    r"""
    Permanent of (0,1)-matrix of size $n \times (n+d)$ with $d=6$ and $n-1$ zeros not on a line.

    $a(n) = (n+1)*a(n-1) + (n-2)*a(n-2) [a(1)=7, a(2)=49]$

    $A090016 a(n) = A090010(n-1) + A090010(n), a(1)=7$

    This is a special case of Theorem 2.3 of Seok-Zun Song et al.
    Extremes of permanents of (0,1)-matrices, p. 201-202.

    REFERENCES:
    Seok-Zun Song et al., Extremes of permanents of (0,1)-matrices,
    Lin. Algebra and its Applic. 373 (2003), p. 197-210.

    INPUT:
        n -- non negative integer

    OUTPUT:
        integer -- function value

    EXAMPLES:
        sage: a = sloane.A090016;a
        Permanent of (0,1)-matrix of size n X (n+d) with d=6 and n-1 zeros not on a line.
        sage: a(0)
        Traceback (most recent call last):
        ...
        ValueError: input n (=0) must be a positive integer
        sage: a(1)
        7
        sage: a(2)
        49
        sage: a.offset
        1
        sage: a(8)
        72737161
        sage: a(22)
        199341969448774341802426289
        sage: a.list(9)
        [7, 49, 399, 3689, 38087, 433713, 5394991, 72737161, 1056085191]

    AUTHOR:
        -- Jaap Spies (2007-01-23)
    """
    def __init__(self):
        SloaneSequence.__init__(self, offset=1)

    def _repr_(self):
        return "Permanent of (0,1)-matrix of size n X (n+d) with d=6 and n-1 zeros not on a line."


    def _eval(self, n):
        if n == 1:
            return Integer(7)
        else:
            return  sloane.A090010(n-1) + sloane.A090010(n)

class A000166(SloaneSequence):
    r"""
    Subfactorial or rencontres numbers, or derangements: number of permutations of $n$ elements with no fixed points.

    With offset 1 also the permanent of a (0,1)-matrix of order $n$ with $n$ 0's not on a line.

    INPUT:
        n -- non negative integer

    OUTPUT:
        integer -- function value

    EXAMPLES:
        sage: a = sloane.A000166;a
        Subfactorial or rencontres numbers, or derangements: number of permutations of $n$ elements with no fixed points.
        sage: a(0)
        1
        sage: a(1)
        0
        sage: a(2)
        1
        sage: a.offset
        0
        sage: a(8)
        14833
        sage: a(20)
        895014631192902121
        sage: a.list(9)
        [1, 0, 1, 2, 9, 44, 265, 1854, 14833]

    AUTHOR:
        -- Jaap Spies (2007-01-13)
    """
    def __init__(self):
        SloaneSequence.__init__(self, offset=0)

    def _repr_(self):
        return "Subfactorial or rencontres numbers, or derangements: number of permutations of $n$ elements with no fixed points."

    def _eval(self, n):
        return arith.subfactorial(n)


class A000203(SloaneSequence):
    r"""
    The sequence $\sigma(n)$, where $\sigma(n)$ is the sum of the
    divisors of $n$.   Also called $\sigma_1(n)$.

    The function sigma(n, k) implements $\sigma_k* in SAGE.

    INPUT:
        n -- positive integer

    OUTPUT:
        integer -- function value

    EXAMPLES:
        sage: a = sloane.A000203; a
        sigma(n) = sum of divisors of n. Also called sigma_1(n).
        sage: a(1)
        1
        sage: a(0)
        Traceback (most recent call last):
        ...
        ValueError: input n (=0) must be a positive integer
        sage: a(256)
        511
        sage: a.list(12)
        [1, 3, 4, 7, 6, 12, 8, 15, 13, 18, 12, 28]
        sage: a(1/3)
        Traceback (most recent call last):
        ...
        TypeError: Unable to coerce rational (=1/3) to an Integer.

    AUTHOR:
        -- Jaap Spies (2007-01-13)
    """
    def __init__(self):
        SloaneSequence.__init__(self, offset=1)

    def _repr_(self):
        return "sigma(n) = sum of divisors of n. Also called sigma_1(n)."

    def _eval(self, n):
        return sum(arith.divisors(n)) #alternative: return arith.sigma(n)

class A000204(SloaneSequence):
    r"""
     Lucas numbers (beginning with 1): $L(n) = L(n-1) + L(n-2)$ with $L(1) = 1$, $L(2) = 3$.

    EXAMPLES:
        sage: a = sloane.A000204; a
        Lucas numbers (beginning at 1): L(n) = L(n-1) + L(n-2), L(2) = 3.
        sage: a(1)
        1
        sage: a(8)
        47
        sage: a(200)
        627376215338105766356982006981782561278127
        sage: a(-4)
        Traceback (most recent call last):
        ...
        ValueError: input n (=-4) must be a positive integer
        sage: a.list(12)
        [1, 3, 4, 7, 11, 18, 29, 47, 76, 123, 199, 322]
        sage: a(0)
        Traceback (most recent call last):
        ...
        ValueError: input n (=0) must be a positive integer

    AUTHOR:
        -- Jaap Spies (2007-01-18)
    """
    def __init__(self):
        SloaneSequence.__init__(self, offset=1)

    def _repr_(self):
        return "Lucas numbers (beginning at 1): L(n) = L(n-1) + L(n-2), L(2) = 3."

    def _eval(self, n):
        if n == 1:
            return 1
        elif n == 2:
            return 3
        else:
            return sloane.A000045(n+1) + sloane.A000045(n-1)

# inhomogenous second order recurrences
def recur_gen2b(a0,a1,a2,a3,b):
    r"""
        inhomogenous second-order linear recurrence generator with fixed coefficients
        and $b = f(n)$

        $a(0) = a0$, $a(1) = a1$, $a(n) = a2*a(n-1) + a3*a(n-2) +f(n)$.
    """
    x, y = Integer(a0), Integer(a1)
    n = 1
    yield x
    while 1:
        n = n+1
        x, y = y, a3*x+a2*y + b(n)
        yield x

    # def f(n):
    #     if n > 1:
    #         return 7*n+1
    #     else:
    #         return 0
    # A051959 = recur_gen2b(1,10,2,1,f)


class A001110(SloaneSequence):
    r"""
    Numbers that are both triangular and square: $a(n) = 34a(n-1) - a(n-2) + 2$.


    INPUT:
        n -- non negative integer

    OUTPUT:
        integer -- function value

    EXAMPLES:
        sage: a = sloane.A001110; a
        Numbers that are both triangular and square: a(n) = 34a(n-1) - a(n-2) + 2.
        sage: a(0)
        0
        sage: a(1)
        1
        sage: a(8)
        55420693056
        sage: a(21)
        4446390382511295358038307980025
        sage: a.list(8)
        [0, 1, 36, 1225, 41616, 1413721, 48024900, 1631432881]

    AUTHOR:
        -- Jaap Spies (2007-01-19)
    """
    def __init__(self):
        SloaneSequence.__init__(self, offset=0)
        self._b = []
        self._precompute()

    link = "http://www.research.att.com/~njas/sequences/A001110"

    def _repr_(self):
        return "Numbers that are both triangular and square: a(n) = 34a(n-1) - a(n-2) + 2."

    def g(self,k):
        if k > 1:
            return 2
        else:
            return 0

    def _precompute(self, how_many=20):
        try:
            f = self._f
        except AttributeError:
            self._f = recur_gen2b(0,1,34,-1,self.g)
            f = self._f
        self._b += [f.next() for i in range(how_many)]

    def _eval(self, n):
        if len(self._b) < n:
            self._precompute(n - len(self._b) + 1)
        return self._b[n]

    def list(self, n):
        self._eval(n)   # force computation
        return self._b[:n]

class A051959(SloaneSequence):
    r"""
    Linear second order recurrence. A051959.

    INPUT:
        n -- non negative integer

    OUTPUT:
        integer -- function value

    EXAMPLES:
        sage: a = sloane.A051959; a
        Linear second order recurrence. A051959.
        sage: a(0)
        1
        sage: a(1)
        10
        sage: a(8)
        9969
        sage: a(41)
        42834431872413650
        sage: a.list(12)
        [1, 10, 36, 104, 273, 686, 1688, 4112, 9969, 24114, 58268, 140728]

    AUTHOR:
        -- Jaap Spies (2007-01-19)
    """
    def __init__(self):
        SloaneSequence.__init__(self, offset=0)
        self._b = []
        self._precompute(2)

    def _repr_(self):
        return "Linear second order recurrence. A051959."

    def g(self,k):
        if k > 1:
            return 7*k+1
        else:
            return 0

    def _precompute(self, how_many=30):
        try:
            f = self._f
        except AttributeError:
            self._f = recur_gen2b(1,10,2,1,self.g)
            f = self._f
        self._b += [f.next() for i in range(how_many)]

    def _eval(self, n):
        if len(self._b) < n:
            self._precompute(n - len(self._b) + 1)
        return self._b[n]

    def list(self, n):
        self._eval(n)   # force computation
        return self._b[:n]



class A001221(SloaneSequence):
    r"""
    Number of different prime divisors of $n$

    Also called omega(n) or $\omega(n)$.
    Maximal number of terms in any factorization of $n$.
    Number of prime powers that divide $n$.

    INPUT:
        n -- positive integer

    OUTPUT:
        integer -- function value


    EXAMPLES:
        sage: a = sloane.A001221; a
        Number of distinct primes dividing n (also called omega(n)).
        sage: a(0)
        Traceback (most recent call last):
        ...
        ValueError: input n (=0) must be a positive integer
        sage: a(1)
        0
        sage: a(8)
        1
        sage: a(41)
        1
        sage: a(84792)
        3
        sage: a.list(12)
        [0, 1, 1, 1, 1, 2, 1, 1, 1, 2, 1, 2]

    AUTHOR:
        - Jaap Spies (2007-01-19)
    """
    def __init__(self):
        SloaneSequence.__init__(self, offset=1)

    def _repr_(self):
        return "Number of distinct primes dividing n (also called omega(n))."

    def _eval(self, n):
        return len(arith.prime_divisors(n)) # there is a PARI function omega



class A001222(SloaneSequence):
    r"""
    Number of prime divisors of $n$ (counted with multiplicity).

    Also called bigomega(n) or $\Omega(n)$.
    Maximal number of terms in any factorization of $n$.
    Number of prime powers that divide $n$.

    INPUT:
        n -- positive integer

    OUTPUT:
        integer -- function value


    EXAMPLES:
        sage: a = sloane.A001222; a
        Number of prime divisors of n (counted with multiplicity).
        sage: a(0)
        Traceback (most recent call last):
        ...
        ValueError: input n (=0) must be a positive integer
        sage: a(1)
        0
        sage: a(8)
        3
        sage: a(41)
        1
        sage: a(84792)
        5
        sage: a.list(12)
        [0, 1, 1, 2, 1, 2, 1, 3, 2, 2, 1, 3]

    AUTHOR:
        - Jaap Spies (2007-01-19)
    """
    def __init__(self):
        SloaneSequence.__init__(self, offset=1)

    def _repr_(self):
        return "Number of prime divisors of n (counted with multiplicity)."

    def _eval(self, n):
        return sum([e for i,e in arith.factor(n)])

# A046660() = A001222(n) - A001221(n)
class A046660(SloaneSequence):
    r"""
    Excess of $n$ = number of prime divisors (with multiplicity) - number of prime divisors (without multiplicity).

    $\Omega(n) - \omega(n)$.

    INPUT:
        n -- positive integer

    OUTPUT:
        integer -- function value


    EXAMPLES:
        sage: a = sloane.A046660; a
        Excess of n = Bigomega (with multiplicity) - omega (without multiplicity).
        sage: a(0)
        Traceback (most recent call last):
        ...
        ValueError: input n (=0) must be a positive integer
        sage: a(1)
        0
        sage: a(8)
        2
        sage: a(41)
        0
        sage: a(84792)
        2
        sage: a.list(12)
        [0, 0, 0, 1, 0, 0, 0, 2, 1, 0, 0, 1]

    AUTHOR:
        - Jaap Spies (2007-01-19)
    """
    def _repr_(self):
        return "Excess of n = Bigomega (with multiplicity) - omega (without multiplicity)."

    def _eval(self, n):
        return sloane.A001222(n) - sloane.A001221(n)




class A001227(SloaneSequence):
    r"""
    Number of odd divisors of $n$.

    INPUT:
        n -- positive integer

    OUTPUT:
        integer -- function value


    EXAMPLES:
        sage: a = sloane.A001227; a
        Number of odd divisors of n
        sage: a.offset
        1
        sage: a(1)
        1
        sage: a(0)
        Traceback (most recent call last):
        ...
        ValueError: input n (=0) must be a positive integer
        sage: a(100)
        3
        sage: a(256)
        1
        sage: a(29)
        2
        sage: a.list(20)
        [1, 1, 2, 1, 2, 2, 2, 1, 3, 2, 2, 2, 2, 2, 4, 1, 2, 3, 2, 2]
        sage: a(-1)
        Traceback (most recent call last):
        ...
        ValueError: input n (=-1) must be a positive integer

        AUTHOR:
            - Jaap Spies (2007-01-14)
    """
    def __init__(self):
        SloaneSequence.__init__(self, offset=1)

    def _repr_(self):
        return "Number of odd divisors of n"

    def _eval(self, n):
        return sum(i%2 for i in arith.divisors(n))



class A001694(SloaneSequence):
    r"""
        This function returns the $n$-th Powerful Number:

        A positive integer $n$ is powerful if for every prime $p$ dividing
        $n$, $p^2$ also divides $n$.

    INPUT:
        n -- positive integer

    OUTPUT:
        integer -- function value

    EXAMPLES:
        sage: a = sloane.A001694; a
        Powerful Numbers (also called squarefull, square-full or 2-full numbers).
        sage: a.offset
        1
        sage: a(1)
        1
        sage: a(4)
        9
        sage: a(100)
        3136
        sage: a(156)
        7225
        sage: a.list(19)
        [1, 4, 8, 9, 16, 25, 27, 32, 36, 49, 64, 72, 81, 100, 108, 121, 125, 128, 144]
        sage: a(-1)
        Traceback (most recent call last):
        ...
        ValueError: input n (=-1) must be a positive integer

    AUTHOR:
        -- Jaap Spies (2007-01-14)
    """
    def __init__(self):
        SloaneSequence.__init__(self, offset=1)

    def _repr_(self):
        return "Powerful Numbers (also called squarefull, square-full or 2-full numbers)."

    def _precompute(self, how_many=10000):
        try:
            self._b
            n = self._n
        except AttributeError:
            self._b = [1]
            n = 1
            self._n = n
        self._b += self._powerful_numbers_in_range(self._n, self._n+how_many)
        self._n += how_many

    def _powerful_numbers_in_range(self, n, m):

        # This is naive -- too slow; too much overhead
        #  return [i for i in range(self._n, self._n+how_many) if self.is_powerful(i)]

        if n < 4:
            n = 4
        # Use PARI directly -- much faster.
        pari("is_powerful(n)=vecmin(mattranspose(factor(n)[,2]))>1;")
        s = str(pari('v=listcreate(%s); for(n=%s,%s,if(is_powerful(n),listput(v,n))); v'%(m,n,m)))
        s = s[5:-1]

        ## GP version -- it's slower, but for completeness we leave it.
        ## from sage.interfaces.gp import gp
        ## gp.eval("is_powerful(n)=vecmin(mattranspose(factor(n)[,2]))>1;")
        ## s = '[' + gp.eval('for(n=%s,%s,if(is_powerful(n),print1(n,",")))'%(n,m)).strip()[1:-1] + ']'

        v = eval(s)
        return [Integer(x) for x in v]  # not very many, so not much overhead

    def _eval(self, n):
        try:
            return self._b[n-1]
        except AttributeError:
            self._b = [1]
        except IndexError:
            pass
        while len(self._b) < n:
            self._precompute(10000)
        # try again, but we could also return self._b[n-1]
        return self._eval(n)

    def list(self, n):
        try:
            if len(self._b) < n:
                raise IndexError
            else:
                return self._b[:n]
        except AttributeError:
            self._b = [1]
        except IndexError:
            pass
        while len(self._b) < n:
            self._precompute(10000)
        return self._b[:n]

    def is_powerful(self,n):
        r"""
        This function returns True if and only if $n$ is a Powerful Number:

        A positive integer $n$ is powerful if for every prime $p$ dividing
        $n$, $p^2$ also divides $n$.
        See Sloane's OEIS A001694.

        INPUT:
            n -- integer

        OUTPUT:
            True -- if $n$ is a Powerful number, else False

        EXAMPLES:
            sage: a = sloane.A001694
            sage: a.is_powerful(2500)
            True
            sage: a.is_powerful(20)
            False

        AUTHOR:
            - Jaap Spies (2006-12-07)
        """
#        for p in arith.prime_divisors(n):
#            if n % p**2 > 0:
#                return False
#        return True

        if n <= 1:
            return True
        ex = [e for _,e in arith.factor(n)]
        for e in ex:
            if e < 2:
                return False
        return True


class A001836(SloaneSequence):
    r"""
    Numbers $n% such that $\phi(2n-1) < \phi(2n)$, where $\phi$ is Euler's totient function.

    Eulers totient function is also known as euler_phi,
    euler_phi is a standard SAGE function.

       INPUT:
        n -- positive integer

    OUTPUT:
        integer -- function value

    EXAMPLES:
        sage: a = sloane.A001836; a
        Numbers n such that phi(2n-1) < phi(2n), where phi is Euler's totient function A000010.
        sage: a.offset
        1
        sage: a(1)
        53
        sage: a(8)
        683
        sage: a(300)
        17798
        sage: a.list(12)
        [53, 83, 158, 263, 293, 368, 578, 683, 743, 788, 878, 893]
        sage: a(0)
        Traceback (most recent call last):
        ...
        ValueError: input n (=0) must be a positive integer

        Compare:
        Searching Sloane's online database...
        Numbers n such that phi(2n-1) < phi(2n), where phi is Eler's totient function A000010.
        [53, 83, 158, 263, 293, 368, 578, 683, 743, 788, 878, 893]

    AUTHOR:
        -- Jaap Spies (2007-01-17)
    """
    def __init__(self):
        SloaneSequence.__init__(self, offset=1)


    def _repr_(self):
        return "Numbers n such that phi(2n-1) < phi(2n), where phi is Euler's totient function A000010."

    def _precompute(self, how_many=150):
        try:
            self._b
            n = self._n
        except AttributeError:
            self._b = []
            n = self.offset
            self._n = n
        self._b += [i for i in range(self._n, self._n+how_many) if arith.euler_phi(2*i-1) < arith.euler_phi(2*i)]
        self._n += how_many

    def _eval(self, n):
        try:
            return self._b[n-1]
        except (AttributeError, IndexError):
            self._precompute()
            # try again
            return self._eval(n)

    def list(self, n):
        try:
            if len(self._b) < n:
                raise IndexError
            else:
                return self._b[:n]
        except (AttributeError, IndexError):
            self._precompute()
            # try again
            return self.list(n)




# a group of sequences uses this function:
def recur_gen2(a0,a1,a2,a3):
    """
        homogenous general second-order linear recurrence generator with fixed coefficients

        a(0) = a0, a(1) = a1, a(n) = a2*a(n-1) + a3*a(n-2)
    """
    x, y = Integer(a0), Integer(a1)
    n = 0
    yield x
    while 1:
        n = n+1
        x, y = y, a3*x+a2*y
        yield x


# A001906 = recur_gen2(0,1,3,-1)
# This can be done much more simple: return sloane.A000045(2*n).
# but this is a proof of technology!
class A001906(SloaneSequence):
    r"""
    $F(2n) =$ bisection of Fibonacci sequence: $a(n)=3a(n-1)-a(n-2)$.

    INPUT:
        n -- non negative integer

    OUTPUT:
        integer -- function value

    EXAMPLES:
        sage: a = sloane.A001906; a
        F(2n) = bisection of Fibonacci sequence: a(n)=3a(n-1)-a(n-2).
        sage: a(0)
        0
        sage: a(1)
        1
        sage: a(8)
        987
        sage: a(22)
        701408733
        sage: a.list(12)
        [0, 1, 3, 8, 21, 55, 144, 377, 987, 2584, 6765, 17711]

    AUTHOR:
        -- Jaap Spies (2007-01-19)
    """
    def __init__(self):
        SloaneSequence.__init__(self, offset=0)
        self._b = []
        self._precompute(2)  # force precomputation

    def _repr_(self):
        return "F(2n) = bisection of Fibonacci sequence: a(n)=3a(n-1)-a(n-2)."

    def _precompute(self, how_many=150):
        try:
            f = self._f
        except AttributeError:
            self._f = recur_gen2(0,1,3,-1)
            f = self._f
        self._b += [f.next() for i in range(how_many)]

    def _eval(self, n):
        if len(self._b) <= n:
            self._precompute(n - len(self._b) + 1)
        return self._b[n]

    def list(self, n):
        self._eval(n)   # force computation
        return self._b[:n]

class A001109(SloaneSequence):
    r"""
    $a(n)^2$ is a triangular number: $a(n) = 6*a(n-1) - a(n-2)$ with $a(0)=0$, $a(1)=1$.

    INPUT:
        n -- non negative integer

    OUTPUT:
        integer -- function value

    EXAMPLES:
        sage: a = sloane.A001109;a
        a(n)^2 is a triangular number: a(n) = 6*a(n-1) - a(n-2) with a(0)=0, a(1)=1
        sage: a(0)
        0
        sage: a(1)
        1
        sage: a(2)
        6
        sage: a.offset
        0
        sage: a(8)
        235416
        sage: a(60)
        1515330104844857898115857393785728383101709300
        sage: a.list(9)
        [0, 1, 6, 35, 204, 1189, 6930, 40391, 235416]

    AUTHOR:
        -- Jaap Spies (2007-01-24)
    """
    def __init__(self):
        SloaneSequence.__init__(self, offset=0)
        self._b = []
        self._precompute(2)  # force precomputation

    def _repr_(self):
        return "a(n)^2 is a triangular number: a(n) = 6*a(n-1) - a(n-2) with a(0)=0, a(1)=1"

    def _precompute(self, how_many=50):
        try:
            f = self._f
        except AttributeError:
            self._f = recur_gen2(0,1,6,-1)
            f = self._f
        self._b += [f.next() for i in range(how_many)]
=======
class A001836(SloaneSequence):
    r"""
    Numbers $n$ such that $\phi(2n-1) < \phi(2n)$, where $\phi$ is
    Euler's totient function.
>>>>>>> 24ba46e4

    def _eval(self, n):
        if len(self._b) <= n:
            self._precompute(n - len(self._b) + 1)
        return self._b[n]

    def list(self, n):
        self._eval(n)   # force computation
        return self._b[:n]



class A015521(SloaneSequence):
    r"""
    Linear 2nd order recurrence, $a(0)=0$, $a(1)=1$ and $a(n) = 3 a(n-1) + 4 a(n-2)$.

    INPUT:
        n -- non negative integer

    OUTPUT:
        integer -- function value

    EXAMPLES:
        sage: a = sloane.A015521; a
        Linear 2nd order recurrence, a(n) = 3 a(n-1) + 4 a(n-2).
        sage: a(0)
        0
        sage: a(1)
        1
        sage: a(8)
        13107
        sage: a(41)
        967140655691703339764941
        sage: a.list(12)
        [0, 1, 3, 13, 51, 205, 819, 3277, 13107, 52429, 209715, 838861]

    AUTHOR:
        -- Jaap Spies (2007-01-19)
    """
    def __init__(self):
        SloaneSequence.__init__(self, offset=0)
        self._b = []
        self._precompute(2)

    def _repr_(self):
        return "Linear 2nd order recurrence, a(n) = 3 a(n-1) + 4 a(n-2)."

    def _precompute(self, how_many=150):
        try:
            f = self._f
        except AttributeError:
            self._f = recur_gen2(0,1,3,4)
            f = self._f
        self._b += [f.next() for i in range(how_many)]

    def _eval(self, n):
        if len(self._b) <= n:
            self._precompute(n - len(self._b) + 1)
        return self._b[n]

    def list(self, n):
        self._eval(n)   # force computation
        return self._b[:n]

class A015523(SloaneSequence):
    r"""
    Linear 2nd order recurrence, $a(0)=0$, $a(1)=1$ and $a(n) = 3 a(n-1) + 5 a(n-2)$.

    INPUT:
        n -- non negative integer

    OUTPUT:
        integer -- function value

    EXAMPLES:
        sage: a = sloane.A015523; a
        Linear 2nd order recurrence, a(n) = 3 a(n-1) + 5 a(n-2).
        sage: a(0)
        0
        sage: a(1)
        1
        sage: a(8)
        17727
        sage: a(41)
        6173719566474529739091481
        sage: a.list(12)
        [0, 1, 3, 14, 57, 241, 1008, 4229, 17727, 74326, 311613, 1306469]

    AUTHOR:
        -- Jaap Spies (2007-01-19)
    """
    def __init__(self):
        SloaneSequence.__init__(self, offset=0)
        self._b = []
        self._precompute(2)

    def _repr_(self):
        return "Linear 2nd order recurrence, a(n) = 3 a(n-1) + 5 a(n-2)."

    def _precompute(self, how_many=150):
        try:
            f = self._f
        except AttributeError:
            self._f = recur_gen2(0,1,3,5)
            f = self._f
        self._b += [f.next() for i in range(how_many)]

    def _eval(self, n):
        if len(self._b) <= n:
            self._precompute(n - len(self._b) + 1)
        return self._b[n]

    def list(self, n):
        self._eval(n)   # force computation
        return self._b[:n]

class A015530(SloaneSequence):
    r"""
    Linear 2nd order recurrence, $a(0)=0$, $a(1)=1$ and $a(n) = 4 a(n-1) + 3 a(n-2)$.

    INPUT:
        n -- non negative integer

    OUTPUT:
        integer -- function value

    EXAMPLES:
        sage: a = sloane.A015530;a
        Linear 2nd order recurrence, a(n) = 4 a(n-1) + 3 a(n-2).
        sage: a(0)
        0
        sage: a(1)
        1
        sage: a(2)
        4
        sage: a.offset
        0
        sage: a(8)
        41008
        sage: a.list(9)
        [0, 1, 4, 19, 88, 409, 1900, 8827, 41008]

    AUTHOR:
        -- Jaap Spies (2007-01-19)
    """
    def __init__(self):
        SloaneSequence.__init__(self, offset=0)
        self._b = []
        self._precompute(2)

    def _repr_(self):
        return "Linear 2nd order recurrence, a(n) = 4 a(n-1) + 3 a(n-2)."

    def _precompute(self, how_many=50):
        try:
            f = self._f
        except AttributeError:
            self._f = recur_gen2(0,1,4,3)
            f = self._f
        self._b += [f.next() for i in range(how_many)]

    def _eval(self, n):
        if len(self._b) <= n:
            self._precompute(n - len(self._b) + 1)
        return self._b[n]

    def list(self, n):
        self._eval(n)   # force computation
        return self._b[:n]


class A015531(SloaneSequence):
    r"""
    Linear 2nd order recurrence, $a(0)=0$, $a(1)=1$ and $a(n) = 4 a(n-1) + 5 a(n-2)$.

    INPUT:
        n -- non negative integer

    OUTPUT:
        integer -- function value

    EXAMPLES:
        sage: a = sloane.A015531;a
        Linear 2nd order recurrence, a(n) = 4 a(n-1) + 5 a(n-2).
        sage: a(0)
        0
        sage: a(1)
        1
        sage: a(2)
        4
        sage: a.offset
        0
        sage: a(8)
        65104
        sage: a(60)
        144560289664733924534327040115992228190104
        sage: a.list(9)
        [0, 1, 4, 21, 104, 521, 2604, 13021, 65104]

    AUTHOR:
        -- Jaap Spies (2007-01-19)
    """
    def __init__(self):
        SloaneSequence.__init__(self, offset=0)
        self._b = []
        self._precompute(2)

    def _repr_(self):
        return "Linear 2nd order recurrence, a(n) = 4 a(n-1) + 5 a(n-2)."

    def _precompute(self, how_many=50):
        try:
            f = self._f
        except AttributeError:
            self._f = recur_gen2(0,1,4,5)
            f = self._f
        self._b += [f.next() for i in range(how_many)]

    def _eval(self, n):
        if len(self._b) <= n:
            self._precompute(n - len(self._b) + 1)
        return self._b[n]

    def list(self, n):
        self._eval(n)   # force computation
        return self._b[:n]

class A015551(SloaneSequence):
    r"""
    Linear 2nd order recurrence, $a(0)=0$, $a(1)=1$ and $a(n) = 4 a(n-1) + 5 a(n-2)$.

    INPUT:
        n -- non negative integer

    OUTPUT:
        integer -- function value

    EXAMPLES:
        sage: a = sloane.A015531;a
        Linear 2nd order recurrence, a(n) = 4 a(n-1) + 5 a(n-2).
        sage: a(0)
        0
        sage: a(1)
        1
        sage: a(2)
        4
        sage: a.offset
        0
        sage: a(8)
        65104
        sage: a(60)
        144560289664733924534327040115992228190104
        sage: a.list(9)
        [0, 1, 4, 21, 104, 521, 2604, 13021, 65104]

    AUTHOR:
        -- Jaap Spies (2007-01-19)
    """
    def __init__(self):
        SloaneSequence.__init__(self, offset=0)
        self._b = []
        self._precompute(2)

    def _repr_(self):
        return "Linear 2nd order recurrence, a(n) = 4 a(n-1) + 5 a(n-2)."

    def _precompute(self, how_many=50):
        try:
            f = self._f
        except AttributeError:
            self._f = recur_gen2(0,1,4,5)
            f = self._f
        self._b += [f.next() for i in range(how_many)]

    def _eval(self, n):
        if len(self._b) <= n:
            self._precompute(n - len(self._b) + 1)
        return self._b[n]

    def list(self, n):
        self._eval(n)   # force computation
        return self._b[:n]




# todo jsp
#
#
# A015551 = recur_gen2(0,1,6,5)
# A015552 = recur_gen2(0,1,6,7)
# A015553 = recur_gen2(0,1,6,11)
# A015555 = recur_gen2(0,1,7,2)
#
# A015565 = recur_gen2(0,1,7,8)
#
# A015585 = recur_gen2(0,1,9,10)
#
# A053404 = recur_gen2(1,1,1,12)
#
# A053428 = recur_gen2(1,1,1,20)
#
# A053430 = recur_gen2(1,1,1,30)
#
# A065874 = recur_gen2(1,1,1,42)
#
# A083858 = recur_gen2(0,1,3,6)
# and more!

# Wilf_A083216 = recur_gen2(20615674205555510, 3794765361567513,1,1)  family
class A082411(SloaneSequence):
    r"""
    Second-order linear recurrence sequence with $a(n) = a(n-1) + a(n-2)$.

    $a(0) = 407389224418$,
    $a(1) = 76343678551$. This is the second-order linear
    recurrence sequence with $a(0)$ and $a(1)$ co- prime, that R. L. Graham in 1964
    stated did not contain any primes.


    INPUT:
        n -- non negative integer

    OUTPUT:
        integer -- function value

    EXAMPLES:
        sage: a = sloane.A082411;a
        Second-order linear recurrence sequence with a(n) = a(n-1) + a(n-2).
        sage: a(1)
        76343678551
        sage: a(2)
        483732902969
        sage: a(3)
        560076581520
        sage: a(20)
        2219759332689173
        sage: a.list(4)
        [407389224418, 76343678551, 483732902969, 560076581520]

    AUTHOR:
        -- Jaap Spies (2007-01-23)
    """
    def __init__(self):
        SloaneSequence.__init__(self, offset=0)
        self._b = []
        self._precompute(2)

    def _repr_(self):
        return "Second-order linear recurrence sequence with a(n) = a(n-1) + a(n-2)."

    def _precompute(self, how_many=10):
        try:
            f = self._f
        except AttributeError:
            self._f = recur_gen2(407389224418,76343678551,1,1)
            f = self._f
        self._b += [f.next() for i in range(how_many)]

    def _eval(self, n):
        if len(self._b) <= n:
            self._precompute(n - len(self._b) + 1)
        return self._b[n]

    def list(self, n):
        self._eval(n)   # force computation
        return self._b[:n]



class A083103(SloaneSequence):
    r"""
    Second-order linear recurrence sequence with $a(n) = a(n-1) + a(n-2)$.

    $a(0) = 1786772701928802632268715130455793$,
    $a(1) = 1059683225053915111058165141686995$. This is the second-order linear
    recurrence sequence with $a(0)$ and $a(1)$ co- prime, that R. L. Graham in 1964
    stated did not contain any primes. It has not been verified.
    Graham made a mistake in the calculation that was corrected by D. E. Knuth in 1990.

    INPUT:
        n -- non negative integer

    OUTPUT:
        integer -- function value

    EXAMPLES:
        sage: a = sloane.A083103;a
        Second-order linear recurrence sequence with a(n) = a(n-1) + a(n-2).
        sage: a(1)
        1059683225053915111058165141686995
        sage: a(2)
        2846455926982717743326880272142788
        sage: a(3)
        3906139152036632854385045413829783
        sage: a.offset
        0
        sage: a(8)
        45481392851206651551714764671352204
        sage: a(20)
        14639253684254059531823985143948191708
        sage: a.list(4)
        [1786772701928802632268715130455793, 1059683225053915111058165141686995, 2846455926982717743326880272142788, 3906139152036632854385045413829783]

    AUTHOR:
        -- Jaap Spies (2007-01-23)
    """
    def __init__(self):
        SloaneSequence.__init__(self, offset=0)
        self._b = []
        self._precompute(2)

    def _repr_(self):
        return "Second-order linear recurrence sequence with a(n) = a(n-1) + a(n-2)."

    def _precompute(self, how_many=10):
        try:
            f = self._f
        except AttributeError:
            self._f = recur_gen2(1786772701928802632268715130455793,1059683225053915111058165141686995,1,1)
            f = self._f
        self._b += [f.next() for i in range(how_many)]

    def _eval(self, n):
        if len(self._b) <= n:
            self._precompute(n - len(self._b) + 1)
        return self._b[n]

    def list(self, n):
        self._eval(n)   # force computation
        return self._b[:n]

<<<<<<< HEAD
class A083104(SloaneSequence):
=======
# todo jsp
# A001109 a(n)^2 is a triangular number: a(n) = 6*a(n-1) - a(n-2) with a(0)=0, a(1)=1.
#
# A015523= recur_gen2(0,1,3,5)
#
# A015530= recur_gen2(0,1,4,3)
#
# A015531= recur_gen2(0,1,4,5)
#
# A015553 = recur_gen2(0,1,6,11)
#
# A015565 = recur_gen2(0,1,7,8)
#
# A015585= recur_gen2(0,1,9,10)
#
# and more!

class A015521(SloaneSequence):
>>>>>>> 24ba46e4
    r"""
    Second-order linear recurrence sequence with $a(n) = a(n-1) + a(n-2)$.

    $a(0) = 331635635998274737472200656430763$,
    $a(1) = 1510028911088401971189590305498785$. This is the second-order linear
    recurrence sequence with $a(0)$ and $a(1)$ co-prime.
    It was found by Ronald Graham in 1990.

    INPUT:
        n -- non negative integer

    OUTPUT:
        integer -- function value

    EXAMPLES:
        sage: a = sloane.A083104;a
        Second-order linear recurrence sequence with a(n) = a(n-1) + a(n-2).
        sage: a(3)
        3351693458175078679851381267428333
        sage: a.offset
        0
        sage: a(8)
        36021870400834012982120004949074404
        sage: a(20)
        11601914177621826012468849361236300628

    AUTHOR:
        -- Jaap Spies (2007-01-23)
    """
    def __init__(self):
        SloaneSequence.__init__(self, offset=0)
        self._b = []
        self._precompute(2)

    def _repr_(self):
        return "Second-order linear recurrence sequence with a(n) = a(n-1) + a(n-2)."

    def _precompute(self, how_many=10):
        try:
            f = self._f
        except AttributeError:
            self._f = recur_gen2(331635635998274737472200656430763,1510028911088401971189590305498785,1,1)
            f = self._f
        self._b += [f.next() for i in range(how_many)]

    def _eval(self, n):
        if len(self._b) <= n:
            self._precompute(n - len(self._b) + 1)
        return self._b[n]

    def list(self, n):
        self._eval(n)   # force computation
        return self._b[:n]

class A083105(SloaneSequence):
    r"""
    Second-order linear recurrence sequence with $a(n) = a(n-1) + a(n-2)$.

    $a(0) = 62638280004239857$,
    $a(1) = 49463435743205655$. This is the second-order linear
    recurrence sequence with $a(0)$ and $a(1)$ co-prime.
    It was found by Donald Knuth in 1990.

    INPUT:
        n -- non negative integer

    OUTPUT:
        integer -- function value

    EXAMPLES:
        sage: a = sloane.A083105;a
        Second-order linear recurrence sequence with a(n) = a(n-1) + a(n-2).
        sage: a(1)
        49463435743205655
        sage: a(2)
        112101715747445512
        sage: a(3)
        161565151490651167
        sage: a.offset
        0
        sage: a(8)
        1853029790662436896
        sage: a(20)
        596510791500513098192
        sage: a.list(4)
        [62638280004239857, 49463435743205655, 112101715747445512, 161565151490651167]

    AUTHOR:
        -- Jaap Spies (2007-01-23)
    """
    def __init__(self):
        SloaneSequence.__init__(self, offset=0)
        self._b = []
        self._precompute(2)

    def _repr_(self):
        return "Second-order linear recurrence sequence with a(n) = a(n-1) + a(n-2)."

    def _precompute(self, how_many=10):
        try:
            f = self._f
        except AttributeError:
            self._f = recur_gen2(62638280004239857,49463435743205655,1,1)
            f = self._f
        self._b += [f.next() for i in range(how_many)]

    def _eval(self, n):
        if len(self._b) <= n:
            self._precompute(n - len(self._b) + 1)
        return self._b[n]

    def list(self, n):
        self._eval(n)   # force computation
        return self._b[:n]




class A083216(SloaneSequence):
    r"""
    Second-order linear recurrence sequence with $a(n) = a(n-1) + a(n-2)$.

    $a(0) = 20615674205555510$, $a(1) = 3794765361567513$. This is a
    second-order linear recurrence sequence with $a(0)$ and $a(1)$
    co-prime that does not contain any primes. It was found by Herbert Wilf in 1990.

    INPUT:
        n -- non negative integer

    OUTPUT:
        integer -- function value

    EXAMPLES:
        sage: a = sloane.A083216; a
        Second-order linear recurrence sequence with a(n) = a(n-1) + a(n-2).
        sage: a(0)
        20615674205555510
        sage: a(1)
        3794765361567513
        sage: a(8)
        347693837265139403
        sage: a(41)
        2738025383211084205003383
        sage: a.list(4)
        [20615674205555510, 3794765361567513, 24410439567123023, 28205204928690536]

    AUTHOR:
        -- Jaap Spies (2007-01-19)
    """
    def __init__(self):
        SloaneSequence.__init__(self, offset=0)
        self._b = []
        self._precompute(2)

    def _repr_(self):
        return "Second-order linear recurrence sequence with a(n) = a(n-1) + a(n-2)."

    def _precompute(self, how_many=10):
        try:
            f = self._f
        except AttributeError:
            self._f = recur_gen2(20615674205555510, 3794765361567513,1,1)
            f = self._f
        self._b += [f.next() for i in range(how_many)]

    def _eval(self, n):
        if len(self._b) < n:
            self._precompute(n - len(self._b) + 1)
        return self._b[n]

    def list(self, n):
        self._eval(n)   # force computation
        return self._b[:n]





class A061084(SloaneSequence):
    r"""
    Fibonacci-type sequence based on subtraction: $a(0) = 1$, $a(1) = 2$ and $a(n) = a(n-2)-a(n-1)$.

    EXAMPLES:
        sage: a = sloane.A061084; a
        Fibonacci-type sequence based on subtraction: a(0) = 1, a(1) = 2 and a(n) = a(n-2)-a(n-1).
        sage: a(0)
        1
        sage: a(1)
        2
        sage: a(8)
        -29
        sage: a(22)
        -24476
        sage: a.list(12)
        [1, 2, -1, 3, -4, 7, -11, 18, -29, 47, -76, 123]
        sage: a.keyword
        ['sign', 'easy', 'nice']

    AUTHOR:
        -- Jaap Spies (2007-01-18)
    """
    def __init__(self):
        SloaneSequence.__init__(self, offset=0)

    keyword = ["sign", "easy","nice"]

    def _repr_(self):
        return "Fibonacci-type sequence based on subtraction: a(0) = 1, a(1) = 2 and a(n) = a(n-2)-a(n-1)."

    def _eval(self, n):
        if n == 0:
            return 1
        elif n == 1:
            return 2
        else:
            return (-1)**(n-1)*sloane.A000204(n-1)

def perm_mh(m, h):
    """
    This functions calculates $f(g,h)$ from Sloane's sequences A079908-A079928

    INPUT:
        m -- positive integer
        h -- non negative integer

    OUTPUT:
        permanent of the m x (m+h) matrix, etc.

    EXAMPLES:
        sage: from sage.combinat.sloane_functions import perm_mh
        sage: perm_mh(3,3)
        36
        sage: perm_mh(3,4)
        76

    AUTHOR: Jaap Spies (2006)
    """
    n = m + h
    M = MatrixSpace(QQ, m, n) # shouldn't this be 'ZZ' because A is (0,1) matrix?
    A = M(0)
    for i in range(m):
        for j in range(n):
            if i <= j and j <= i + h:
                A[i,j] = 1
    return A.permanent()



class A079922(SloaneSequence):
    r"""
    function returns solutions to the Dancing School problem with $n$ girls and $n+3$ boys.

    The value is $per(B)$, the permanent of the (0,1)-matrix $B$
    of size $n \times n+3$ with $b(i,j)=1$ if and only if $i \le j \le i+n$.

    REFERENCES:
        Jaap Spies, Nieuw Archief voor Wiskunde, 5/7 nr 4, December 2006


    INPUT:
        n -- positive integer

    OUTPUT:
        integer -- function value


    EXAMPLES:
        sage: a = sloane.A079922; a
        Solutions to the Dancing School problem with n girls and n+3 boys
        sage: a.offset
        1
        sage: a(1)
        4
        sage: a(8)
        2227
        sage: a.list(8)
        [4, 13, 36, 90, 212, 478, 1044, 2227]

        Compare:
        Searching Sloane's online database...
        Solution to the Dancing School Problem with n girls and n+3 boys: f(n,3).
        [4, 13, 36, 90, 212, 478, 1044, 2227]

        sage: a(-1)
        Traceback (most recent call last):
        ...
        ValueError: input n (=-1) must be a positive integer

        AUTHOR:
            - Jaap Spies (2007-01-14)
    """

    def _repr_(self):
        return "Solutions to the Dancing School problem with n girls and n+3 boys"

    offset = 1

    def _eval(self, n):
        return perm_mh(n, 3)



class A079923(SloaneSequence):
    r"""
    function returns solutions to the Dancing School problem with $n$ girls and $n+4$ boys.

    The value is $per(B)$, the permanent of the (0,1)-matrix $B$
    of size $n \times n+3$ with $b(i,j)=1$ if and only if $i \le j \le i+n$.

    REFERENCES:
        Jaap Spies, Nieuw Archief voor Wiskunde, 5/7 nr 4, December 2006

    INPUT:
        n -- positive integer

    OUTPUT:
        integer -- function value


    EXAMPLES:
        sage: a = sloane.A079923; a
        Solutions to the Dancing School problem with n girls and n+4 boys
        sage: a.offset
        1
        sage: a(1)
        5
        sage: a(8)
        15458
        sage: a.list(8)
        [5, 21, 76, 246, 738, 2108, 5794, 15458]

        Compare:
        Searching Sloane's online database...
        Solution to the Dancing School Problem with n girls and n+4 boys: f(n,4).
        [5, 21, 76, 246, 738, 2108, 5794, 15458]

        sage: a(0)
        Traceback (most recent call last):
        ...
        ValueError: input n (=0) must be a positive integer

    AUTHOR:
        - Jaap Spies (2007-01-17)
    """

    def _repr_(self):
        return "Solutions to the Dancing School problem with n girls and n+4 boys"

    offset = 1

    def _eval(self, n):
        return perm_mh(n, 4)

<<<<<<< HEAD
=======
# Wilf_A083216 = recur_gen2(20615674205555510, 3794765361567513,1,1)  family
class A082411(SloaneSequence):
    r"""
    Second-order linear recurrence sequence with $a(n) = a(n-1) + a(n-2)$.

    $a(0) = 407389224418$,
    $a(1) = 76343678551$. This is the second-order linear
    recurrence sequence with $a(0)$ and $a(1)$ co- prime, that R. L. Graham in 1964
    stated did not contain any primes.


    INPUT:
        n -- non negative integer

    OUTPUT:
        integer -- function value

    EXAMPLES:
        sage: a = sloane.A082411;a
        Second-order linear recurrence sequence with a(n) = a(n-1) + a(n-2).
        sage: a(1)
        76343678551
        sage: a(2)
        483732902969
        sage: a(3)
        560076581520
        sage: a(20)
        2219759332689173
        sage: a.list(4)
        [407389224418, 76343678551, 483732902969, 560076581520]

    AUTHOR:
        -- Jaap Spies (2007-01-23)
    """
    def __init__(self):
        SloaneSequence.__init__(self, offset=0)
        self._b = []
        self._precompute(2)

    def _repr_(self):
        return "Second-order linear recurrence sequence with a(n) = a(n-1) + a(n-2)."

    def _precompute(self, how_many=10):
        try:
            f = self._f
        except AttributeError:
            self._f = recur_gen2(407389224418,76343678551,1,1)
            f = self._f
        self._b += [f.next() for i in range(how_many)]

    def _eval(self, n):
        if len(self._b) <= n:
            self._precompute(n - len(self._b) + 1)
        return self._b[n]

    def list(self, n):
        self._eval(n)   # force computation
        return self._b[:n]



class A083103(SloaneSequence):
    r"""
    Second-order linear recurrence sequence with $a(n) = a(n-1) + a(n-2)$.

    $a(0) = 1786772701928802632268715130455793$,
    $a(1) = 1059683225053915111058165141686995$. This is the second-order linear
    recurrence sequence with $a(0)$ and $a(1)$ co- prime, that R. L. Graham in 1964
    stated did not contain any primes. It has not been verified.
    Graham made a mistake in the calculation that was corrected by D. E. Knuth in 1990.

    INPUT:
        n -- non negative integer

    OUTPUT:
        integer -- function value

    EXAMPLES:
        sage: a = sloane.A083103;a
        Second-order linear recurrence sequence with a(n) = a(n-1) + a(n-2).
        sage: a(1)
        1059683225053915111058165141686995
        sage: a(2)
        2846455926982717743326880272142788
        sage: a(3)
        3906139152036632854385045413829783
        sage: a.offset
        0
        sage: a(8)
        45481392851206651551714764671352204
        sage: a(20)
        14639253684254059531823985143948191708
        sage: a.list(4)
        [1786772701928802632268715130455793, 1059683225053915111058165141686995, 2846455926982717743326880272142788, 3906139152036632854385045413829783]

    AUTHOR:
        -- Jaap Spies (2007-01-23)
    """
    def __init__(self):
        SloaneSequence.__init__(self, offset=0)
        self._b = []
        self._precompute(2)

    def _repr_(self):
        return "Second-order linear recurrence sequence with a(n) = a(n-1) + a(n-2)."

    def _precompute(self, how_many=10):
        try:
            f = self._f
        except AttributeError:
            self._f = recur_gen2(1786772701928802632268715130455793,1059683225053915111058165141686995,1,1)
            f = self._f
        self._b += [f.next() for i in range(how_many)]

    def _eval(self, n):
        if len(self._b) <= n:
            self._precompute(n - len(self._b) + 1)
        return self._b[n]

    def list(self, n):
        self._eval(n)   # force computation
        return self._b[:n]

class A083104(SloaneSequence):
    r"""
    Second-order linear recurrence sequence with $a(n) = a(n-1) + a(n-2)$.

    $a(0) = 331635635998274737472200656430763$,
    $a(1) = 1510028911088401971189590305498785$. This is the second-order linear
    recurrence sequence with $a(0)$ and $a(1)$ co-prime.
    It was found by Ronald Graham in 1990.

    INPUT:
        n -- non negative integer

    OUTPUT:
        integer -- function value

    EXAMPLES:
        sage: a = sloane.A083104;a
        Second-order linear recurrence sequence with a(n) = a(n-1) + a(n-2).
        sage: a(3)
        3351693458175078679851381267428333
        sage: a.offset
        0
        sage: a(8)
        36021870400834012982120004949074404
        sage: a(20)
        11601914177621826012468849361236300628

    AUTHOR:
        -- Jaap Spies (2007-01-23)
    """
    def __init__(self):
        SloaneSequence.__init__(self, offset=0)
        self._b = []
        self._precompute(2)

    def _repr_(self):
        return "Second-order linear recurrence sequence with a(n) = a(n-1) + a(n-2)."

    def _precompute(self, how_many=10):
        try:
            f = self._f
        except AttributeError:
            self._f = recur_gen2(331635635998274737472200656430763,1510028911088401971189590305498785,1,1)
            f = self._f
        self._b += [f.next() for i in range(how_many)]

    def _eval(self, n):
        if len(self._b) <= n:
            self._precompute(n - len(self._b) + 1)
        return self._b[n]

    def list(self, n):
        self._eval(n)   # force computation
        return self._b[:n]

class A083105(SloaneSequence):
    r"""
    Second-order linear recurrence sequence with $a(n) = a(n-1) + a(n-2)$.

    $a(0) = 62638280004239857$,
    $a(1) = 49463435743205655$. This is the second-order linear
    recurrence sequence with $a(0)$ and $a(1)$ co-prime.
    It was found by Donald Knuth in 1990.

    INPUT:
        n -- non negative integer

    OUTPUT:
        integer -- function value

    EXAMPLES:
        sage: a = sloane.A083105;a
        Second-order linear recurrence sequence with a(n) = a(n-1) + a(n-2).
        sage: a(1)
        49463435743205655
        sage: a(2)
        112101715747445512
        sage: a(3)
        161565151490651167
        sage: a.offset
        0
        sage: a(8)
        1853029790662436896
        sage: a(20)
        596510791500513098192
        sage: a.list(4)
        [62638280004239857, 49463435743205655, 112101715747445512, 161565151490651167]

    AUTHOR:
        -- Jaap Spies (2007-01-23)
    """
    def __init__(self):
        SloaneSequence.__init__(self, offset=0)
        self._b = []
        self._precompute(2)

    def _repr_(self):
        return "Second-order linear recurrence sequence with a(n) = a(n-1) + a(n-2)."

    def _precompute(self, how_many=10):
        try:
            f = self._f
        except AttributeError:
            self._f = recur_gen2(62638280004239857,49463435743205655,1,1)
            f = self._f
        self._b += [f.next() for i in range(how_many)]

    def _eval(self, n):
        if len(self._b) <= n:
            self._precompute(n - len(self._b) + 1)
        return self._b[n]

    def list(self, n):
        self._eval(n)   # force computation
        return self._b[:n]




class A083216(SloaneSequence):
    r"""
    Second-order linear recurrence sequence with $a(n) = a(n-1) + a(n-2)$.

    $a(0) = 20615674205555510$, $a(1) = 3794765361567513$. This is a
    second-order linear recurrence sequence with $a(0)$ and $a(1)$
    co-prime that does not contain any primes. It was found by Herbert Wilf in 1990.

    INPUT:
        n -- non negative integer

    OUTPUT:
        integer -- function value

    EXAMPLES:
        sage: a = sloane.A083216; a
        Second-order linear recurrence sequence with a(n) = a(n-1) + a(n-2).
        sage: a(0)
        20615674205555510
        sage: a(1)
        3794765361567513
        sage: a(8)
        347693837265139403
        sage: a(41)
        2738025383211084205003383
        sage: a.list(4)
        [20615674205555510, 3794765361567513, 24410439567123023, 28205204928690536]

    AUTHOR:
        -- Jaap Spies (2007-01-19)
    """
    def __init__(self):
        SloaneSequence.__init__(self, offset=0)
        self._b = []
        self._precompute(2)

    def _repr_(self):
        return "Second-order linear recurrence sequence with a(n) = a(n-1) + a(n-2)."

    def _precompute(self, how_many=10):
        try:
            f = self._f
        except AttributeError:
            self._f = recur_gen2(20615674205555510, 3794765361567513,1,1)
            f = self._f
        self._b += [f.next() for i in range(how_many)]

    def _eval(self, n):
        if len(self._b) < n:
            self._precompute(n - len(self._b) + 1)
        return self._b[n]

    def list(self, n):
        self._eval(n)   # force computation
        return self._b[:n]


>>>>>>> 24ba46e4

class A111774(SloaneSequence):
    r"""
    Sequence of numbers of the third kind, i.e., numbers that can be
    written as a sum of at least three consecutive positive integers.

    Odd primes can only be written as a sum of two consecutive integers.
    Powers of 2 do not have a representation as a sum of $k$ consecutive
    integers (other than the trivial $n = n$ for $k = 1$).

    See: http://www.jaapspies.nl/mathfiles/problem2005-2C.pdf


    INPUT:
        n -- positive integer

    OUTPUT:
        integer -- function value

    EXAMPLES:
        sage: a = sloane.A111774; a
        Numbers that can be written as a sum of at least three consecutive positive integers.
        sage: a(1)
        6
        sage: a(0)
        Traceback (most recent call last):
        ...
        ValueError: input n (=0) must be a positive integer
        sage: a(100)
        141
        sage: a(156)
        209
        sage: a(302)
        386
        sage: a.list(12)
        [6, 9, 10, 12, 14, 15, 18, 20, 21, 22, 24, 25]
        sage: a(1/3)
        Traceback (most recent call last):
        ...
        TypeError: Unable to coerce rational (=1/3) to an Integer.

    AUTHOR:
        -- Jaap Spies (2007-01-13)
    """
    def __init__(self):
        SloaneSequence.__init__(self, offset=1)

    def _repr_(self):
        return "Numbers that can be written as a sum of at least three consecutive positive integers."

    def _precompute(self, how_many=150):
        try:
            self._b
            n = self._n
        except AttributeError:
            self._b = []
            n = 1
            self._n = n
        self._b += [i for i in range(self._n, self._n+how_many) if self.is_number_of_the_third_kind(i)]
        self._n += how_many

    def _eval(self, n):
        try:
            return self._b[n-1]
        except (AttributeError, IndexError):
            self._precompute()
            # try again
            return self._eval(n)

    def list(self, n):
        try:
            if len(self._b) < n:
                raise IndexError
            else:
                return self._b[:n]
        except (AttributeError, IndexError):
            self._precompute()
            # try again
            return self.list(n)

    def is_number_of_the_third_kind(self, n):
        r"""
        This function returns True if and only if $n$ is a number of the third kind.

        A number is of the third kind if it can be written as a sum of at
        least three consecutive positive integers.  Odd primes can only be
        written as a sum of two consecutive integers.  Powers of 2 do not
        have a representation as a sum of $k$ consecutive integers (other
        than the trivial $n = n$ for $k = 1$).

        See: \url{http://www.jaapspies.nl/mathfiles/problem2005-2C.pdf}

        INPUT:
            n -- positive integer

        OUTPUT:
            True -- if n is not prime and not a power of 2
            False --

        EXAMPLES:
            sage: a = sloane.A111774
            sage: a.is_number_of_the_third_kind(6)
            True
            sage: a.is_number_of_the_third_kind(100)
            True
            sage: a.is_number_of_the_third_kind(16)
            False
            sage: a.is_number_of_the_third_kind(97)
            False

        AUTHOR:
            -- Jaap Spies (2006-12-09)
        """
        if (not arith.is_prime(n)) and (not arith.is_power_of_two(n)):
            return True
        else:
            return False


class A111775(SloaneSequence):
    r"""
    Number of ways $n$ can be written as a sum of at least three consecutive integers.

    Powers of 2 and (odd) primes can not be written as a sum of at least
    three consecutive integers. $a(n)$ strongly depends on the number
    of odd divisors of $n$ (A001227):
    Suppose $n$ is to be written as sum of $k$ consecutive integers
    starting with $m$, then $2n = k(2m + k - 1)$.
    Only one of the factors is odd. For each odd divisor of $n$
    there is a unique corresponding $k$, $k=1$ and $k=2$ must be excluded.

    See: \url{http://www.jaapspies.nl/mathfiles/problem2005-2C.pdf}

    INPUT:
        n -- non negative integer

    OUTPUT:
        integer -- function value

    EXAMPLES:
        sage: a = sloane.A111775; a
        Number of ways n can be written as a sum of at least three consecutive integers.

        sage: a(1)
        0
        sage: a(0)
        0

        We have a(15)=2 because 15 = 4+5+6 and 15 = 1+2+3+4+5. The number of odd divisors of 15 is 4.
        sage: a(15)
        2

        sage: a(100)
        2
        sage: a(256)
        0
        sage: a(29)
        0
        sage: a.list(20)
        [0, 0, 0, 0, 0, 0, 1, 0, 0, 1, 1, 0, 1, 0, 1, 2, 0, 0, 2, 0]
        sage: a(1/3)
        Traceback (most recent call last):
        ...
        TypeError: Unable to coerce rational (=1/3) to an Integer.

    AUTHOR:
        -- Jaap Spies (2006-12-09)
    """
    def __init__(self):
        SloaneSequence.__init__(self, offset=0)

    def _repr_(self):
        return "Number of ways n can be written as a sum of at least three consecutive integers."

    def _eval(self, n):
        if n == 1 or n == 0:
            return 0
        k = sum(i%2 for i in arith.divisors(n)) # A001227, the number of odd divisors
        if n % 2 ==0:
            return k-1
        else:
            return k-2

class A111776(SloaneSequence):
    r"""
    The $n$th term of the sequence $a(n)$ is the largest $k$ such that
    $n$ can be written as sum of $k$ consecutive integers.

    $n$ is the sum of at most $a(n)$ consecutive positive integers.
    Suppose $n$ is to be written as sum of $k$ consecutive integers starting
    with $m$, then $2n = k(2m + k - 1)$. Only one of the factors is odd.
    For each odd divisor $d$ of $n$ there is a unique corresponding
    $k = min(d,2n/d)$. $a(n)$ is the largest among those $k$
.
    See: \url{http://www.jaapspies.nl/mathfiles/problem2005-2C.pdf}

    INPUT:
        n -- non negative integer

    OUTPUT:
        integer -- function value

    AUTHOR:
        -- Jaap Spies (2007-01-13)
    """
    def __init__(self):
        SloaneSequence.__init__(self, offset=0)

    def _repr_(self):
        return "a(n) is the largest k such that n can be written as sum of k consecutive integers."

    def _eval(self, n):
        if n == 1 or n == 0:
            return 1
        m = 0
        for d in [i for i in arith.divisors(n) if i%2]: # d is odd divisor
            k = min(d, 2*n/d)
            if k > m:
                m = k
        return Integer(m)

class A111787(SloaneSequence):
    r"""
    This function returns the $n$-th number of Sloane's sequence A111787


    $a(n)=0$ if $n$ is an odd prime or a power of 2. For numbers of the third
    kind (see A111774) we proceed as follows: suppose $n$ is to be written as sum of $k$
    consecutive integers starting with $m$, then $2n = k(2m + k - 1)$.
    Let $p$ be the smallest odd prime divisor of $n$ then
    $a(n) = min(p,2n/p)$.



       See: \url{http://www.jaapspies.nl/mathfiles/problem2005-2C.pdf}

    INPUT:
        n -- positive integer

    OUTPUT:
        integer -- function value


    EXAMPLES:
        sage: a = sloane.A111787; a
        a(n) is the least k >= 3 such that n can be written as sum of k consecutive integers. a(n)=0 if such a k does not exist.
        sage: a.offset
        1
        sage: a(1)
        0
        sage: a(0)
        Traceback (most recent call last):
        ...
        ValueError: input n (=0) must be a positive integer
        sage: a(100)
        5
        sage: a(256)
        0
        sage: a(29)
        0
        sage: a.list(20)
        [0, 0, 0, 0, 0, 3, 0, 0, 3, 4, 0, 3, 0, 4, 3, 0, 0, 3, 0, 5]
        sage: a(-1)
        Traceback (most recent call last):
        ...
        ValueError: input n (=-1) must be a positive integer

    AUTHOR:
        - Jaap Spies (2007-01-14)
    """
    def __init__(self):
        SloaneSequence.__init__(self, offset=1)

    def _repr_(self):
        return "a(n) is the least k >= 3 such that n can be written as sum of k consecutive integers. a(n)=0 if such a k does not exist."

    def _eval(self, n):
        if arith.is_prime(n) or arith.is_power_of_two(n):
            return 0
        else:
            for d in srange(3,n,2):
                if n % d == 0:
                    return min(d, 2*n/d)


class ExponentialNumbers(SloaneSequence):
    r"""
    A sequence of Exponential numbers.
    """
    def __init__(self, a):
        SloaneSequence.__init__(self, offset=0)
        self.a = a

    def _repr_(self):
        return "Sequence of Exponential numbers around %s" % self.a

    def _eval(self, n):
        if hasattr(self, '__n'):
            if n < self.__n:
                return self.__data[n]
        from sage.combinat.expnums import expnums
        self.__data = expnums(n+1, self.a)
        self.__n = n+1
        return self.__data[n]

class A000110(ExponentialNumbers):
    r"""
    The sequence of Bell numbers.

    The Bell number $B_n$ counts the number of ways to put $n$
    distinguishable things into indistinguishable boxes such that no
    box is empty.

    Let $S(n, k)$ denote the Stirling number of the second kind.  Then
    $$B_n = \sum{k=0}^{n} S(n, k) .$$

    INPUT:
        n -- integer >= 0

    OUTPUT:
        integer -- $B_n$

    EXAMPLES:
        sage: a = sloane.A000110; a
        Sequence of Bell numbers
        sage: a.offset
        0
        sage: a(0)
        1
        sage: a(100)
        47585391276764833658790768841387207826363669686825611466616334637559114497892442622672724044217756306953557882560751
        sage: a.list(10)
        [1, 1, 2, 5, 15, 52, 203, 877, 4140, 21147]

    AUTHOR:
        -- Nick Alexander
    """
    def __init__(self):
        ExponentialNumbers.__init__(self, a=1)

    def _repr_(self):
        return "Sequence of Bell numbers"


class A000587(ExponentialNumbers):
    r"""
    The sequence of Uppuluri-Carpenter numbers.

    The Uppuluri-Carpenter number $C_n$ counts the imbalance in the
    number of ways to put $n$ distinguishable things into an even
    number of indistinguishable boxes versus into an odd number of
    indistinguishable boxes, such that no box is empty.

    Let $S(n, k)$ denote the Stirling number of the second kind.  Then
    $$C_n = \sum{k=0}^{n} (-1)^k S(n, k) .$$

    INPUT:
        n -- integer >= 0

    OUTPUT:
        integer -- $C_n$

    EXAMPLES:
        sage: a = sloane.A000587; a
        Sequence of Uppuluri-Carpenter numbers
        sage: a.offset
        0
        sage: a(0)
        1
        sage: a(100)
        397577026456518507969762382254187048845620355238545130875069912944235105204434466095862371032124545552161
        sage: a.list(10)
        [1, -1, 0, 1, 1, -2, -9, -9, 50, 267]

    AUTHOR:
        -- Nick Alexander
    """
    def __init__(self):
        ExponentialNumbers.__init__(self, a=-1)

    def _repr_(self):
        return "Sequence of Uppuluri-Carpenter numbers"

#############################################################
# III. Create the Sloane object, off which all the sequence
#      objects are members.
#############################################################

class Sloane(SageObject):
    pass
sloane = Sloane()

sloane.A000004 = A000004()
sloane.A000005 = A000005()
sloane.A000010 = A000010()
sloane.A000012 = A000012()
sloane.A000015 = A000015()
sloane.A000016 = A000016()
sloane.A000027 = A000027()
sloane.A000030 = A000030()
sloane.A000032 = A000032()
sloane.A000040 = A000040()
sloane.A000045 = A000045()
sloane.A000108 = A000108()
sloane.A000110 = A000110()
<<<<<<< HEAD
sloane.A000142 = A000142()
sloane.A000153 = A000153()
sloane.A000165 = A000165()
sloane.A000166 = A000166()
sloane.A000203 = A000203()
sloane.A000204 = A000204()
=======
sloane.A000166 = A000166()
sloane.A000203 = A000203()
sloane.A000204 = A000204()
sloane.A000153 = A000153()
>>>>>>> 24ba46e4
sloane.A000255 = A000255()
sloane.A000261 = A000261()
sloane.A000587 = A000587()
sloane.A001109 = A001109()
sloane.A001110 = A001110()
sloane.A001147 = A001147()
sloane.A001221 = A001221()
sloane.A001222 = A001222()
sloane.A001227 = A001227()
sloane.A001694 = A001694()
sloane.A001836 = A001836()
sloane.A001906 = A001906()
sloane.A001909 = A001909()
sloane.A001910 = A001910()
<<<<<<< HEAD
sloane.A006882 = A006882()
=======
>>>>>>> 24ba46e4
sloane.A015521 = A015521()
sloane.A015523 = A015523()
sloane.A015530 = A015530()
sloane.A015531 = A015531()
sloane.A046660 = A046660()
sloane.A051959 = A051959()
sloane.A055790 = A055790()
sloane.A061084 = A061084()
sloane.A079922 = A079922()
sloane.A079923 = A079923()
sloane.A082411 = A082411()
sloane.A083103 = A083103()
sloane.A083104 = A083104()
sloane.A083105 = A083105()
sloane.A083216 = A083216()
sloane.A090010 = A090010()
sloane.A090012 = A090012()
sloane.A090013 = A090013()
sloane.A090014 = A090014()
sloane.A090015 = A090015()
sloane.A090016 = A090016()
sloane.A111774 = A111774()
sloane.A111775 = A111775()
sloane.A111776 = A111776()
sloane.A111787 = A111787()<|MERGE_RESOLUTION|>--- conflicted
+++ resolved
@@ -626,9 +626,219 @@
         self._eval(n)   # force computation
         return self._b[:n]
 
-<<<<<<< HEAD
 class A000108(SloaneSequence):
-=======
+    r"""
+    Catalan numbers: $C_n = \frac {2n \choose n} {n+1} = \frac {(2n)!}  {n!(n+1)!}. Also called Segner numbers.
+
+
+    INPUT:
+        n -- non negative integer
+
+    OUTPUT:
+        integer -- function value
+
+    EXAMPLES:
+        sage: a = sloane.A000108;a
+        Catalan numbers: C(n) = binomial(2n,n)/(n+1) = (2n)!/(n!(n+1)!). Also called Segner numbers.
+        sage: a(0)
+        1
+        sage: a.offset
+        0
+        sage: a(8)
+        1430
+        sage: a(40)
+        2622127042276492108820
+        sage: a.list(9)
+        [1, 1, 2, 5, 14, 42, 132, 429, 1430]
+
+    AUTHOR:
+        -- Jaap Spies (2007-01-12)
+    """
+    def __init__(self):
+        SloaneSequence.__init__(self, offset=0)
+
+    def _repr_(self):
+        return "Catalan numbers: C(n) = binomial(2n,n)/(n+1) = (2n)!/(n!(n+1)!). Also called Segner numbers."
+
+    def _eval(self, n):
+        return combinat.catalan_number(n)
+
+class A000142(SloaneSequence):
+    r"""
+    Factorial numbers: $n! = 1 \cdot 2 \cdot 3 \cdots n$
+
+    Order of symmetric group $S_n$, number of permutations of $n$ letters.
+
+
+    INPUT:
+        n -- non negative integer
+
+    OUTPUT:
+        integer -- function value
+
+    EXAMPLES:
+        sage: a = sloane.A000142;a
+        Factorial numbers: n! = 1*2*3*4*...*n (order of symmetric group S_n, number of permutations of n letters).
+        sage: a(0)
+        1
+        sage: a(8)
+        40320
+        sage: a(40)
+        815915283247897734345611269596115894272000000000
+        sage: a.list(9)
+        [1, 1, 2, 6, 24, 120, 720, 5040, 40320]
+
+    AUTHOR:
+        -- Jaap Spies (2007-01-12)
+    """
+    def __init__(self):
+        SloaneSequence.__init__(self, offset=0)
+
+    def _repr_(self):
+        return "Factorial numbers: n! = 1*2*3*4*...*n (order of symmetric group S_n, number of permutations of n letters)."
+
+    def _eval(self, n):
+        return arith.factorial(n)
+
+class A000165(SloaneSequence):
+    r"""
+    Double factorial numbers: $(2n)!! = 2^n*n!$.
+
+    INPUT:
+        n -- non negative integer
+
+    OUTPUT:
+        integer -- function value
+
+    EXAMPLES:
+        sage: a = sloane.A000165;a
+        Double factorial numbers: (2n)!! = 2^n*n!.
+        sage: a(0)
+        1
+        sage: a.offset
+        0
+        sage: a(8)
+        10321920
+        sage: a(20)
+        2551082656125828464640000
+        sage: a.list(9)
+        [1, 2, 8, 48, 384, 3840, 46080, 645120, 10321920]
+
+    AUTHOR:
+        -- Jaap Spies (2007-01-24)
+    """
+    def __init__(self):
+        SloaneSequence.__init__(self, offset=0)
+
+    def _repr_(self):
+        return "Double factorial numbers: (2n)!! = 2^n*n!."
+
+    def _eval(self, n):
+        return (2**n)*arith.factorial(n)
+
+
+
+class A001147(SloaneSequence):
+    r"""
+    Double factorial numbers: $(2n-1)!! = 1 \cdot 3 \cdot 5 \cdots (2n-1)$.
+
+    INPUT:
+        n -- non negative integer
+
+    OUTPUT:
+        integer -- function value
+
+    EXAMPLES:
+        sage: a = sloane.A001147;a
+        Double factorial numbers: (2n-1)!! = 1.3.5....(2n-1).
+        sage: a(0)
+        1
+        sage: a.offset
+        0
+        sage: a(8)
+        2027025
+        sage: a(20)
+        319830986772877770815625
+        sage: a.list(9)
+        [1, 1, 3, 15, 105, 945, 10395, 135135, 2027025]
+
+    AUTHOR:
+        -- Jaap Spies (2007-01-24)
+    """
+    def __init__(self):
+        SloaneSequence.__init__(self, offset=0)
+
+    def _repr_(self):
+        return "Double factorial numbers: (2n-1)!! = 1.3.5....(2n-1)."
+
+    def _eval(self, n):
+        return arith.factorial(2*n)/(arith.factorial(n)*2**n)
+
+class A006882(SloaneSequence):
+    r"""
+    Double factorials $n!!$: $a(n)=n \cdot a(n-2)$.
+
+    INPUT:
+        n -- non negative integer
+
+    OUTPUT:
+        integer -- function value
+
+    EXAMPLES:
+        sage: a = sloane.A006882;a
+        Double factorials n!!: a(n)=n*a(n-2).
+        sage: a(0)
+        1
+        sage: a(2)
+        2
+        sage: a(8)
+        384
+        sage: a(20)
+        3715891200
+        sage: a.list(9)
+        [1, 1, 2, 3, 8, 15, 48, 105, 384]
+
+    AUTHOR:
+        -- Jaap Spies (2007-01-24)
+    """
+    def __init__(self):
+        SloaneSequence.__init__(self, offset=0)
+        self._b = []
+        self._precompute(2)  # force precomputation, e.g. a(0) will fail when asked first
+
+    def _repr_(self):
+        return "Double factorials n!!: a(n)=n*a(n-2)."
+
+    def _precompute(self, how_many=10):
+        try:
+            f = self._f
+        except AttributeError:
+            self._f = self.df()
+            f = self._f
+        self._b += [f.next() for i in range(how_many)]
+
+    def df(self):
+        """
+        Double factorials n!!: a(n)=n*a(n-2).
+        """
+        x = Integer(1)
+        k = 1
+        y = x
+        yield x
+        while True:
+            k = k+1
+            x, y = y, k*x
+            yield x
+
+
+    def _eval(self, n):
+        if len(self._b) <= n:
+            self._precompute(n - len(self._b) + 1)
+        return self._b[n]
+
+    def list(self, n):
+        self._eval(n)   # force computation
+        return self._b[:n]
 
 
 
@@ -1472,35 +1682,6 @@
         else:
             return  sloane.A090010(n-1) + sloane.A090010(n)
 
-# this function should be in arith
-#def subfactorial(n):
-#    r"""
-#    Subfactorial or rencontres numbers, or derangements: number of permutations of $n$ elements with no fixed points.
-#
-#    INPUT:
-#        n -- non negative integer
-#
-#    OUTPUT:
-#        integer -- function value
-#
-#    EXAMPLES:
-#        sage: subfactorial(0)
-#        1
-#        sage: subfactorial(1)
-#        0
-#        sage: subfactorial(8)
-#        14833
-#
-#    AUTHOR:
-#        -- Jaap Spies (2007-01-23)
-#
-#
-#    """
-#    n = Integer(n)
-#    return arith.factorial(n)*sum(((-1)**k)/arith.factorial(k) for k in range(n+1))
-##    return arith.floor((arith.factorial(n)+1)/???.exp(1))
-#
-
 class A000166(SloaneSequence):
     r"""
     Subfactorial or rencontres numbers, or derangements: number of permutations of $n$ elements with no fixed points.
@@ -1508,7 +1689,7 @@
     With offset 1 also the permanent of a (0,1)-matrix of order $n$ with $n$ 0's not on a line.
 
     INPUT:
-        n -- positive integer
+        n -- non negative integer
 
     OUTPUT:
         integer -- function value
@@ -1541,1118 +1722,6 @@
         return "Subfactorial or rencontres numbers, or derangements: number of permutations of $n$ elements with no fixed points."
 
     def _eval(self, n):
-#        return subfactorial(n) see above
-        return arith.factorial(n)*sum(((-1)**k)/arith.factorial(k) for k in range(n+1))
-
-
-class A000203(SloaneSequence):
->>>>>>> 24ba46e4
-    r"""
-    Catalan numbers: $C_n = \frac {2n \choose n} {n+1} = \frac {(2n)!}  {n!(n+1)!}. Also called Segner numbers.
-
-<<<<<<< HEAD
-=======
-    The function \code{sigma(n, k)} implements $\sigma_k(n)$ in SAGE.
->>>>>>> 24ba46e4
-
-    INPUT:
-        n -- non negative integer
-
-    OUTPUT:
-        integer -- function value
-
-    EXAMPLES:
-        sage: a = sloane.A000108;a
-        Catalan numbers: C(n) = binomial(2n,n)/(n+1) = (2n)!/(n!(n+1)!). Also called Segner numbers.
-        sage: a(0)
-        1
-        sage: a.offset
-        0
-        sage: a(8)
-        1430
-        sage: a(40)
-        2622127042276492108820
-        sage: a.list(9)
-        [1, 1, 2, 5, 14, 42, 132, 429, 1430]
-
-    AUTHOR:
-        -- Jaap Spies (2007-01-12)
-    """
-    def __init__(self):
-        SloaneSequence.__init__(self, offset=0)
-
-    def _repr_(self):
-        return "Catalan numbers: C(n) = binomial(2n,n)/(n+1) = (2n)!/(n!(n+1)!). Also called Segner numbers."
-
-    def _eval(self, n):
-        return combinat.catalan_number(n)
-
-class A000142(SloaneSequence):
-    r"""
-    Factorial numbers: $n! = 1 \cdot 2 \cdot 3 \cdots n$
-
-    Order of symmetric group $S_n$, number of permutations of $n$ letters.
-
-
-    INPUT:
-        n -- non negative integer
-
-    OUTPUT:
-        integer -- function value
-
-    EXAMPLES:
-        sage: a = sloane.A000142;a
-        Factorial numbers: n! = 1*2*3*4*...*n (order of symmetric group S_n, number of permutations of n letters).
-        sage: a(0)
-        1
-        sage: a(8)
-        40320
-        sage: a(40)
-        815915283247897734345611269596115894272000000000
-        sage: a.list(9)
-        [1, 1, 2, 6, 24, 120, 720, 5040, 40320]
-
-    AUTHOR:
-        -- Jaap Spies (2007-01-12)
-    """
-    def __init__(self):
-        SloaneSequence.__init__(self, offset=0)
-
-    def _repr_(self):
-        return "Factorial numbers: n! = 1*2*3*4*...*n (order of symmetric group S_n, number of permutations of n letters)."
-
-    def _eval(self, n):
-        return arith.factorial(n)
-
-class A000165(SloaneSequence):
-    r"""
-    Double factorial numbers: $(2n)!! = 2^n*n!$.
-
-    INPUT:
-        n -- non negative integer
-
-    OUTPUT:
-        integer -- function value
-
-    EXAMPLES:
-        sage: a = sloane.A000165;a
-        Double factorial numbers: (2n)!! = 2^n*n!.
-        sage: a(0)
-        1
-        sage: a.offset
-        0
-        sage: a(8)
-        10321920
-        sage: a(20)
-        2551082656125828464640000
-        sage: a.list(9)
-        [1, 2, 8, 48, 384, 3840, 46080, 645120, 10321920]
-
-    AUTHOR:
-        -- Jaap Spies (2007-01-24)
-    """
-    def __init__(self):
-        SloaneSequence.__init__(self, offset=0)
-
-    def _repr_(self):
-        return "Double factorial numbers: (2n)!! = 2^n*n!."
-
-<<<<<<< HEAD
-    def _eval(self, n):
-        return (2**n)*arith.factorial(n)
-
-=======
-
-class A001110(SloaneSequence):
-    r"""
-    Numbers that are both triangular and square: $a(n) = 34a(n-1) - a(n-2) + 2$.
->>>>>>> 24ba46e4
-
-
-class A001147(SloaneSequence):
-    r"""
-    Double factorial numbers: $(2n-1)!! = 1 \cdot 3 \cdot 5 \cdots (2n-1)$.
-
-    INPUT:
-        n -- non negative integer
-
-    OUTPUT:
-        integer -- function value
-
-    EXAMPLES:
-        sage: a = sloane.A001147;a
-        Double factorial numbers: (2n-1)!! = 1.3.5....(2n-1).
-        sage: a(0)
-        1
-        sage: a.offset
-        0
-        sage: a(8)
-        2027025
-        sage: a(20)
-        319830986772877770815625
-        sage: a.list(9)
-        [1, 1, 3, 15, 105, 945, 10395, 135135, 2027025]
-
-    AUTHOR:
-        -- Jaap Spies (2007-01-24)
-    """
-    def __init__(self):
-        SloaneSequence.__init__(self, offset=0)
-
-    def _repr_(self):
-        return "Double factorial numbers: (2n-1)!! = 1.3.5....(2n-1)."
-
-    def _eval(self, n):
-        return arith.factorial(2*n)/(arith.factorial(n)*2**n)
-
-class A006882(SloaneSequence):
-    r"""
-    Double factorials $n!!$: $a(n)=n \cdot a(n-2)$.
-
-    INPUT:
-        n -- non negative integer
-
-    OUTPUT:
-        integer -- function value
-
-    EXAMPLES:
-        sage: a = sloane.A006882;a
-        Double factorials n!!: a(n)=n*a(n-2).
-        sage: a(0)
-        1
-        sage: a(2)
-        2
-        sage: a(8)
-        384
-        sage: a(20)
-        3715891200
-        sage: a.list(9)
-        [1, 1, 2, 3, 8, 15, 48, 105, 384]
-
-    AUTHOR:
-        -- Jaap Spies (2007-01-24)
-    """
-    def __init__(self):
-        SloaneSequence.__init__(self, offset=0)
-        self._b = []
-        self._precompute(2)  # force precomputation, e.g. a(0) will fail when asked first
-
-    def _repr_(self):
-        return "Double factorials n!!: a(n)=n*a(n-2)."
-
-    def _precompute(self, how_many=10):
-        try:
-            f = self._f
-        except AttributeError:
-            self._f = self.df()
-            f = self._f
-        self._b += [f.next() for i in range(how_many)]
-
-    def df(self):
-        """
-        Double factorials n!!: a(n)=n*a(n-2).
-        """
-        x = Integer(1)
-        k = 1
-        y = x
-        yield x
-        while True:
-            k = k+1
-            x, y = y, k*x
-            yield x
-
-
-    def _eval(self, n):
-        if len(self._b) <= n:
-            self._precompute(n - len(self._b) + 1)
-        return self._b[n]
-
-    def list(self, n):
-        self._eval(n)   # force computation
-        return self._b[:n]
-
-
-
-
-# Theme:  maximal permanent of an m x n (0,1)- matrix:
-# Seok-Zun Song et al.  Extremes of permanents of (0,1)-matrices, p. 201-202.
-
-class A000153(SloaneSequence):
-    r"""
-    $a(n) = n*a(n-1) + (n-2)*a(n-2)$, with $a(0) = 0$, $a(1) = 1$.
-
-    With offset 1, permanent of (0,1)-matrix of size $n \times (n+d)$ with $d=2$ and $n$ zeros not on a line.
-    This is a special case of Theorem 2.3 of Seok-Zun Song et al.
-    Extremes of permanents of (0,1)-matrices, p. 201-202.
-
-    INPUT:
-        n -- non negative integer
-
-    OUTPUT:
-        integer -- function value
-
-    EXAMPLES:
-        sage: a = sloane.A000153; a
-        a(n) = n*a(n-1) + (n-2)*a(n-2), with a(0) = 0, a(1) = 1.
-        sage: a(0)
-        0
-        sage: a(1)
-        1
-        sage: a(8)
-        82508
-        sage: a(20)
-        10315043624498196944
-        sage: a.list(8)
-        [0, 1, 2, 7, 32, 181, 1214, 9403]
-
-    AUTHOR:
-        -- Jaap Spies (2007-01-13)
-    """
-    def __init__(self):
-        SloaneSequence.__init__(self, offset=0)
-        self._b = []
-        self._precompute(2)  # force precomputation, e.g. a(0) will fail when asked first
-
-    def _repr_(self):
-        return "a(n) = n*a(n-1) + (n-2)*a(n-2), with a(0) = 0, a(1) = 1."
-
-    def _precompute(self, how_many=20):
-        try:
-            f = self._f
-        except AttributeError:
-            self._f = self.gen(0,1,2)
-            f = self._f
-        self._b += [f.next() for i in range(how_many)]
-
-    def gen(self,a0,a1,d):
-        """
-
-        """
-        x, y = Integer(a0), Integer(a1)
-        k = 1
-        yield x
-        while True:
-            k = k+1
-            x, y = y, k*y+(k-d)*x
-            yield x
-
-
-    def _eval(self, n):
-        if len(self._b) < n:
-            self._precompute(n - len(self._b) + 1)
-        return self._b[n]
-
-    def list(self, n):
-        self._eval(n)   # force computation
-        return self._b[:n]
-
-class A000255(SloaneSequence):
-    r"""
-    $a(n) = n*a(n-1) + (n-1)*a(n-2)$, with $a(0) = 1$, $a(1) = 1$.
-
-    With offset 1, permanent of (0,1)-matrix of size $n \times (n+d)$ with $d=1$ and $n$ zeros not on a line.
-    This is a special case of Theorem 2.3 of Seok-Zun Song et al.
-    Extremes of permanents of (0,1)-matrices, p. 201-202.
-
-    INPUT:
-        n -- non negative integer
-
-    OUTPUT:
-        integer -- function value
-
-    EXAMPLES:
-        sage: a = sloane.A000255;a
-        a(n) = n*a(n-1) + (n-1)*a(n-2), a(0) = 1, a(1) = 1.
-        sage: a(0)
-        1
-        sage: a(1)
-        1
-        sage: a.offset
-        0
-        sage: a(8)
-        148329
-        sage: a(22)
-        9923922230666898717143
-        sage: a.list(9)
-        [1, 1, 3, 11, 53, 309, 2119, 16687, 148329]
-
-    AUTHOR:
-        -- Jaap Spies (2007-01-13)
-    """
-    def __init__(self):
-        SloaneSequence.__init__(self, offset=0)
-        self._b = []
-        self._precompute(2)  # force precomputation, e.g. a(0) will fail when asked first
-
-    def _repr_(self):
-        return "a(n) = n*a(n-1) + (n-1)*a(n-2), a(0) = 1, a(1) = 1."
-
-    def _precompute(self, how_many=20):
-        try:
-            f = self._f
-        except AttributeError:
-            self._f = self.gen(1,1,1)
-            f = self._f
-        self._b += [f.next() for i in range(how_many)]
-
-    def gen(self,a0,a1,d):
-        """
-
-        """
-        x, y = Integer(a0), Integer(a1)
-        k = 1
-        yield x
-        while True:
-            k = k+1
-            x, y = y, k*y+(k-d)*x
-            yield x
-
-
-    def _eval(self, n):
-        if len(self._b) < n:
-            self._precompute(n - len(self._b) + 1)
-        return self._b[n]
-
-    def list(self, n):
-        self._eval(n)   # force computation
-        return self._b[:n]
-
-
-
-class A000261(SloaneSequence):
-    r"""
-    $a(n) = n*a(n-1) + (n-3)*a(n-2)$, with $a(1) = 1$, $a(2) = 1$.
-
-    With offset 1, permanent of (0,1)-matrix of size $n \times (n+d)$ with $d=3$ and $n$ zeros not on a line.
-    This is a special case of Theorem 2.3 of Seok-Zun Song et al.
-    Extremes of permanents of (0,1)-matrices, p. 201-202.
-
-    Seok-Zun Song et al., Extremes of permanents of (0,1)-matrices, Lin. Algebra and its Applic. 373 (2003),
-    p. 197-210.
-
-    INPUT:
-        n -- non negative integer
-
-    OUTPUT:
-        integer -- function value
-
-    EXAMPLES:
-        sage: a = sloane.A000261;a
-        a(n) = n*a(n-1) + (n-3)*a(n-2), a(1) = 0, a(2) = 1.
-        sage: a(0)
-        Traceback (most recent call last):
-        ...
-        ValueError: input n (=0) must be a positive integer
-        sage: a(1)
-        0
-        sage: a.offset
-        1
-        sage: a(8)
-        30637
-        sage: a(22)
-        1801366114380914335441
-        sage: a.list(9)
-        [0, 1, 3, 13, 71, 465, 3539, 30637, 296967]
-
-    AUTHOR:
-        -- Jaap Spies (2007-01-23)
-    """
-    def __init__(self):
-        SloaneSequence.__init__(self, offset=1)
-        self._b = []
-
-    def _repr_(self):
-        return "a(n) = n*a(n-1) + (n-3)*a(n-2), a(1) = 0, a(2) = 1."
-
-    def _precompute(self, how_many=20):
-        try:
-            f = self._f
-        except AttributeError:
-            self._f = self.gen(0,1,3)
-            f = self._f
-        self._b += [f.next() for i in range(how_many)]
-
-    def gen(self,a0,a1,d):
-        """
-
-        """
-        x, y = Integer(a0), Integer(a1)
-        k = self.offset + 1
-        yield x
-        while True:
-            k = k+1
-            x, y = y, k*y+(k-d)*x
-            yield x
-
-
-    def _eval(self, n):
-        if len(self._b) < n:
-            self._precompute(n - len(self._b) + 1)
-        return self._b[n - 1]
-
-    def list(self, n):
-        self._eval(n)   # force computation
-        return self._b[:n]
-
-class A001909(SloaneSequence):
-    r"""
-    $a(n) = n*a(n-1) + (n-4)*a(n-2)$, with $a(2) = 0$, $a(3) = 1$.
-
-    With offset 1, permanent of (0,1)-matrix of size $n \times (n+d)$ with $d=4$ and $n$ zeros not on a line.
-    This is a special case of Theorem 2.3 of Seok-Zun Song et al.
-    Extremes of permanents of (0,1)-matrices, p. 201-202.
-
-    Seok-Zun Song et al., Extremes of permanents of (0,1)-matrices, Lin. Algebra and its Applic. 373 (2003),
-    p. 197-210.
-
-    INPUT:
-        n -- non negative integer
-
-    OUTPUT:
-        integer -- function value
-
-    EXAMPLES:
-        sage: a = sloane.A001909;a
-        a(n) = n*a(n-1) + (n-4)*a(n-2), a(2) = 0, a(3) = 1.
-        sage: a(1)
-        Traceback (most recent call last):
-        ...
-        ValueError: input n (=1) must be an integer >= 2
-        sage: a.offset
-        2
-        sage: a(2)
-        0
-        sage: a(8)
-        8544
-        sage: a(22)
-        470033715095287415734
-        sage: a.list(9)
-        [0, 1, 4, 21, 134, 1001, 8544, 81901, 870274]
-
-    AUTHOR:
-        -- Jaap Spies (2007-01-13)
-    """
-    def __init__(self):
-        SloaneSequence.__init__(self, offset=2)
-        self._b = []
-
-    def _repr_(self):
-        return "a(n) = n*a(n-1) + (n-4)*a(n-2), a(2) = 0, a(3) = 1."
-
-    def _precompute(self, how_many=20):
-        try:
-            f = self._f
-        except AttributeError:
-            self._f = self.gen(0,1,4)
-            f = self._f
-        self._b += [f.next() for i in range(how_many)]
-
-    def gen(self,a0,a1,d):
-        """
-
-        """
-        x, y = Integer(a0), Integer(a1)
-        k = self.offset + 1
-        yield x
-        while True:
-            k = k+1
-            x, y = y, k*y+(k-d)*x
-            yield x
-
-
-    def _eval(self, n):
-        if len(self._b) < n:
-            self._precompute(n - len(self._b) + 1)
-        return self._b[n-self.offset]
-
-    def list(self, n):
-        self._eval(n)   # force computation
-        return self._b[:n]
-
-class A001910(SloaneSequence):
-    r"""
-    $a(n) = n*a(n-1) + (n-5)*a(n-2)$, with $a(3) = 0$, $a(4) = 1$.
-
-    With offset 1, permanent of (0,1)-matrix of size $n \times (n+d)$ with $d=5$ and $n$ zeros not on a line.
-    This is a special case of Theorem 2.3 of Seok-Zun Song et al.
-    Extremes of permanents of (0,1)-matrices, p. 201-202.
-
-    Seok-Zun Song et al., Extremes of permanents of (0,1)-matrices, Lin. Algebra and its Applic. 373 (2003),
-    p. 197-210.
-
-    INPUT:
-        n -- non negative integer
-
-    OUTPUT:
-        integer -- function value
-
-    EXAMPLES:
-        sage: a = sloane.A001910;a
-        a(n) = n*a(n-1) + (n-5)*a(n-2), a(3) = 0, a(4) = 1.
-        sage: a(0)
-        Traceback (most recent call last):
-        ...
-        ValueError: input n (=0) must be an integer >= 3
-        sage: a(3)
-        0
-        sage: a.offset
-        3
-        sage: a(8)
-        1909
-        sage: a(22)
-        98125321641110663023
-        sage: a.list(9)
-        [0, 1, 5, 31, 227, 1909, 18089, 190435, 2203319]
-
-    AUTHOR:
-        -- Jaap Spies (2007-01-13)
-    """
-    def __init__(self):
-        SloaneSequence.__init__(self, offset=3)
-        self._b = []
-
-    def _repr_(self):
-        return "a(n) = n*a(n-1) + (n-5)*a(n-2), a(3) = 0, a(4) = 1."
-
-    def _precompute(self, how_many=20):
-        try:
-            f = self._f
-        except AttributeError:
-            self._f = self.gen(0,1,5)
-            f = self._f
-        self._b += [f.next() for i in range(how_many)]
-
-    def gen(self,a0,a1,d):
-        """
-
-        """
-        x, y = Integer(a0), Integer(a1)
-        k = self.offset + 1
-        yield x
-        while True:
-            k = k+1
-            x, y = y, k*y+(k-d)*x
-            yield x
-
-
-    def _eval(self, n):
-        if len(self._b) < n:
-            self._precompute(n - len(self._b) + 1)
-        return self._b[n-self.offset]
-
-    def list(self, n):
-        self._eval(n)   # force computation
-        return self._b[:n]
-
-class A090010(SloaneSequence):
-    r"""
-    Permanent of (0,1)-matrix of size $n$ \times (n+d)$ with $d=6$ and $n$ zeros not on a line.
-
-    $ a(n) = (n+5)*a(n-1) + (n-1)*a(n-2), a(1)=6, a(2)=43$.
-
-    This is a special case of Theorem 2.3 of Seok-Zun Song et al.
-    Extremes of permanents of (0,1)-matrices, p. 201-202.
-
-    REFERENCES:
-    Seok-Zun Song et al., Extremes of permanents of (0,1)-matrices, Lin. Algebra and its Applic. 373 (2003),
-    p. 197-210.
-
-    INPUT:
-        n -- non negative integer
-
-    OUTPUT:
-        integer -- function value
-
-<<<<<<< HEAD
-    EXAMPLES:
-        sage: a = sloane.A090010;a
-        Permanent of (0,1)-matrix of size n X (n+d) with d=6 and n zeros not on a line.
-        sage: a(0)
-        Traceback (most recent call last):
-        ...
-        ValueError: input n (=0) must be a positive integer
-        sage: a(1)
-        6
-        sage: a(2)
-        43
-        sage: a.offset
-        1
-        sage: a(8)
-        67741129
-        sage: a(22)
-        192416593029158989003270143
-        sage: a.list(9)
-        [6, 43, 356, 3333, 34754, 398959, 4996032, 67741129, 988344062]
-
-    AUTHOR:
-        -- Jaap Spies (2007-01-23)
-    """
-    def __init__(self):
-        SloaneSequence.__init__(self, offset=1)
-        self._b = []
-
-    def _repr_(self):
-        return "Permanent of (0,1)-matrix of size n X (n+d) with d=6 and n zeros not on a line."
-
-    def _precompute(self, how_many=20):
-        try:
-            f = self._f
-        except AttributeError:
-            self._f = self.gen(6,43,6)
-            f = self._f
-        self._b += [f.next() for i in range(how_many)]
-
-    def gen(self,a0,a1,d):
-        """
-
-        """
-        x, y = Integer(a0), Integer(a1)
-        k = self.offset + 1
-        yield x
-        while True:
-            k = k+1
-            x, y = y, (k-1)*x+(k+d-1)*y
-            yield x
-
-
-    def _eval(self, n):
-        if len(self._b) < n:
-            self._precompute(n - len(self._b) + 1)
-        return self._b[n-self.offset]
-
-    def list(self, n):
-        self._eval(n)   # force computation
-        return self._b[:n]
-
-class A055790(SloaneSequence):
-    r"""
-    $a(n) = n*a(n-1) + (n-2)*a(n-2) [a(0) = 0, a(1) = 2]$.
-
-    With offset 1, permanent of (0,1)-matrix of size n X (n+d) with d=1 and n-1 zeros not on a line.
-    This is a special case of Theorem 2.3 of Seok-Zun Song et al.
-    Extremes of permanents of (0,1)-matrices, p. 201-202.
-
-    REFERENCES:
-    Seok-Zun Song et al., Extremes of permanents of (0,1)-matrices, Lin. Algebra and its Applic. 373 (2003),
-    p. 197-210.
-
-    INPUT:
-        n -- non negative integer
-
-    OUTPUT:
-        integer -- function value
-
-    EXAMPLES:
-        sage: a = sloane.A055790;a
-        a(n) = n*a(n-1) + (n-2)*a(n-2) [a(0) = 0, a(1) = 2].
-        sage: a(0)
-        0
-        sage: a(1)
-        2
-        sage: a(2)
-        4
-        sage: a.offset
-        0
-        sage: a(8)
-        165016
-        sage: a(22)
-        10356214297533070441564
-        sage: a.list(9)
-        [0, 2, 4, 14, 64, 362, 2428, 18806, 165016]
-
-    AUTHOR:
-        -- Jaap Spies (2007-01-23)
-    """
-    def __init__(self):
-        SloaneSequence.__init__(self, offset=0)
-        self._b = []
-        self._precompute(2)
-
-    def _repr_(self):
-        return "a(n) = n*a(n-1) + (n-2)*a(n-2) [a(0) = 0, a(1) = 2]."
-
-
-    def _precompute(self, how_many=20):
-        try:
-            f = self._f
-        except AttributeError:
-            self._f = self.gen(0,2,1)
-            f = self._f
-        self._b += [f.next() for i in range(how_many)]
-
-    def gen(self,a0,a1,d):
-        """
-
-        """
-        x, y = Integer(a0), Integer(a1)
-        k = self.offset + 1
-        yield x
-        while True:
-            k = k+1
-            x, y = y, (k-2)*x+(k+d-1)*y
-            yield x
-
-
-    def _eval(self, n):
-        if len(self._b) <= n:
-            self._precompute(n - len(self._b) + 1)
-        return self._b[n-self.offset]
-
-    def list(self, n):
-        self._eval(n)   # force computation
-        return self._b[:n]
-
-class A090012(SloaneSequence):
-    r"""
-    Permanent of (0,1)-matrix of size $n \times (n+d)$ with $d=2$ and $n-1$ zeros not on a line.
-
-    $a(n) = (n+1)*a(n-1) + (n-2)*a(n-2)$, $a(1)=3$ and $a(2)=9$
-
-
-    This is a special case of Theorem 2.3 of Seok-Zun Song et al.
-    Extremes of permanents of (0,1)-matrices, p. 201-202.
-
-    REFERENCES:
-    Seok-Zun Song et al., Extremes of permanents of (0,1)-matrices, Lin. Algebra and its Applic. 373 (2003),
-    p. 197-210.
-
-    INPUT:
-        n -- non negative integer
-
-    OUTPUT:
-        integer -- function value
-
-    EXAMPLES:
-        sage: a = sloane.A090012;a
-        Permanent of (0,1)-matrix of size n X (n+d) with d=2 and n-1 zeros not on a line.
-        sage: a(0)
-        Traceback (most recent call last):
-        ...
-        ValueError: input n (=0) must be a positive integer
-        sage: a(1)
-        3
-        sage: a(2)
-        9
-        sage: a.offset
-        1
-        sage: a(8)
-        890901
-        sage: a(22)
-        129020386652297208795129
-        sage: a.list(9)
-        [3, 9, 39, 213, 1395, 10617, 91911, 890901, 9552387]
-
-    AUTHOR:
-        -- Jaap Spies (2007-01-23)
-    """
-    def __init__(self):
-        SloaneSequence.__init__(self, offset=1)
-
-    def _repr_(self):
-        return "Permanent of (0,1)-matrix of size n X (n+d) with d=2 and n-1 zeros not on a line."
-
-    def _eval(self, n):
-        if n == 1:
-            return Integer(3)
-        else:
-            return  sloane.A000153(n+1) + sloane.A000153(n)
-
-# Just discovered this relation, so the following code is obsolete!
-# Same goes for A090013-A090016
-#
-#    def _precompute(self, how_many=20):
-#        try:
-#            f = self._f
-#        except AttributeError:
-#            self._f = self.gen(3,9,2)
-#            f = self._f
-#        self._b += [f.next() for i in range(how_many)]
-#
-#    def gen(self,a0,a1,d):
-#        """
-#
-#        """
-#        x, y = Integer(a0), Integer(a1)
-#        k = self.offset + 1
-#        yield x
-#        while True:
-#            k = k+1
-#            x, y = y, (k-2)*x+(k+d-1)*y
-#            yield x
-#
-#
-#    def _eval(self, n):
-#        if len(self._b) < n:
-#            self._precompute(n - len(self._b) + 1)
-#        return self._b[n-self.offset]
-#
-#    def list(self, n):
-#        self._eval(n)   # force computation
-#        return self._b[:n]
-
-class A090013(SloaneSequence):
-    r"""
-    Permanent of (0,1)-matrix of size $n \times (n+d)$ with $d=3$ and $n-1$ zeros not on a line.
-
-    $a(n) = (n+1)*a(n-1) + (n-2)*a(n-2) [a(1)=4, a(2)=16]$
-
-
-    This is a special case of Theorem 2.3 of Seok-Zun Song et al.
-    Extremes of permanents of (0,1)-matrices, p. 201-202.
-
-    REFERENCES:
-    Seok-Zun Song et al., Extremes of permanents of (0,1)-matrices,
-    Lin. Algebra and its Applic. 373 (2003), p. 197-210.
-
-    INPUT:
-        n -- non negative integer
-
-    OUTPUT:
-        integer -- function value
-
-    EXAMPLES:
-        sage: a = sloane.A090013;a
-        Permanent of (0,1)-matrix of size n X (n+d) with d=3 and n-1 zeros not on a line.
-        sage: a(0)
-        Traceback (most recent call last):
-        ...
-        ValueError: input n (=0) must be a positive integer
-        sage: a(1)
-        4
-        sage: a(2)
-        16
-        sage: a.offset
-        1
-        sage: a(8)
-        3481096
-        sage: a(22)
-        1112998577171142607670336
-        sage: a.list(9)
-        [4, 16, 84, 536, 4004, 34176, 327604, 3481096, 40585284]
-
-    AUTHOR:
-        -- Jaap Spies (2007-01-23)
-    """
-    def __init__(self):
-        SloaneSequence.__init__(self, offset=1)
-
-    def _repr_(self):
-        return "Permanent of (0,1)-matrix of size n X (n+d) with d=3 and n-1 zeros not on a line."
-
-    def _eval(self, n):
-        if n == 1:
-            return Integer(4)
-        else:
-            return  sloane.A000261(n+2) + sloane.A000261(n+1)
-
-class A090014(SloaneSequence):
-    r"""
-    Permanent of (0,1)-matrix of size $n \times (n+d)$ with $d=4$ and $n-1$ zeros not on a line.
-
-    $a(n) = (n+1)*a(n-1) + (n-2)*a(n-2) [a(1)=5, a(2)=25]$
-
-
-    This is a special case of Theorem 2.3 of Seok-Zun Song et al.
-    Extremes of permanents of (0,1)-matrices, p. 201-202.
-
-    REFERENCES:
-    Seok-Zun Song et al., Extremes of permanents of (0,1)-matrices,
-    Lin. Algebra and its Applic. 373 (2003), p. 197-210.
-
-    INPUT:
-        n -- non negative integer
-
-    OUTPUT:
-        integer -- function value
-
-    EXAMPLES:
-        sage: a = sloane.A090014;a
-        Permanent of (0,1)-matrix of size n X (n+d) with d=4 and n-1 zeros not on a line.
-        sage: a(0)
-        Traceback (most recent call last):
-        ...
-        ValueError: input n (=0) must be a positive integer
-        sage: a(1)
-        5
-        sage: a(2)
-        25
-        sage: a.offset
-        1
-        sage: a(8)
-        11016595
-        sage: a(22)
-        7469733600354446865509725
-        sage: a.list(9)
-        [5, 25, 155, 1135, 9545, 90445, 952175, 11016595, 138864365]
-
-    AUTHOR:
-        -- Jaap Spies (2007-01-23)
-    """
-    def __init__(self):
-        SloaneSequence.__init__(self, offset=1)
-
-    def _repr_(self):
-        return "Permanent of (0,1)-matrix of size n X (n+d) with d=4 and n-1 zeros not on a line."
-
-    def _eval(self, n):
-        if n == 1:
-            return Integer(5)
-        else:
-            return  sloane.A001909(n+3) + sloane.A001909(n+2)
-
-
-class A090015(SloaneSequence):
-    r"""
-    Permanent of (0,1)-matrix of size $n \times (n+d)$ with $d=5$ and $n-1$ zeros not on a line.
-
-    $a(n) = (n+1)*a(n-1) + (n-2)*a(n-2) [a(1)=6, a(2)=36]$
-
-
-    This is a special case of Theorem 2.3 of Seok-Zun Song et al.
-    Extremes of permanents of (0,1)-matrices, p. 201-202.
-
-    REFERENCES:
-    Seok-Zun Song et al., Extremes of permanents of (0,1)-matrices,
-    Lin. Algebra and its Applic. 373 (2003), p. 197-210.
-
-    INPUT:
-        n -- non negative integer
-
-    OUTPUT:
-        integer -- function value
-
-    EXAMPLES:
-        sage: a = sloane.A090015;a
-        Permanent of (0,1)-matrix of size n X (n+d) with d=3 and n-1 zeros not on a line.
-        sage: a(0)
-        Traceback (most recent call last):
-        ...
-        ValueError: input n (=0) must be a positive integer
-        sage: a(1)
-        6
-        sage: a(2)
-        36
-        sage: a.offset
-        1
-        sage: a(8)
-        29976192
-        sage: a(22)
-        41552258517692116794936876
-        sage: a.list(9)
-        [6, 36, 258, 2136, 19998, 208524, 2393754, 29976192, 406446774]
-
-    AUTHOR:
-        -- Jaap Spies (2007-01-23)
-    """
-    def __init__(self):
-        SloaneSequence.__init__(self, offset=1)
-
-    def _repr_(self):
-        return "Permanent of (0,1)-matrix of size n X (n+d) with d=3 and n-1 zeros not on a line."
-
-    def _eval(self, n):
-        if n == 1:
-            return Integer(6)
-        else:
-            return  sloane.A001910(n+4) + sloane.A001910(n+3)
-
-class A090016(SloaneSequence):
-    r"""
-    Permanent of (0,1)-matrix of size $n \times (n+d)$ with $d=6$ and $n-1$ zeros not on a line.
-
-    $a(n) = (n+1)*a(n-1) + (n-2)*a(n-2) [a(1)=7, a(2)=49]$
-
-    $A090016 a(n) = A090010(n-1) + A090010(n), a(1)=7$
-
-    This is a special case of Theorem 2.3 of Seok-Zun Song et al.
-    Extremes of permanents of (0,1)-matrices, p. 201-202.
-
-    REFERENCES:
-    Seok-Zun Song et al., Extremes of permanents of (0,1)-matrices,
-    Lin. Algebra and its Applic. 373 (2003), p. 197-210.
-
-    INPUT:
-        n -- non negative integer
-
-    OUTPUT:
-        integer -- function value
-
-    EXAMPLES:
-        sage: a = sloane.A090016;a
-        Permanent of (0,1)-matrix of size n X (n+d) with d=6 and n-1 zeros not on a line.
-        sage: a(0)
-        Traceback (most recent call last):
-        ...
-        ValueError: input n (=0) must be a positive integer
-        sage: a(1)
-        7
-        sage: a(2)
-        49
-        sage: a.offset
-        1
-        sage: a(8)
-        72737161
-        sage: a(22)
-        199341969448774341802426289
-        sage: a.list(9)
-        [7, 49, 399, 3689, 38087, 433713, 5394991, 72737161, 1056085191]
-
-    AUTHOR:
-        -- Jaap Spies (2007-01-23)
-    """
-    def __init__(self):
-        SloaneSequence.__init__(self, offset=1)
-
-    def _repr_(self):
-        return "Permanent of (0,1)-matrix of size n X (n+d) with d=6 and n-1 zeros not on a line."
-
-
-    def _eval(self, n):
-        if n == 1:
-            return Integer(7)
-        else:
-            return  sloane.A090010(n-1) + sloane.A090010(n)
-
-class A000166(SloaneSequence):
-    r"""
-    Subfactorial or rencontres numbers, or derangements: number of permutations of $n$ elements with no fixed points.
-
-    With offset 1 also the permanent of a (0,1)-matrix of order $n$ with $n$ 0's not on a line.
-
-    INPUT:
-        n -- non negative integer
-
-    OUTPUT:
-        integer -- function value
-
-    EXAMPLES:
-        sage: a = sloane.A000166;a
-        Subfactorial or rencontres numbers, or derangements: number of permutations of $n$ elements with no fixed points.
-        sage: a(0)
-        1
-        sage: a(1)
-        0
-        sage: a(2)
-        1
-        sage: a.offset
-        0
-        sage: a(8)
-        14833
-        sage: a(20)
-        895014631192902121
-        sage: a.list(9)
-        [1, 0, 1, 2, 9, 44, 265, 1854, 14833]
-
-    AUTHOR:
-        -- Jaap Spies (2007-01-13)
-    """
-    def __init__(self):
-        SloaneSequence.__init__(self, offset=0)
-
-    def _repr_(self):
-        return "Subfactorial or rencontres numbers, or derangements: number of permutations of $n$ elements with no fixed points."
-
-    def _eval(self, n):
         return arith.subfactorial(n)
 
 
@@ -2661,7 +1730,7 @@
     The sequence $\sigma(n)$, where $\sigma(n)$ is the sum of the
     divisors of $n$.   Also called $\sigma_1(n)$.
 
-    The function sigma(n, k) implements $\sigma_k* in SAGE.
+    The function \code{sigma(n, k)} implements $\sigma_k(n)$ in SAGE.
 
     INPUT:
         n -- positive integer
@@ -3209,7 +2278,8 @@
 
 class A001836(SloaneSequence):
     r"""
-    Numbers $n% such that $\phi(2n-1) < \phi(2n)$, where $\phi$ is Euler's totient function.
+    Numbers $n$ such that $\phi(2n-1) < \phi(2n)$, where $\phi$ is
+    Euler's totient function.
 
     Eulers totient function is also known as euler_phi,
     euler_phi is a standard SAGE function.
@@ -3403,12 +2473,6 @@
             self._f = recur_gen2(0,1,6,-1)
             f = self._f
         self._b += [f.next() for i in range(how_many)]
-=======
-class A001836(SloaneSequence):
-    r"""
-    Numbers $n$ such that $\phi(2n-1) < \phi(2n)$, where $\phi$ is
-    Euler's totient function.
->>>>>>> 24ba46e4
 
     def _eval(self, n):
         if len(self._b) <= n:
@@ -3841,28 +2905,7 @@
         self._eval(n)   # force computation
         return self._b[:n]
 
-<<<<<<< HEAD
 class A083104(SloaneSequence):
-=======
-# todo jsp
-# A001109 a(n)^2 is a triangular number: a(n) = 6*a(n-1) - a(n-2) with a(0)=0, a(1)=1.
-#
-# A015523= recur_gen2(0,1,3,5)
-#
-# A015530= recur_gen2(0,1,4,3)
-#
-# A015531= recur_gen2(0,1,4,5)
-#
-# A015553 = recur_gen2(0,1,6,11)
-#
-# A015565 = recur_gen2(0,1,7,8)
-#
-# A015585= recur_gen2(0,1,9,10)
-#
-# and more!
-
-class A015521(SloaneSequence):
->>>>>>> 24ba46e4
     r"""
     Second-order linear recurrence sequence with $a(n) = a(n-1) + a(n-2)$.
 
@@ -4216,308 +3259,6 @@
     def _eval(self, n):
         return perm_mh(n, 4)
 
-<<<<<<< HEAD
-=======
-# Wilf_A083216 = recur_gen2(20615674205555510, 3794765361567513,1,1)  family
-class A082411(SloaneSequence):
-    r"""
-    Second-order linear recurrence sequence with $a(n) = a(n-1) + a(n-2)$.
-
-    $a(0) = 407389224418$,
-    $a(1) = 76343678551$. This is the second-order linear
-    recurrence sequence with $a(0)$ and $a(1)$ co- prime, that R. L. Graham in 1964
-    stated did not contain any primes.
-
-
-    INPUT:
-        n -- non negative integer
-
-    OUTPUT:
-        integer -- function value
-
-    EXAMPLES:
-        sage: a = sloane.A082411;a
-        Second-order linear recurrence sequence with a(n) = a(n-1) + a(n-2).
-        sage: a(1)
-        76343678551
-        sage: a(2)
-        483732902969
-        sage: a(3)
-        560076581520
-        sage: a(20)
-        2219759332689173
-        sage: a.list(4)
-        [407389224418, 76343678551, 483732902969, 560076581520]
-
-    AUTHOR:
-        -- Jaap Spies (2007-01-23)
-    """
-    def __init__(self):
-        SloaneSequence.__init__(self, offset=0)
-        self._b = []
-        self._precompute(2)
-
-    def _repr_(self):
-        return "Second-order linear recurrence sequence with a(n) = a(n-1) + a(n-2)."
-
-    def _precompute(self, how_many=10):
-        try:
-            f = self._f
-        except AttributeError:
-            self._f = recur_gen2(407389224418,76343678551,1,1)
-            f = self._f
-        self._b += [f.next() for i in range(how_many)]
-
-    def _eval(self, n):
-        if len(self._b) <= n:
-            self._precompute(n - len(self._b) + 1)
-        return self._b[n]
-
-    def list(self, n):
-        self._eval(n)   # force computation
-        return self._b[:n]
-
-
-
-class A083103(SloaneSequence):
-    r"""
-    Second-order linear recurrence sequence with $a(n) = a(n-1) + a(n-2)$.
-
-    $a(0) = 1786772701928802632268715130455793$,
-    $a(1) = 1059683225053915111058165141686995$. This is the second-order linear
-    recurrence sequence with $a(0)$ and $a(1)$ co- prime, that R. L. Graham in 1964
-    stated did not contain any primes. It has not been verified.
-    Graham made a mistake in the calculation that was corrected by D. E. Knuth in 1990.
-
-    INPUT:
-        n -- non negative integer
-
-    OUTPUT:
-        integer -- function value
-
-    EXAMPLES:
-        sage: a = sloane.A083103;a
-        Second-order linear recurrence sequence with a(n) = a(n-1) + a(n-2).
-        sage: a(1)
-        1059683225053915111058165141686995
-        sage: a(2)
-        2846455926982717743326880272142788
-        sage: a(3)
-        3906139152036632854385045413829783
-        sage: a.offset
-        0
-        sage: a(8)
-        45481392851206651551714764671352204
-        sage: a(20)
-        14639253684254059531823985143948191708
-        sage: a.list(4)
-        [1786772701928802632268715130455793, 1059683225053915111058165141686995, 2846455926982717743326880272142788, 3906139152036632854385045413829783]
-
-    AUTHOR:
-        -- Jaap Spies (2007-01-23)
-    """
-    def __init__(self):
-        SloaneSequence.__init__(self, offset=0)
-        self._b = []
-        self._precompute(2)
-
-    def _repr_(self):
-        return "Second-order linear recurrence sequence with a(n) = a(n-1) + a(n-2)."
-
-    def _precompute(self, how_many=10):
-        try:
-            f = self._f
-        except AttributeError:
-            self._f = recur_gen2(1786772701928802632268715130455793,1059683225053915111058165141686995,1,1)
-            f = self._f
-        self._b += [f.next() for i in range(how_many)]
-
-    def _eval(self, n):
-        if len(self._b) <= n:
-            self._precompute(n - len(self._b) + 1)
-        return self._b[n]
-
-    def list(self, n):
-        self._eval(n)   # force computation
-        return self._b[:n]
-
-class A083104(SloaneSequence):
-    r"""
-    Second-order linear recurrence sequence with $a(n) = a(n-1) + a(n-2)$.
-
-    $a(0) = 331635635998274737472200656430763$,
-    $a(1) = 1510028911088401971189590305498785$. This is the second-order linear
-    recurrence sequence with $a(0)$ and $a(1)$ co-prime.
-    It was found by Ronald Graham in 1990.
-
-    INPUT:
-        n -- non negative integer
-
-    OUTPUT:
-        integer -- function value
-
-    EXAMPLES:
-        sage: a = sloane.A083104;a
-        Second-order linear recurrence sequence with a(n) = a(n-1) + a(n-2).
-        sage: a(3)
-        3351693458175078679851381267428333
-        sage: a.offset
-        0
-        sage: a(8)
-        36021870400834012982120004949074404
-        sage: a(20)
-        11601914177621826012468849361236300628
-
-    AUTHOR:
-        -- Jaap Spies (2007-01-23)
-    """
-    def __init__(self):
-        SloaneSequence.__init__(self, offset=0)
-        self._b = []
-        self._precompute(2)
-
-    def _repr_(self):
-        return "Second-order linear recurrence sequence with a(n) = a(n-1) + a(n-2)."
-
-    def _precompute(self, how_many=10):
-        try:
-            f = self._f
-        except AttributeError:
-            self._f = recur_gen2(331635635998274737472200656430763,1510028911088401971189590305498785,1,1)
-            f = self._f
-        self._b += [f.next() for i in range(how_many)]
-
-    def _eval(self, n):
-        if len(self._b) <= n:
-            self._precompute(n - len(self._b) + 1)
-        return self._b[n]
-
-    def list(self, n):
-        self._eval(n)   # force computation
-        return self._b[:n]
-
-class A083105(SloaneSequence):
-    r"""
-    Second-order linear recurrence sequence with $a(n) = a(n-1) + a(n-2)$.
-
-    $a(0) = 62638280004239857$,
-    $a(1) = 49463435743205655$. This is the second-order linear
-    recurrence sequence with $a(0)$ and $a(1)$ co-prime.
-    It was found by Donald Knuth in 1990.
-
-    INPUT:
-        n -- non negative integer
-
-    OUTPUT:
-        integer -- function value
-
-    EXAMPLES:
-        sage: a = sloane.A083105;a
-        Second-order linear recurrence sequence with a(n) = a(n-1) + a(n-2).
-        sage: a(1)
-        49463435743205655
-        sage: a(2)
-        112101715747445512
-        sage: a(3)
-        161565151490651167
-        sage: a.offset
-        0
-        sage: a(8)
-        1853029790662436896
-        sage: a(20)
-        596510791500513098192
-        sage: a.list(4)
-        [62638280004239857, 49463435743205655, 112101715747445512, 161565151490651167]
-
-    AUTHOR:
-        -- Jaap Spies (2007-01-23)
-    """
-    def __init__(self):
-        SloaneSequence.__init__(self, offset=0)
-        self._b = []
-        self._precompute(2)
-
-    def _repr_(self):
-        return "Second-order linear recurrence sequence with a(n) = a(n-1) + a(n-2)."
-
-    def _precompute(self, how_many=10):
-        try:
-            f = self._f
-        except AttributeError:
-            self._f = recur_gen2(62638280004239857,49463435743205655,1,1)
-            f = self._f
-        self._b += [f.next() for i in range(how_many)]
-
-    def _eval(self, n):
-        if len(self._b) <= n:
-            self._precompute(n - len(self._b) + 1)
-        return self._b[n]
-
-    def list(self, n):
-        self._eval(n)   # force computation
-        return self._b[:n]
-
-
-
-
-class A083216(SloaneSequence):
-    r"""
-    Second-order linear recurrence sequence with $a(n) = a(n-1) + a(n-2)$.
-
-    $a(0) = 20615674205555510$, $a(1) = 3794765361567513$. This is a
-    second-order linear recurrence sequence with $a(0)$ and $a(1)$
-    co-prime that does not contain any primes. It was found by Herbert Wilf in 1990.
-
-    INPUT:
-        n -- non negative integer
-
-    OUTPUT:
-        integer -- function value
-
-    EXAMPLES:
-        sage: a = sloane.A083216; a
-        Second-order linear recurrence sequence with a(n) = a(n-1) + a(n-2).
-        sage: a(0)
-        20615674205555510
-        sage: a(1)
-        3794765361567513
-        sage: a(8)
-        347693837265139403
-        sage: a(41)
-        2738025383211084205003383
-        sage: a.list(4)
-        [20615674205555510, 3794765361567513, 24410439567123023, 28205204928690536]
-
-    AUTHOR:
-        -- Jaap Spies (2007-01-19)
-    """
-    def __init__(self):
-        SloaneSequence.__init__(self, offset=0)
-        self._b = []
-        self._precompute(2)
-
-    def _repr_(self):
-        return "Second-order linear recurrence sequence with a(n) = a(n-1) + a(n-2)."
-
-    def _precompute(self, how_many=10):
-        try:
-            f = self._f
-        except AttributeError:
-            self._f = recur_gen2(20615674205555510, 3794765361567513,1,1)
-            f = self._f
-        self._b += [f.next() for i in range(how_many)]
-
-    def _eval(self, n):
-        if len(self._b) < n:
-            self._precompute(n - len(self._b) + 1)
-        return self._b[n]
-
-    def list(self, n):
-        self._eval(n)   # force computation
-        return self._b[:n]
-
-
->>>>>>> 24ba46e4
 
 class A111774(SloaneSequence):
     r"""
@@ -4923,19 +3664,12 @@
 sloane.A000045 = A000045()
 sloane.A000108 = A000108()
 sloane.A000110 = A000110()
-<<<<<<< HEAD
 sloane.A000142 = A000142()
 sloane.A000153 = A000153()
 sloane.A000165 = A000165()
 sloane.A000166 = A000166()
 sloane.A000203 = A000203()
 sloane.A000204 = A000204()
-=======
-sloane.A000166 = A000166()
-sloane.A000203 = A000203()
-sloane.A000204 = A000204()
-sloane.A000153 = A000153()
->>>>>>> 24ba46e4
 sloane.A000255 = A000255()
 sloane.A000261 = A000261()
 sloane.A000587 = A000587()
@@ -4950,10 +3684,7 @@
 sloane.A001906 = A001906()
 sloane.A001909 = A001909()
 sloane.A001910 = A001910()
-<<<<<<< HEAD
 sloane.A006882 = A006882()
-=======
->>>>>>> 24ba46e4
 sloane.A015521 = A015521()
 sloane.A015523 = A015523()
 sloane.A015530 = A015530()
