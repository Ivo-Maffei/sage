"""
Incidence structures.

An incidence structure is specified by a list of points, blocks, and
an incidence matrix ([1]_, [2]_).

REFERENCES:

.. [1] Block designs and incidence structures from wikipedia,
  :wikipedia:`Block_design`
  :wikipedia:`Incidence_structure`

.. [2] E. Assmus, J. Key, Designs and their codes, CUP, 1992.

AUTHORS:

- Peter Dobcsanyi and David Joyner (2007-2008)

  This is a significantly modified form of part of the module block_design.py
  (version 0.6) written by Peter Dobcsanyi peter@designtheory.org.


Classes and methods
-------------------
"""
#***************************************************************************
#                              Copyright (C) 2007                          #
#                                                                          #
#                Peter Dobcsanyi       and         David Joyner            #
#           <peter@designtheory.org>          <wdjoyner@gmail.com>         #
#                                                                          #
#                                                                          #
#    Distributed under the terms of the GNU General Public License (GPL)   #
#    as published by the Free Software Foundation; either version 2 of     #
#    the License, or (at your option) any later version.                   #
#                    http://www.gnu.org/licenses/                          #
#***************************************************************************

from sage.matrix.matrix_space import MatrixSpace
from sage.rings.integer_ring import ZZ
from sage.rings.arith import binomial

###  utility functions  -------------------------------------------------------


def coordinatewise_product(L):
    """
    Returns the coordinatewise product of a list of vectors.

    INPUT:

    - ``L`` is a list of `n`-vectors or lists all of length `n` with a common
      parent. This returns the vector whose `i`-th coordinate is the product of
      the `i`-th coordinates of the vectors.

    EXAMPLES::

        sage: from sage.combinat.designs.incidence_structures import coordinatewise_product
        sage: L = [[1,2,3],[-1,-1,-1],[5,7,11]]
        sage: coordinatewise_product(L)
        [-5, -14, -33]
    """
    n = len(L[0])
    ans = [1]*n
    for x in L:
        ans = [ans[i]*x[i] for i in range(n)]
    return ans


def IncidenceStructureFromMatrix(M, name=None):
    """
    Builds and incidence structure from a matrix.

    INPUT:

    - ``M`` -- a binary matrix. Creates a set of "points" from the rows and a
      set of "blocks" from the columns.

    EXAMPLES::

        sage: from sage.combinat.designs.block_design import BlockDesign
        sage: BD1 = BlockDesign(7,[[0,1,2],[0,3,4],[0,5,6],[1,3,5],[1,4,6],[2,3,6],[2,4,5]])
        sage: M = BD1.incidence_matrix()
        sage: BD2 = IncidenceStructureFromMatrix(M)
        sage: BD1 == BD2
        True
    """
    nm = name
    v = len(M.rows())
    b = len(M.columns())
    #points = range(v)
    blocks = []
    for i in range(b):
        B = []
        for j in range(v):
            if M[i, j] != 0:
                B.append(j)
        blocks.append(B)
    return IncidenceStructure(range(v), blocks, name=nm)


class IncidenceStructure(object):
    """
    This the base class for block designs.
    """
    def __init__(self, pts, blks, inc_mat=None, name=None, test=True):
        """
        INPUT:

        - ``pts, blks`` -- a list of points, and a list of lists (list of blocks).

          If each `B` in ``blks`` is contained in ``pts`` then the incidence
          matrix ` inc_mat`` need not (and should not) be given.  Otherwise,
          ``inc_mat`` should be the ``ptsxblks`` `(0,1)`-matrix `A` for which
          `A_i,j=1` iff ``blks[j]`` is incident with ``pts[i]``.

        - ``inc_mat`` (for giving the `(0,1)`-incidence matrix)

        - ``name`` (a string, such as "Fano plane").

        - ``test`` (boolean) - if ``True``, then each block must be a list of pts.

        EXAMPLES::

            sage: IncidenceStructure(range(7),[[0,1,2],[0,3,4],[0,5,6],[1,3,5],[1,4,6],[2,3,6],[2,4,5]])
            Incidence structure with 7 points and 7 blocks

        Points are sorted  ::

            sage: BD1 = IncidenceStructure([4,6,0,3,2,5,1],[[0,1,2],[0,3,4],[0,5,6],[1,3,5],[1,4,6],[2,3,6],[2,4,5]])
            sage: BD1.points()
            [0, 1, 2, 3, 4, 5, 6]

        TESTS:

        The following shows that :trac:`11333` is fixed.  ::

            sage: A = IncidenceStructure([0,1],[[0]])
            sage: B = IncidenceStructure([1,0],[[0]])
            sage: B == A
            True

        REFERENCES:

        - E. Assmus, J. Key, Designs and their codes, CUP, 1992.
        """
        bs = []
        self.pnts = pts
        self.pnts.sort()
        v, blocks = len(pts), blks
        for block in blocks:
            if test:
                for x in block:
                    if not(x in self.pnts):
                        raise ValueError('Point %s is not in the base set.' % x)
            try:
                y = block[:]
                y.sort()
                bs.append(y)
            except Exception:
                bs.append(block)
        bs.sort(cmp)
        self.v = v
        self.blcks = bs
        self.name = name
        self._incidence_matrix = inc_mat

    def __iter__(self):
        """
        Iterator over the blocks.

        EXAMPLE::

            sage: sts = designs.steiner_triple_system(9)
            sage: list(sts)
            [[0, 1, 5], [0, 2, 4], [0, 3, 6], [0, 7, 8], [1, 2, 3], [1, 4, 7], [1, 6, 8], [2, 5, 8], [2, 6, 7], [3, 4, 8], [3, 5, 7], [4, 5, 6]]
        """

        return iter(self.blcks)

    def __repr__(self):
        """
        A print method.

        EXAMPLES::

            sage: from sage.combinat.designs.block_design import BlockDesign
            sage: BD = BlockDesign(7,[[0,1,2],[0,3,4],[0,5,6],[1,3,5],[1,4,6],[2,3,6],[2,4,5]])
            sage: BD
            Incidence structure with 7 points and 7 blocks
        """
        repr = 'Incidence structure with %s points and %s blocks' % (len(self.pnts), len(self.blcks))
        return repr

    def __str__(self):
        """
        A print method.

        EXAMPLES::

            sage: from sage.combinat.designs.block_design import BlockDesign
            sage: BD = BlockDesign(7,[[0,1,2],[0,3,4],[0,5,6],[1,3,5],[1,4,6],[2,3,6],[2,4,5]])
            sage: print BD
            BlockDesign<points=[0, 1, 2, 3, 4, 5, 6], blocks=[[0, 1, 2], [0, 3, 4], [0, 5, 6], [1, 3, 5], [1, 4, 6], [2, 3, 6], [2, 4, 5]]>
            sage: BD = IncidenceStructure(range(7),[[0,1,2],[0,3,4],[0,5,6],[1,3,5],[1,4,6],[2,3,6],[2,4,5]])
            sage: print BD
            IncidenceStructure<points=[0, 1, 2, 3, 4, 5, 6], blocks=[[0, 1, 2], [0, 3, 4], [0, 5, 6], [1, 3, 5], [1, 4, 6], [2, 3, 6], [2, 4, 5]]>
        """
        if self.name:
            repr = '%s<points=%s, blocks=%s>' % (self.name, self.pnts,
                                                 self.blcks)
        else:
            repr = 'IncidenceStructure<points=%s, blocks=%s>' % (self.pnts,
                                                                 self.blcks)
        return repr

    def automorphism_group(self):
        """
        Returns the subgroup of the automorphism group of the incidence graph
        which respects the P B partition. It is (isomorphic to) the automorphism
        group of the block design, although the degrees differ.

        EXAMPLES::

            sage: from sage.combinat.designs.block_design import BlockDesign
            sage: BD = BlockDesign(7,[[0,1,2],[0,3,4],[0,5,6],[1,3,5],[1,4,6],[2,3,6],[2,4,5]])
            sage: G = BD.automorphism_group(); G
            Permutation Group with generators [(4,5)(6,7), (4,6)(5,7), (2,3)(6,7), (2,4)(3,5), (1,2)(5,6)]
            sage: BD = BlockDesign(4,[[0],[0,1],[1,2],[3,3]],test=False)
            sage: G = BD.automorphism_group(); G
            Permutation Group with generators [()]
            sage: BD = BlockDesign(7,[[0,1,2],[0,3,4],[0,5,6],[1,3,5],[1,4,6],[2,3,6],[2,4,5]])
            sage: G = BD.automorphism_group(); G
            Permutation Group with generators [(4,5)(6,7), (4,6)(5,7), (2,3)(6,7), (2,4)(3,5), (1,2)(5,6)]
        """
        from sage.groups.perm_gps.partn_ref.refinement_matrices import MatrixStruct
        from sage.groups.perm_gps.permgroup import PermutationGroup
        from sage.groups.perm_gps.permgroup_named import SymmetricGroup
        M1 = self.incidence_matrix()
        M2 = MatrixStruct(M1)
        M2.run()
        gens = M2.automorphism_group()[0]
        v = len(self.points())
        G = SymmetricGroup(v)
        gns = []
        for g in gens:
            L = [j+1 for j in g]
            gns.append(G(L))
        return PermutationGroup(gns)

    def block_design_checker(self, t, v, k, lmbda, type=None):
        """
        This is *not* a wrapper for GAP Design's IsBlockDesign. The GAP
        Design function IsBlockDesign
        http://www.gap-system.org/Manuals/pkg/design/htm/CHAP004.htm
        apparently simply checks the record structure and no mathematical
        properties. Instead, the function below checks some necessary (but
        not sufficient) "easy" identities arising from the identity.

        INPUT:

        - ``t`` - the t as in "t-design"

        - ``v`` - the number of points

        - ``k`` - the number of blocks incident to a point

        - ``lmbda`` - each t-tuple of points should be incident with
          lmbda blocks

        - ``type`` - can be 'simple' or 'binary' or 'connected'
          Depending on the option, this wraps IsBinaryBlockDesign,
          IsSimpleBlockDesign, or IsConnectedBlockDesign.

          - Binary: no block has a repeated element.

          - Simple: no block is repeated.

          - Connected: its incidence graph is a connected graph.

        WARNING: This is very fast but can return false positives.

        EXAMPLES::

            sage: from sage.combinat.designs.block_design import BlockDesign
            sage: BD = BlockDesign(7,[[0,1,2],[0,3,4],[0,5,6],[1,3,5],[1,4,6],[2,3,6],[2,4,5]])
            sage: BD.is_block_design()
            (True, [2, 7, 3, 1])
            sage: BD.block_design_checker(2, 7, 3, 1)
            True
            sage: BD.block_design_checker(2, 7, 3, 1,"binary")
            True
            sage: BD.block_design_checker(2, 7, 3, 1,"connected")
            True
            sage: BD.block_design_checker(2, 7, 3, 1,"simple")
            True
        """
        from sage.sets.set import Set
        if not(v == len(self.points())):
            return False
        b = lmbda*binomial(v, t)/binomial(k, t)
        r = int(b*k/v)
        if not(b == len(self.blocks())):
            return False
        if not(ZZ(v).divides(b*k)):
            return False
        A = self.incidence_matrix()
        #k = sum(A.columns()[0])
        #r = sum(A.rows()[0])
        for i in range(b):
            if not(sum(A.columns()[i]) == k):
                return False
        for i in range(v):
            if not(sum(A.rows()[i]) == r):
                return False
        if type is None:
            return True
        if type == "binary":
            for b in self.blocks():
                if len(b) != len(Set(b)):
                    return False
            return True
        if type == "simple":
            B = self.blocks()
            for b in B:
                if B.count(b) > 1:
                    return False
            return True
        if type == "connected":
            Gamma = self.incidence_graph()
            if Gamma.is_connected():
                return True
            else:
                return False

    def blocks(self):
        """
        Return the list of blocks.

        EXAMPLES::

            sage: from sage.combinat.designs.block_design import BlockDesign
            sage: BD = BlockDesign(7,[[0,1,2],[0,3,4],[0,5,6],[1,3,5],[1,4,6],[2,3,6],[2,4,5]])
            sage: BD.blocks()
            [[0, 1, 2], [0, 3, 4], [0, 5, 6], [1, 3, 5], [1, 4, 6], [2, 3, 6], [2, 4, 5]]
        """
        B = self.blcks
        B.sort()
        return B

    def __eq__(self, other):
        """
        Returns true if their points and blocks are equal (resp.).

        EXAMPLES::

            sage: from sage.combinat.designs.block_design import BlockDesign
            sage: BD1 = BlockDesign(7,[[0,1,2],[0,3,4],[0,5,6],[1,3,5],[1,4,6],[2,3,6],[2,4,5]])
            sage: M = BD1.incidence_matrix()
            sage: BD2 = IncidenceStructureFromMatrix(M)
            sage: BD1 == BD2
            True
        """
        bool1 = self.points() == other.points()
        bool2 = self.blocks() == other.blocks()
        return (bool1 and bool2)

    def block_sizes(self):
        """
        Return a list of block's sizes.

        EXAMPLES::

            sage: from sage.combinat.designs.block_design import BlockDesign
            sage: BD = BlockDesign(7,[[0,1,2],[0,3,4],[0,5,6],[1,3,5],[1,4,6],[2,3,6],[2,4,5]])
            sage: BD.block_sizes()
            [3, 3, 3, 3, 3, 3, 3]
        """
        self._block_sizes = map(len, self.blocks())
        return self._block_sizes

    def _gap_(self):
        """
        Return the GAP string describing the design.

        EXAMPLES::

            sage: from sage.combinat.designs.block_design import BlockDesign
            sage: BD = BlockDesign(7,[[0,1,2],[0,3,4],[0,5,6],[1,3,5],[1,4,6],[2,3,6],[2,4,5]])
            sage: BD._gap_()
            'BlockDesign(7,[[1, 2, 3], [1, 4, 5], [1, 6, 7], [2, 4, 6], [2, 5, 7], [3, 4, 7], [3, 5, 6]])'
        """
        B = self.blocks()
        v = len(self.points())
        gB = []
        for b in B:
            gB.append([x+1 for x in b])
        return "BlockDesign("+str(v)+","+str(gB)+")"

    def dual_incidence_structure(self, algorithm=None):
        """
        Wraps GAP Design's DualBlockDesign (see [1]). The dual of a block
        design may not be a block design.

        Also can be called with ``dual_design``.

        .. NOTE:

        The algorithm="gap" option requires GAP's Design package (included in
        the gap_packages Sage spkg).

        EXAMPLES::

            sage: from sage.combinat.designs.block_design import BlockDesign
            sage: D = BlockDesign(4, [[0,2],[1,2,3],[2,3]], test=False)
            sage: D
            Incidence structure with 4 points and 3 blocks
            sage: D.dual_design()
            Incidence structure with 3 points and 4 blocks
            sage: print D.dual_design(algorithm="gap")       # optional - gap_design
            IncidenceStructure<points=[0, 1, 2], blocks=[[0], [0, 1, 2], [1], [1, 2]]>
            sage: BD = IncidenceStructure(range(7),[[0,1,2],[0,3,4],[0,5,6],[1,3,5],[1,4,6],[2,3,6],[2,4,5]], name="FanoPlane")
            sage: BD
            Incidence structure with 7 points and 7 blocks
            sage: print BD.dual_design(algorithm="gap")         # optional - gap_design
            IncidenceStructure<points=[0, 1, 2, 3, 4, 5, 6], blocks=[[0, 1, 2], [0, 3, 4], [0, 5, 6], [1, 3, 5], [1, 4, 6], [2, 3, 6], [2, 4, 5]]>
            sage: BD.dual_incidence_structure()
            Incidence structure with 7 points and 7 blocks

        REFERENCE:

        - Soicher, Leonard, Design package manual, available at
          http://www.gap-system.org/Manuals/pkg/design/htm/CHAP003.htm
        """
        from sage.interfaces.gap import gap
        from sage.misc.functional import transpose
        if algorithm == "gap":
            gap.load_package("design")
            gD = self._gap_()
            gap.eval("DD:=DualBlockDesign("+gD+")")
            v = eval(gap.eval("DD.v"))
            gblcks = eval(gap.eval("DD.blocks"))
            gB = []
            for b in gblcks:
                gB.append([x-1 for x in b])
            return IncidenceStructure(range(v), gB, name=None, test=False)
        pts = self.blocks()
        M = transpose(self.incidence_matrix())
        blks = self.points()
        return IncidenceStructure(pts, blks, M, name=None, test=False)

    dual_design = dual_incidence_structure  # to preserve standard terminology

    def incidence_matrix(self):
        """
        Return the incidence matrix `A` of the design. A is a `(v \times b)`
        matrix defined by: ``A[i,j] = 1`` if ``i`` is in block ``B_j`` and 0
        otherwise.

        EXAMPLES::

            sage: BD = IncidenceStructure(range(7),[[0,1,2],[0,3,4],[0,5,6],[1,3,5],[1,4,6],[2,3,6],[2,4,5]])
            sage: BD.block_sizes()
            [3, 3, 3, 3, 3, 3, 3]
            sage: BD.incidence_matrix()
            [1 1 1 0 0 0 0]
            [1 0 0 1 1 0 0]
            [1 0 0 0 0 1 1]
            [0 1 0 1 0 1 0]
            [0 1 0 0 1 0 1]
            [0 0 1 1 0 0 1]
            [0 0 1 0 1 1 0]
        """
        if not self._incidence_matrix is None:
            return self._incidence_matrix
        else:
            v = len(self.points())
            blks = self.blocks()
            b = len(blks)
            MS = MatrixSpace(ZZ, v, b)
            A = MS(0)
            #A = NUM.zeros((v,b), NUM.Int)
            for i in range(v):
                for j, b in enumerate(blks):
                    if i in b:
                        A[i, j] = 1
            self._incidence_matrix = A
            return A

    def incidence_graph(self):
        """
        Returns the incidence graph of the design, where the incidence
        matrix of the design is the adjacency matrix of the graph.

        EXAMPLE::

            sage: BD = IncidenceStructure(range(7),[[0,1,2],[0,3,4],[0,5,6],[1,3,5],[1,4,6],[2,3,6],[2,4,5]])
            sage: BD.incidence_graph()
            Bipartite graph on 14 vertices
            sage: A = BD.incidence_matrix()
            sage: Graph(block_matrix([[A*0,A],[A.transpose(),A*0]])) == BD.incidence_graph()
            True

        REFERENCE:

        - Sage Reference Manual on Graphs
        """
        from sage.graphs.bipartite_graph import BipartiteGraph
        A = self.incidence_matrix()
        return BipartiteGraph(A)
        #same as return Graph(block_matrix([[A*0,A],[A.transpose(),A*0]]))

    def is_block_design(self):
        """
        Returns a pair ``True, pars`` if the incidence structure is a
        `t`-design, for some `t`, where ``pars`` is the list of parameters `(t,
        v, k, lmbda)`.  The largest possible `t` is returned, provided `t=10`.

        EXAMPLES::

            sage: BD = IncidenceStructure(range(7),[[0,1,2],[0,3,4],[0,5,6],[1,3,5],[1,4,6],[2,3,6],[2,4,5]])
            sage: BD.is_block_design()
            (True, [2, 7, 3, 1])
            sage: BD.block_design_checker(2, 7, 3, 1)
            True
            sage: BD = designs.WittDesign(9)   # optional - gap_packages (design package)
            sage: BD.is_block_design()         # optional - gap_packages (design package)
            (True, [2, 9, 3, 1])
            sage: BD = designs.WittDesign(12)  # optional - gap_packages (design package)
            sage: BD.is_block_design()         # optional - gap_packages (design package)
            (True, [5, 12, 6, 1])
            sage: BD = designs.AffineGeometryDesign(3, 1, GF(2))
            sage: BD.is_block_design()
            (True, [2, 8, 2, 1])
        """
<<<<<<< HEAD
        from sage.combinat.designs.incidence_structures import coordinatewise_product
        from sage.combinat.combination import Combinations
        A = self.incidence_matrix()
=======
        from sage.rings.arith import binomial
        from itertools import combinations
>>>>>>> bc33ff08
        v = len(self.points())
        b = len(self.blcks)

        # Definition and consistency of 'k' and 'r'
        #
        # r_list stores the degree of each point
        k = len(self.blcks[0])
        r_list = [0]*v
        for block in self.blcks:
            if len(block) != k:
                return False
            for x in block:
                r_list[x] += 1

        r = r_list[0]
        if any(x!=r for x in r_list):
            return False

        # Definition and consistency of 'l' (lambda) and 't'
        t_found_yet = False
<<<<<<< HEAD
        lambdas = []
        for t in range(2, min(v, 11)):
            #print t
            L1 = Combinations(range(v), t)
            L2 = [[rowsA[i] for i in L] for L in L1]
            #print t,len(L2)
            lmbda = VS(coordinatewise_product(L2[0])).hamming_weight()
            lambdas.append(lmbda)
            pars = [t, v, k, lmbda]
            #print pars
            for ell in L2:
                a = VS(coordinatewise_product(ell)).hamming_weight()
                if not(a == lmbda) or a == 0:
                    if not(t_found_yet):
                        pars = [t-1, v, k, lambdas[t-3]]
                        return False, pars
                    else:
                        #print pars, lambdas
                        pars = [t-1, v, k, lambdas[t-3]]
                        return True, pars
                t_found_yet = True
        pars = [t-1, v, k, lambdas[t-3]]
        return True, pars
=======

        for t in range(2,min(v,k+1)):

            # Is lambda an integer ?
            if (b*binomial(k,t)) % binomial(v,t) == 0:
                l = (b*binomial(k,t))/binomial(v,t)
            else:
                continue

            # Associates to every t-subset of [v] the number of its occurrences
            # as a subset of a block
            t_counts = {}
            for block in self.blcks:
                for t_set in combinations(sorted(block),t):
                    t_counts[t_set] = t_counts.get(t_set,0)+1

            # Checking the consistency of l
            l_values = t_counts.values()

            if all(l == x for x in l_values):
                t_found_yet = True
                t_lambda = t,l

        if t_found_yet:
            t,l = t_lambda
            return (True, [t,v,k,l])
        else:
            return (False, [0,0,0,0])
>>>>>>> bc33ff08

    def parameters(self, t=None):
        """
        Returns `(t,v,k,lambda)`. Does not check if the input is a block
        design.

        INPUT:

        - ``t`` -- `t` such that the design is a `t`-design.

        EXAMPLES::

            sage: from sage.combinat.designs.block_design import BlockDesign
            sage: BD = BlockDesign(7,[[0,1,2],[0,3,4],[0,5,6],[1,3,5],[1,4,6],[2,3,6],[2,4,5]], name="FanoPlane")
            sage: BD.parameters(t=2)
            (2, 7, 3, 1)
            sage: BD.parameters(t=3)
            (3, 7, 3, 0)
        """
        if t is None:
            from sage.misc.superseded import deprecation
            deprecation(15664, "the 't' argument will become mandatory soon. 2"+
                        " is used when none is provided.")
            t = 2

        v = len(self.points())
        blks = self.blocks()
        k = len(blks[int(0)])
        b = len(blks)
        #A = self.incidence_matrix()
        #r = sum(A.rows()[0])
        lmbda = int(b/(binomial(v, t)/binomial(k, t)))
        return (t, v, k, lmbda)

    def points(self):
        """
        Returns the list of points.

        EXAMPLES::

            sage: from sage.combinat.designs.block_design import BlockDesign
            sage: BD = BlockDesign(7,[[0,1,2],[0,3,4],[0,5,6],[1,3,5],[1,4,6],[2,3,6],[2,4,5]])
            sage: BD.points()
            [0, 1, 2, 3, 4, 5, 6]
        """
        return self.pnts

    def points_from_gap(self):
        """
        Literally pushes this block design over to GAP and returns the
        points of that. Other than debugging, usefulness is unclear.

        REQUIRES: GAP's Design package.

        EXAMPLES::

            sage: from sage.combinat.designs.block_design import BlockDesign
            sage: BD = BlockDesign(7,[[0,1,2],[0,3,4],[0,5,6],[1,3,5],[1,4,6],[2,3,6],[2,4,5]])
            sage: BD.points_from_gap()      # optional - gap_packages (design package)
            doctest:1: DeprecationWarning: Unless somebody protests this method will be removed, as nobody seems to know why it is there.
            See http://trac.sagemath.org/14499 for details.
            [1, 2, 3, 4, 5, 6, 7]
        """
        from sage.misc.superseded import deprecation
        deprecation(14499, ('Unless somebody protests this method will be '
                            'removed, as nobody seems to know why it is there.'))
        from sage.interfaces.gap import gap
        gap.load_package("design")
        gD = self._gap_()
        gP = gap.eval("BlockDesignPoints("+gD+")").replace("..", ",")
        return range(eval(gP)[0], eval(gP)[1]+1)<|MERGE_RESOLUTION|>--- conflicted
+++ resolved
@@ -65,7 +65,6 @@
     for x in L:
         ans = [ans[i]*x[i] for i in range(n)]
     return ans
-
 
 def IncidenceStructureFromMatrix(M, name=None):
     """
@@ -533,14 +532,8 @@
             sage: BD.is_block_design()
             (True, [2, 8, 2, 1])
         """
-<<<<<<< HEAD
-        from sage.combinat.designs.incidence_structures import coordinatewise_product
-        from sage.combinat.combination import Combinations
-        A = self.incidence_matrix()
-=======
         from sage.rings.arith import binomial
         from itertools import combinations
->>>>>>> bc33ff08
         v = len(self.points())
         b = len(self.blcks)
 
@@ -561,31 +554,6 @@
 
         # Definition and consistency of 'l' (lambda) and 't'
         t_found_yet = False
-<<<<<<< HEAD
-        lambdas = []
-        for t in range(2, min(v, 11)):
-            #print t
-            L1 = Combinations(range(v), t)
-            L2 = [[rowsA[i] for i in L] for L in L1]
-            #print t,len(L2)
-            lmbda = VS(coordinatewise_product(L2[0])).hamming_weight()
-            lambdas.append(lmbda)
-            pars = [t, v, k, lmbda]
-            #print pars
-            for ell in L2:
-                a = VS(coordinatewise_product(ell)).hamming_weight()
-                if not(a == lmbda) or a == 0:
-                    if not(t_found_yet):
-                        pars = [t-1, v, k, lambdas[t-3]]
-                        return False, pars
-                    else:
-                        #print pars, lambdas
-                        pars = [t-1, v, k, lambdas[t-3]]
-                        return True, pars
-                t_found_yet = True
-        pars = [t-1, v, k, lambdas[t-3]]
-        return True, pars
-=======
 
         for t in range(2,min(v,k+1)):
 
@@ -614,7 +582,6 @@
             return (True, [t,v,k,l])
         else:
             return (False, [0,0,0,0])
->>>>>>> bc33ff08
 
     def parameters(self, t=None):
         """
