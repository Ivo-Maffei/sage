--- conflicted
+++ resolved
@@ -46,7 +46,6 @@
 from sage.sets.all import Set
 from sage.combinat.cluster_algebra_quiver.quiver_mutation_type import  QuiverMutationType_Irreducible, QuiverMutationType_Reducible
 from sage.combinat.cluster_algebra_quiver.mutation_type import is_mutation_finite
-<<<<<<< HEAD
 from sage.misc.misc import exists
 from random import randint
 from sage.misc.all import prod
@@ -54,9 +53,7 @@
 from sage.matrix.constructor import matrix
 from sage.combinat.cluster_algebra_quiver.quiver import ClusterQuiver
 from sage.rings.integer import Integer
-=======
-from sage.matrix.all import matrix
->>>>>>> 38799fc4
+
 
 class ClusterSeed(SageObject):
     r"""
@@ -3994,8 +3991,8 @@
 
         EXAMPLES::
 
-            sage: B=matrix([[0,1,0],[-1,0,1],[0,-1,0],[1,0,0],[0,1,0],[0,0,1]])
-            sage: C=ClusterSeed(B)
+            sage: B = matrix([[0,1,0],[-1,0,1],[0,-1,0],[1,0,0],[0,1,0],[0,0,1]])
+            sage: C = ClusterSeed(B)
             sage: C.LLM_gen_set()
             [1,
              x2^-1 * (x1*x5 + 1),
@@ -4007,7 +4004,7 @@
              x2^-1 * x1^-1 * x0^-1 * (x0*x1*x3*x4*x5 + x0*x3*x4 + x1*x2 + x2*x3)]
         """
         B = self.b_matrix()
-        aSet = _power_set(B.ncols())
+        aSet = VectorSpace(GF(2), B.ncols()).list()
         genSet = []
         for i in xrange(len(aSet)):
             if i == size_limit:
@@ -4061,62 +4058,62 @@
         """
         B=self.b_matrix()
         #E is the set of 'edges' in the quiver. It records the tuple of indices `(i,j)` if `b_{ij}>0`.
-        E=[]
+        E = []
         #Checks the upper triangular part of the exchange graph.
-        num_cols=B.ncols()
-        num_rows=B.nrows()
+        num_cols = B.ncols()
+        num_rows = B.nrows()
         for j in range(num_cols):
-            for i in range(j,num_rows):
+            for i in range(j, num_rows):
                 if B[i][j] > 0:
-                    E.append([i,j])
+                    E.append([i, j])
                 elif B[i][j] < 0:
-                    E.append([j,i])
+                    E.append([j, i])
         #Checks for edges to frozen vertices. 
-        num_frozens=num_rows-num_cols
+        num_frozens = num_rows-num_cols
         for k in range(num_frozens):
-            j=0
-            for j in range(i,num_cols):
+            j = 0
+            for j in range(i, num_cols):
                 if B[k+num_cols][j] > 0:
                     E.append([i,j])
                 elif B[i][j] < 0:
                     E.append([j,i])
 
         #For each vector a in vd. check if a vector s in {0,1}^n is compatible.
-        compatibleList=[]
-        psetvect = _power_set(num_cols)
+        compatibleList = []
+        psetvect = VectorSpace(GF(2),num_cols).list()
         for p in psetvect:
-            while len(p)<len(vd[0][0]):
+            while len(p) < len(vd[0][0]):
                 p.append(0)
         for a in vd:
-            negative=False
+            negative = False
             for m in xrange(len(a)):
         #If the vector a in vd is non-positive it is not compatible with any vector. 0 vector will pass this check but will be handled later.
-                if a[m]<0:
-                    negative=True
+                if a[m] < 0:
+                    negative = True
                     break
-            if negative == True:
+            if negative:
                 continue
-            clist=[]
+            clist = []
             for s in psetvect:
-                pass1=True
+                pass1 = True
         #The first possible failure for compatibility is if any entry in s is larger than the corresponding entry of a.
         #Only checks for the mutable verices since all entries in a_i i>num_cols are zero. 
                 for k in xrange(num_cols):
-                    if s[k]>a[0][k]:
-                        pass1=False
+                    if s[k] > a[0][k]:
+                        pass1 = False
                         break
         #The second possible failure is if (s_i,a_j-s_j) = (1,1).
-                if pass1 == True:
-                    for  e in E:
-                        if s[e[0]]==1 and (a[0][e[1]]-s[e[1]]) == 1:
-                            pass1=False
+                if pass1:
+                    for e in E:
+                        if s[e[0]] == 1 and (a[0][e[1]]-s[e[1]]) == 1:
+                            pass1 = False
                             break
-                if pass1 == True:
+                if pass1:
                     clist.append(s)
             compatibleList.append(clist)
         return compatibleList
 
-    def _produce_uca_element(self,vd,cList):
+    def _produce_uca_element(self, vd, cList):
         r"""
         Takes the compatible vectors and uses them to produce a Laurent polynomial in the upper cluster algebra. 
 
@@ -4124,61 +4121,60 @@
 
             sage: from sage.combinat.cluster_algebra_quiver.cluster_seed import _vector_decomposition
 
-            sage: B=matrix([[0,1,0,0],[-1,0,1,1],[0,-1,0,0],[0,-1,0,0],[1,0,0,0],[0,1,0,0],[0,0,1,0],[0,0,0,1]])
-            sage: C=ClusterSeed(B)
-            sage: v=_vector_decomposition([1,2,1,2],8)
-            sage: c=C._compute_compatible_vectors(v)
+            sage: B = matrix([[0,1,0,0],[-1,0,1,1],[0,-1,0,0],[0,-1,0,0],[1,0,0,0],[0,1,0,0],[0,0,1,0],[0,0,0,1]])
+            sage: C = ClusterSeed(B)
+            sage: v = _vector_decomposition([1,2,1,2],8)
+            sage: c = C._compute_compatible_vectors(v)
             sage: C._produce_uca_element(v,c)
             x3^-2 * x1^-2 * x2^-1 * x0^-1 * (x0*x1*x5*x7 + x2*x3 + x0*x5) * (x0*x1^2*x4*x5*x6*x7 + x0*x1*x4*x5*x6 + x0*x1*x4*x5*x7 + x1*x2*x3 + x2*x3*x4 + x0*x4*x5)
 
-            sage: B=matrix([[0,1,1,0],[-1,0,1,1],[-1,-1,0,0],[0,-1,0,0]])   
-            sage: C=ClusterSeed(B)
-            sage: v=_vector_decomposition([2,-1,3,-2],4)
-            sage: c=C._compute_compatible_vectors(v)
+            sage: B = matrix([[0,1,1,0],[-1,0,1,1],[-1,-1,0,0],[0,-1,0,0]])   
+            sage: C = ClusterSeed(B)
+            sage: v = _vector_decomposition([2,-1,3,-2],4)
+            sage: c = C._compute_compatible_vectors(v)
             sage: C._produce_uca_element(v,c)
             x2^-3 * x0^-2 * x1 * x3^2 * (x0*x1 + 1) * (x0*x1 + x1*x2 + 1)^2
         """
-        B=self.b_matrix()
+        B = self.b_matrix()
         #Creates a the fraction field of a polynomial ring in which to build the Laurent polynomials.
-        num_cols=B.ncols()
-        num_rows=B.nrows()
-        R=PolynomialRing(QQ,num_rows,'x')
-        R.fraction_field()
+        num_cols = B.ncols()
+        num_rows = B.nrows()
+        R = PolynomialRing(QQ, num_rows, 'x')
         #Computes the Laurent Polynomial for each vector in the decomposition.
-        finalP=[]
+        finalP = []
         #Laurent polynomial for each vector in {0,1}^n
         for i in range(len(vd)):  
-            final=1
-            numerator=0
+            final = 1
+            numerator = 0
             #If the vector in vd is negative then it did not contribute any compatible vectors. It will only contribute a Laurent monomial.
-            if len(cList)>i:
+            if len(cList) > i:
             #Each compatible sequence gives a term in the numerator of the Laurent polynomial.
                 for s in cList[i]:  
-                    term=1
+                    term = 1
                     #Calulates the monomial in the term. 
                     for j in range(num_rows): 
-                        x=R.gen(j)
-                        expn=0
+                        x = R.gen(j)
+                        expn = 0
                         #The exponent is determined by the vectors a,s, and the matrix B.
                         for k in range(num_cols):
-                            expn+=((vd[i][0][k]-s[k])*_zero_max(B[j][k])+s[k]*_zero_max(-B[j][k]))
-                        term=term*(x**expn)
-                    numerator+=term
+                            expn += ((vd[i][0][k]-s[k])*max(0, B[j][k])+s[k]*max(0, -B[j][k]))
+                        term *= x ** expn
+                    numerator += term
             #Gives a numerator for the negative vector, or else the product would be zero.      
             else:
-                numerator=1
+                numerator = 1
             #Uses the vectors in vd to calculates the denominator of the Laurent.     
-            denominator=1
+            denominator = 1
             for l in range(num_cols):
-                denominator=denominator*(R.gen(l))**vd[i][0][l]
+                denominator = denominator * (R.gen(l))**vd[i][0][l]
             #Each copy of a vector in vd contributes a factor of the Laurent polynomial calculated from it. 
-            final=(numerator/denominator)**vd[i][1]
+            final = (numerator/denominator)**vd[i][1]
             finalP.append(final)
-        laurentP=1
+        laurentP = 1
         #The UCA element for the vector a is the product of the elements produced from the vectors in its decomposition. 
         for p in finalP:
-            laurentP=laurentP*p
-        return factor(laurentP)
+            laurentP *= p
+        return laurentP
 
 
 def _bino(n, k):
@@ -4343,7 +4339,6 @@
                         return False
         return True
 
-<<<<<<< HEAD
 def get_green_vertices(C):
     r"""
     Get the green vertices from a matrix. Will go through each clumn and return
@@ -4388,10 +4383,11 @@
     #import numpy as np
     #min_entries = [ np.min(np.array(C.column(i))) for i in xrange(C.ncols()) ]
     #return [i for i in xrange(C.ncols()) if min_entries[i] < 0]
-=======
-def _vector_decomposition(a,length):
+
+
+def _vector_decomposition(a, length):
     r"""
-    Decomposes an integer vector 
+    Decomposes an integer vector.
 
     INPUT:
 
@@ -4411,85 +4407,60 @@
         sage: _vector_decomposition([3,2,3,4],4)
         [[(1, 1, 1, 1), 2], [(1, 0, 1, 1), 1], [(0, 0, 0, 1), 1]]
     """
-
     #Finds the difference between the largest and smallest entry in the vector to determine the how many vectors are in the decomposition
     max = 0
     min = 0
     for i in range(len(a)):
         if a[i] > max:
-            max=a[i]
+            max = a[i]
         if a[i] < min:
-            min =a[i]
-    diff = max-min
+            min = a[i]
+    diff = max - min
 
     #Creates a copy of a that will be edited when decomposing the vector.  
-    ap=copy(a)
+    ap = copy(a)
     if max == 0 and min == 0:
-        ap=[]
+        ap = []
         for i in range(length):
             ap.append(0)
-        return [[ap,1]]
+        return [[ap, 1]]
     #Resets the counter i and puts the integer partition of the ith component of a into an array. 
-    i=0
-    cols=[]
+    i = 0
+    cols = []
     for i in range(len(a)):
-        c=[]
+        c = []
         for j in range(diff):
-            if ap[i]>0:
+            if ap[i] > 0:
                 c.append(1)
-                ap[i]-=1
-            elif ap[i]<0:
+                ap[i]- = 1
+            elif ap[i] < 0:
                 c.append(-1)
-                ap[i]+=1
-            elif ap[i]==0:
+                ap[i] += 1
+            elif ap[i] == 0:
                 c.append(0)
         cols.append(c)
     #Converts the integer partitions into decomposition vectors.
-    i=0
+    i = 0
     for i in range(len(cols)):
-        if cols[i][0]<0:
+        if cols[i][0] < 0:
             cols[i].reverse()
-    mat=matrix(cols)
+    mat = matrix(cols)
     #Adds a zero to the end of every vector for each frozen vertex. 
-    froz_mat=matrix(length-mat.nrows(),mat.ncols())
-    mat=mat.stack(froz_mat)
-    mat=mat.transpose()
-    vects=mat.rows()
+    froz_mat = matrix(length-mat.nrows(),mat.ncols())
+    mat = mat.stack(froz_mat)
+    mat = mat.transpose()
+    vects = mat.rows()
     #Collects identical decomposition vectors and counts their multiplicities. 
-    multiList=[]
-    while(len(vects)>0):
-        vect=vects[0]
-        count=vects.count(vect)
-        multiList.append([vect,count])
-        i=0
+    multiList = []
+    while(len(vects) > 0):
+        vect = vects[0]
+        count = vects.count(vect)
+        multiList.append([vect, count])
+        i = 0
         for i in range(count):
             vects.remove(vect)
     return multiList
 
-def _zero_max(int1):
-    r"""
-    Returns the max of an integer and zero.
-
-    INPUT:
-
-    - `int1` -- an integer.
-
-    OUTPUT:
-
-    The maximum of `int1` and zero. 
-
-    EXAMPLES::
-
-        sage: from sage.combinat.cluster_algebra_quiver.cluster_seed import _zero_max
-
-        sage: _zero_max(5)
-        5
-    
-        sage: _zero_max(-5)
-        0
-
-    """
-    return max(int1,0)
 
 def _power_set(n):
     r"""
@@ -4545,12 +4516,13 @@
         [1, 1, 1, 1, 1]]
 
     """
-    p=_multi_concatenate([[]],[0,1])
-    for i in range(n-1):
-        p=_multi_concatenate(p,[0,1])
+    p = _multi_concatenate([[]], [0, 1])
+    for i in range(n - 1):
+        p = _multi_concatenate(p, [0, 1])
     return p
 
-def _multi_concatenate(l1,l2):
+
+def _multi_concatenate(l1, l2):
     r"""
     Each element of `l2` gets added to the end of a copy of each array in `l1`.
     Used to produce the power set.
@@ -4579,14 +4551,14 @@
     [3, 4, 5, 7],
     [3, 4, 5, 8]]   
     """
-    plist=[]
+    plist = []
     for i in l1:
         for j in l2:
-            ip=copy(i)
+            ip = copy(i)
             ip.append(j)
             plist.append(ip)
     return plist
->>>>>>> 38799fc4
+
 
 class ClusterVariable(FractionFieldElement):
     r"""
