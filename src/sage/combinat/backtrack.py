r"""
Backtracking

This library contains generic tools for constructing large sets whose
elements can be enumerated by exploring a search space with a (lazy)
tree or graph structure.

- :class:`GenericBacktracker`: Depth first search through a tree
  described by a ``children`` function, with branch pruning, etc.

Deprecated classes (use :func:`RecursivelyEnumeratedSet` instead):

- :class:`SearchForest`: Depth and breadth first
  search through a tree described by a ``children`` function.

- :class:`TransitiveIdeal`: Depth first search through a
  graph described by a ``neighbours`` relation.

- :class:`TransitiveIdealGraded`: Breadth first search
  through a graph described by a ``neighbours`` relation.

Deprecation details:

- ``SearchForest(seeds, succ)`` keeps the same behavior as before
  :trac:`6637` and is now the same as ``RecursivelyEnumeratedSet(seeds,
  succ, structure='forest', enumeration='depth')``.

- ``TransitiveIdeal(succ, seeds)`` keeps the same behavior as before
  :trac:`6637` and is now the same as ``RecursivelyEnumeratedSet(seeds,
  succ, structure=None, enumeration='naive')``.

- ``TransitiveIdealGraded(succ, seeds, max_depth)`` keeps the same behavior
  as before :trac:`6637` and is now the same as
  ``RecursivelyEnumeratedSet(seeds, succ, structure=None,
  enumeration='breadth', max_depth=max_depth)``.

.. todo::

    - For now the code of :class:`SearchForest` is still in
      ``sage/combinat/backtrack.py``.  It should be moved in
      ``sage/sets/recursively_enumerated_set.pyx`` into a class named
      :class:`RecursivelyEnumeratedSet_forest` in a later ticket.

<<<<<<< HEAD
- Deprecate ``TransitiveIdeal`` and ``TransitiveIdealGraded``.
=======
    - ``TransitiveIdeal`` and ``TransitiveIdealGraded`` are used in the code of
      ``categories/finitely_generated_semigroups.py`` (at least).
      These should be updated to use ``RecursivelyEnumeratedSet`` in a later
      ticket for speed improvements and ``TransitiveIdeal`` and
      ``TransitiveIdealGraded`` may be deprecated.
>>>>>>> 4c82d1bd

    - Once the deprecation has been there for enough time: delete
      ``TransitiveIdeal`` and ``TransitiveIdealGraded``.

"""
#*****************************************************************************
#       Copyright (C) 2008 Mike Hansen <mhansen@gmail.com>,
#                     2009 Nicolas M. Thiery <nthiery at users.sf.net>
#                     2010 Nicolas Borie <nicolas.borie at math.u-psud.fr>
#
#  Distributed under the terms of the GNU General Public License (GPL)
#
#    This code is distributed in the hope that it will be useful,
#    but WITHOUT ANY WARRANTY; without even the implied warranty of
#    MERCHANTABILITY or FITNESS FOR A PARTICULAR PURPOSE.  See the GNU
#    General Public License for more details.
#
#  The full text of the GPL is available at:
#
#                  http://www.gnu.org/licenses/
#*****************************************************************************
from sage.categories.enumerated_sets import EnumeratedSets
from sage.categories.infinite_enumerated_sets import InfiniteEnumeratedSets
from sage.categories.monoids import Monoids
from sage.structure.parent import Parent
from sage.misc.prandom import randint
from sage.misc.abstract_method import abstract_method
from sage.categories.commutative_additive_semigroups import (
CommutativeAdditiveSemigroups)
from sage.structure.unique_representation import UniqueRepresentation
from sage.rings.integer_ring import ZZ
from sage.misc.sage_itertools import imap_and_filter_none
from sage.sets.recursively_enumerated_set import RecursivelyEnumeratedSet_generic

class GenericBacktracker(object):
    r"""
    A generic backtrack tool for exploring a search space organized as a tree,
    with branch pruning, etc.

    See also :class:`SearchForest` and :class:`TransitiveIdeal` for
    handling simple special cases.
    """
    def __init__(self, initial_data, initial_state):
        r"""
        EXAMPLES::

            sage: from sage.combinat.backtrack import GenericBacktracker
            sage: p = GenericBacktracker([], 1)
            sage: loads(dumps(p))
            <sage.combinat.backtrack.GenericBacktracker object at 0x...>
        """
        self._initial_data = initial_data
        self._initial_state = initial_state

    def __iter__(self):
        r"""
        EXAMPLES::

            sage: from sage.combinat.permutation import PatternAvoider
            sage: p = PatternAvoider(Permutations(4), [[1,3,2]])
            sage: len(list(p))
            14
        """
        #Initialize the stack of generators with the initial data.
        #The generator in stack[i] is a generator for the i^th level
        #of the search tree.
        stack = []
        stack.append(self._rec(self._initial_data, self._initial_state))

        done = False
        while not done:
            #Try to get the next object in this level
            try:
                obj, state, yld = next(stack[-1])
            except StopIteration:
                #If there are no more, go back up the tree
                #We also need to check if we've exhausted all
                #possibilities
                stack.pop()
                done = len(stack) == 0
                continue

            #If the return state is None, then obj is a leaf
            #of the search tree.  If yld is True, then obj
            #should be yielded.
            if yld is True:
                yield obj
            if state is not None:
                stack.append( self._rec(obj, state) )

def search_forest_iterator(roots, children, algorithm='depth'):
    r"""
    Return an iterator on the nodes of the forest having the given
    roots, and where ``children(x)`` returns the children of the node ``x``
    of the forest.  Note that every node of the tree is returned,
    not simply the leaves.

    INPUT:

    - ``roots`` -- a list (or iterable)
    - ``children`` -- a function returning a list (or iterable)
    - ``algorithm`` -- ``'depth'`` or ``'breadth'`` (default: ``'depth'``)

    EXAMPLES:

    We construct the prefix tree of binary sequences of length at most
    three, and enumerate its nodes::

        sage: from sage.combinat.backtrack import search_forest_iterator
        sage: list(search_forest_iterator([[]], lambda l: [l+[0], l+[1]]
        ....:                                   if len(l) < 3 else []))
        [[], [0], [0, 0], [0, 0, 0], [0, 0, 1], [0, 1], [0, 1, 0],
         [0, 1, 1], [1], [1, 0], [1, 0, 0], [1, 0, 1], [1, 1], [1, 1, 0], [1, 1, 1]]

    By default, the nodes are iterated through by depth first search.
    We can instead use a breadth first search (increasing depth)::

        sage: list(search_forest_iterator([[]], lambda l: [l+[0], l+[1]]
        ....:                                   if len(l) < 3 else [],
        ....:                             algorithm='breadth'))
        [[],
         [0], [1],
         [0, 0], [0, 1], [1, 0], [1, 1],
         [0, 0, 0], [0, 0, 1], [0, 1, 0], [0, 1, 1],
         [1, 0, 0], [1, 0, 1], [1, 1, 0], [1, 1, 1]]

    This allows for iterating trough trees of infinite depth::

        sage: it = search_forest_iterator([[]], lambda l: [l+[0], l+[1]], algorithm='breadth')
        sage: [ next(it) for i in range(16) ]
        [[],
         [0], [1], [0, 0], [0, 1], [1, 0], [1, 1],
         [0, 0, 0], [0, 0, 1], [0, 1, 0], [0, 1, 1],
         [1, 0, 0], [1, 0, 1], [1, 1, 0], [1, 1, 1],
         [0, 0, 0, 0]]

    Here is an iterator through the prefix tree of sequences of
    letters in `0,1,2` without repetitions, sorted by length; the
    leaves are therefore permutations::

        sage: list(search_forest_iterator([[]], lambda l: [l + [i] for i in range(3) if i not in l],
        ....:                             algorithm='breadth'))
        [[],
         [0], [1], [2],
         [0, 1], [0, 2], [1, 0], [1, 2], [2, 0], [2, 1],
         [0, 1, 2], [0, 2, 1], [1, 0, 2], [1, 2, 0], [2, 0, 1], [2, 1, 0]]
    """
    # Little trick: the same implementation handles both depth and
    # breadth first search. Setting position to -1 makes a depth search
    # (you ask the children for the last node you met). Setting
    # position on 0 makes a breadth search (enumarate all the
    # descendants of a node before going on to the next father)
    if algorithm == 'depth':
        position = -1
    else:
        position = 0

    # Invariant:
    #  - for breadth first search: stack[i] contains an iterator over the nodes
    #    of depth ``i`` in the tree
    #  - for depth first search: stack[i] contains an iterator over the children
    #    of the node at depth ``i-1`` in the current branch (assuming a virtual
    #    father of all roots at depth ``-1``)
    stack = [iter(roots)]
    while len(stack) > 0:
        try:
            node = next(stack[position])
        except StopIteration:
            # If there are no more, go back up the tree
            # We also need to check if we've exhausted all
            # possibilities
            stack.pop(position)
            continue

        yield node
        stack.append( iter(children(node)) )

class SearchForest(Parent):
    r"""
    The enumerated set of the nodes of the forest having the given
    ``roots``, and where ``children(x)`` returns the children of the
    node ``x`` of the forest.

    See also :class:`GenericBacktracker`, :class:`TransitiveIdeal`,
    and :class:`TransitiveIdealGraded`.

    INPUT:

    - ``roots`` -- a list (or iterable)
    - ``children`` -- a function returning a list (or iterable, or iterator)
    - ``post_process`` -- a function defined over the nodes of the
      forest (default: no post processing)
    - ``algorithm`` -- ``'depth'`` or ``'breadth'`` (default: ``'depth'``)
    - ``category`` -- a category (default: :class:`EnumeratedSets`)

    The option ``post_process`` allows for customizing the nodes that
    are actually produced. Furthermore, if ``f(x)`` returns ``None``,
    then ``x`` won't be output at all.

    EXAMPLES:

    We construct the set of all binary sequences of length at most
    three, and list them::

        sage: from sage.combinat.backtrack import SearchForest
        sage: S = SearchForest( [[]],
        ....:     lambda l: [l+[0], l+[1]] if len(l) < 3 else [],
        ....:     category=FiniteEnumeratedSets())
        sage: S.list()
        [[],
         [0], [0, 0], [0, 0, 0], [0, 0, 1], [0, 1], [0, 1, 0], [0, 1, 1],
         [1], [1, 0], [1, 0, 0], [1, 0, 1], [1, 1], [1, 1, 0], [1, 1, 1]]

    ``SearchForest`` needs to be explicitly told that the set is
    finite for the following to work::

        sage: S.category()
        Category of finite enumerated sets
        sage: S.cardinality()
        15

    We proceed with the set of all lists of letters in ``0,1,2``
    without repetitions, ordered by increasing length (i.e. using a
    breadth first search through the tree)::

        sage: from sage.combinat.backtrack import SearchForest
        sage: tb = SearchForest( [[]],
        ....:       lambda l: [l + [i] for i in range(3) if i not in l],
        ....:       algorithm = 'breadth',
        ....:       category=FiniteEnumeratedSets())
        sage: tb[0]
        []
        sage: tb.cardinality()
        16
        sage: list(tb)
        [[],
         [0], [1], [2],
         [0, 1], [0, 2], [1, 0], [1, 2], [2, 0], [2, 1],
         [0, 1, 2], [0, 2, 1], [1, 0, 2], [1, 2, 0], [2, 0, 1], [2, 1, 0]]

    For infinite sets, this option should be set carefully to ensure
    that all elements are actually generated. The following example
    builds the set of all ordered pairs `(i,j)` of nonnegative
    integers such that `j\leq 1`::

        sage: from sage.combinat.backtrack import SearchForest
        sage: I = SearchForest([(0,0)],
        ....:                  lambda l: [(l[0]+1, l[1]), (l[0], 1)]
        ....:                            if l[1] == 0 else [(l[0], l[1]+1)])

    With a depth first search, only the elements of the form `(i,0)`
    are generated::

        sage: depth_search = I.depth_first_search_iterator()
        sage: [next(depth_search) for i in range(7)]
        [(0, 0), (1, 0), (2, 0), (3, 0), (4, 0), (5, 0), (6, 0)]

    Using instead breadth first search gives the usual anti-diagonal
    iterator::

        sage: breadth_search = I.breadth_first_search_iterator()
        sage: [next(breadth_search) for i in range(15)]
        [(0, 0),
         (1, 0), (0, 1),
         (2, 0), (1, 1), (0, 2),
         (3, 0), (2, 1), (1, 2), (0, 3),
         (4, 0), (3, 1), (2, 2), (1, 3), (0, 4)]

    .. rubric:: Deriving subclasses

    The class of a parent `A` may derive from :class:`SearchForest` so
    that `A` can benefit from enumeration tools. As a running example,
    we consider the problem of enumerating integers whose binary
    expansion have at most three nonzero digits. For example, `3 =
    2^1 + 2^0` has two nonzero digits. `15 = 2^3 + 2^2 + 2^1 + 2^0`
    has four nonzero digits. In fact, `15` is the smallest integer
    which is not in the enumerated set.

    To achieve this, we use ``SearchForest`` to enumerate binary tuples
    with at most three nonzero digits, apply a post processing to
    recover the corresponding integers, and discard tuples finishing
    by zero.

    A first approach is to pass the ``roots`` and ``children``
    functions as arguments to :meth:`SearchForest.__init__`::

        sage: from sage.combinat.backtrack import SearchForest
        sage: class A(UniqueRepresentation, SearchForest):
        ....:     def __init__(self):
        ....:         SearchForest.__init__(self, [()],
        ....:             lambda x : [x+(0,), x+(1,)] if sum(x) < 3 else [],
        ....:             lambda x : sum(x[i]*2^i for i in range(len(x))) if sum(x) != 0 and x[-1] != 0 else None,
        ....:             algorithm = 'breadth',
        ....:             category=InfiniteEnumeratedSets())
        sage: MyForest = A(); MyForest
        An enumerated set with a forest structure
        sage: MyForest.category()
        Category of infinite enumerated sets
        sage: p = iter(MyForest)
        sage: [next(p) for i in range(30)]
        [1, 2, 3, 4, 6, 5, 7, 8, 12, 10, 14, 9, 13, 11, 16, 24, 20, 28, 18, 26, 22, 17, 25, 21, 19, 32, 48, 40, 56, 36]

    An alternative approach is to implement ``roots`` and ``children``
    as methods of the subclass (in fact they could also be attributes
    of `A`). Namely, ``A.roots()`` must return an iterable containing
    the enumeration generators, and ``A.children(x)`` must return an
    iterable over the children of `x`. Optionally, `A` can have a
    method or attribute such that ``A.post_process(x)`` returns the
    desired output for the node ``x`` of the tree::

        sage: from sage.combinat.backtrack import SearchForest
        sage: class A(UniqueRepresentation, SearchForest):
        ....:     def __init__(self):
        ....:         SearchForest.__init__(self, algorithm = 'breadth',
        ....:                               category=InfiniteEnumeratedSets())
        ....:
        ....:     def roots(self):
        ....:         return [()]
        ....:
        ....:     def children(self, x):
        ....:         if sum(x) < 3:
        ....:             return [x+(0,), x+(1,)]
        ....:         else:
        ....:             return []
        ....:
        ....:     def post_process(self, x):
        ....:         if sum(x) == 0 or x[-1] == 0:
        ....:             return None
        ....:         else:
        ....:             return sum(x[i]*2^i for i in range(len(x)))
        sage: MyForest = A(); MyForest
        An enumerated set with a forest structure
        sage: MyForest.category()
        Category of infinite enumerated sets
        sage: p = iter(MyForest)
        sage: [next(p) for i in range(30)]
        [1, 2, 3, 4, 6, 5, 7, 8, 12, 10, 14, 9, 13, 11, 16, 24, 20, 28, 18, 26, 22, 17, 25, 21, 19, 32, 48, 40, 56, 36]

    .. warning::

        A :class:`SearchForest` instance is picklable if and only if
        the input functions are themselves picklable. This excludes
        anonymous or interactively defined functions::

            sage: def children(x):
            ....:     return [x+1]
            sage: S = SearchForest( [1], children, category=InfiniteEnumeratedSets())
            sage: dumps(S)
            Traceback (most recent call last):
            ....:
            PicklingError: Can't pickle <type 'function'>: attribute lookup __builtin__.function failed

        Let us now fake ``children`` being defined in a Python module::

            sage: import __main__
            sage: __main__.children = children
            sage: S = SearchForest( [1], children, category=InfiniteEnumeratedSets())
            sage: loads(dumps(S))
            An enumerated set with a forest structure
    """
    def __init__(self, roots = None, children = None, post_process = None,
                 algorithm = 'depth', facade = None, category=None):
        r"""
        TESTS::

            sage: from sage.combinat.backtrack import SearchForest
            sage: S = SearchForest(NN, lambda x : [], lambda x: x^2 if x.is_prime() else None)
            sage: S.category()
            Category of enumerated sets
        """
        if roots is not None:
            self._roots = roots
        if children is not None:
            self.children = children
        if post_process is not None:
            self.post_process = post_process
        self._algorithm = algorithm
        Parent.__init__(self, facade = facade, category = EnumeratedSets().or_subcategory(category))

    __len__ = None

    def _repr_(self):
        r"""
        TESTS::

            sage: from sage.combinat.backtrack import SearchForest
            sage: SearchForest( [1], lambda x: [x+1])
            An enumerated set with a forest structure
        """
        return "An enumerated set with a forest structure"

    def roots(self):
        r"""
        Return an iterable over the roots of ``self``.

        EXAMPLES::

            sage: from sage.combinat.backtrack import SearchForest
            sage: I = SearchForest([(0,0)], lambda l: [(l[0]+1, l[1]), (l[0], 1)] if l[1] == 0 else [(l[0], l[1]+1)])
            sage: [i for i in I.roots()]
            [(0, 0)]
            sage: I = SearchForest([(0,0),(1,1)], lambda l: [(l[0]+1, l[1]), (l[0], 1)] if l[1] == 0 else [(l[0], l[1]+1)])
            sage: [i for i in I.roots()]
            [(0, 0), (1, 1)]
        """
        return self._roots

    @abstract_method
    def children(self, x):
        r"""
        Return the children of the element ``x``

        The result can be a list, an iterable, an iterator, or even a
        generator.

        EXAMPLES::

            sage: from sage.combinat.backtrack import SearchForest
            sage: I = SearchForest([(0,0)], lambda l: [(l[0]+1, l[1]), (l[0], 1)] if l[1] == 0 else [(l[0], l[1]+1)])
            sage: [i for i in I.children((0,0))]
            [(1, 0), (0, 1)]
            sage: [i for i in I.children((1,0))]
            [(2, 0), (1, 1)]
            sage: [i for i in I.children((1,1))]
            [(1, 2)]
            sage: [i for i in I.children((4,1))]
            [(4, 2)]
            sage: [i for i in I.children((4,0))]
            [(5, 0), (4, 1)]
        """

    def __iter__(self):
        r"""
        Return an iterator over the elements of ``self``.

        EXAMPLES::

            sage: from sage.combinat.backtrack import SearchForest
            sage: def children(l):
            ....:      return [l+[0], l+[1]]
            ....:
            sage: C = SearchForest(([],), children)
            sage: f = C.__iter__()
            sage: next(f)
            []
            sage: next(f)
            [0]
            sage: next(f)
            [0, 0]
        """
        iter = search_forest_iterator(self.roots(),
                                      self.children,
                                      algorithm = self._algorithm)
        if hasattr(self, "post_process"):
            iter = imap_and_filter_none(self.post_process, iter)
        return iter

    def depth_first_search_iterator(self):
        r"""
        Return a depth first search iterator over the elements of ``self``

        EXAMPLES::

            sage: from sage.combinat.backtrack import SearchForest
            sage: f = SearchForest([[]],
            ....:                  lambda l: [l+[0], l+[1]] if len(l) < 3 else [])
            sage: list(f.depth_first_search_iterator())
            [[], [0], [0, 0], [0, 0, 0], [0, 0, 1], [0, 1], [0, 1, 0], [0, 1, 1], [1], [1, 0], [1, 0, 0], [1, 0, 1], [1, 1], [1, 1, 0], [1, 1, 1]]
        """
        return iter(self)

    def breadth_first_search_iterator(self):
        r"""
        Return a breadth first search iterator over the elements of ``self``

        EXAMPLES::

            sage: from sage.combinat.backtrack import SearchForest
            sage: f = SearchForest([[]],
            ....:                  lambda l: [l+[0], l+[1]] if len(l) < 3 else [])
            sage: list(f.breadth_first_search_iterator())
            [[], [0], [1], [0, 0], [0, 1], [1, 0], [1, 1], [0, 0, 0], [0, 0, 1], [0, 1, 0], [0, 1, 1], [1, 0, 0], [1, 0, 1], [1, 1, 0], [1, 1, 1]]
            sage: S = SearchForest([(0,0)],
            ....: lambda x : [(x[0], x[1]+1)] if x[1] != 0 else [(x[0]+1,0), (x[0],1)],
            ....: post_process = lambda x: x if ((is_prime(x[0]) and is_prime(x[1])) and ((x[0] - x[1]) == 2)) else None)
            sage: p = S.breadth_first_search_iterator()
            sage: [next(p), next(p), next(p), next(p), next(p), next(p), next(p)]
            [(5, 3), (7, 5), (13, 11), (19, 17), (31, 29), (43, 41), (61, 59)]
        """
        iter = search_forest_iterator(self.roots(), self.children, algorithm='breadth')
        if hasattr(self, "post_process"):
            iter = imap_and_filter_none(self.post_process, iter)
        return iter

    def _elements_of_depth_iterator_rec(self, depth=0):
        r"""
        Return an iterator over the elements of ``self`` of given depth.
        An element of depth `n` can be obtained applying `n` times the
        children function from a root. This function is not affected
        by post processing.

        EXAMPLES::

            sage: from sage.combinat.backtrack import SearchForest
            sage: I = SearchForest([(0,0)], lambda l: [(l[0]+1, l[1]), (l[0], 1)] if l[1] == 0 else [(l[0], l[1]+1)])
            sage: list(I._elements_of_depth_iterator_rec(8))
            [(8, 0), (7, 1), (6, 2), (5, 3), (4, 4), (3, 5), (2, 6), (1, 7), (0, 8)]
            sage: I = SearchForest([[]], lambda l: [l+[0], l+[1]] if len(l) < 3 else [])
            sage: list(I._elements_of_depth_iterator_rec(0))
            [[]]
            sage: list(I._elements_of_depth_iterator_rec(1))
            [[0], [1]]
            sage: list(I._elements_of_depth_iterator_rec(2))
            [[0, 0], [0, 1], [1, 0], [1, 1]]
            sage: list(I._elements_of_depth_iterator_rec(3))
            [[0, 0, 0], [0, 0, 1], [0, 1, 0], [0, 1, 1], [1, 0, 0], [1, 0, 1], [1, 1, 0], [1, 1, 1]]
            sage: list(I._elements_of_depth_iterator_rec(4))
            []
        """
        if depth == 0:
            for node in self.roots():
                yield node
        else:
            for father in self._elements_of_depth_iterator_rec(depth - 1):
                for node in self.children(father):
                    yield node

    def elements_of_depth_iterator(self, depth=0):
        r"""
        Return an iterator over the elements of ``self`` of given depth.
        An element of depth `n` can be obtained applying `n` times the
        children function from a root.

        EXAMPLES::

            sage: from sage.combinat.backtrack import SearchForest
            sage: S = SearchForest([(0,0)] ,
            ....:        lambda x : [(x[0], x[1]+1)] if x[1] != 0 else [(x[0]+1,0), (x[0],1)],
            ....:        post_process = lambda x: x if ((is_prime(x[0]) and is_prime(x[1]))
            ....:                                        and ((x[0] - x[1]) == 2)) else None)
            sage: p = S.elements_of_depth_iterator(8)
            sage: next(p)
            (5, 3)
            sage: S = SearchForest(NN, lambda x : [],
            ....:                      lambda x: x^2 if x.is_prime() else None)
            sage: p = S.elements_of_depth_iterator(0)
            sage: [next(p), next(p), next(p), next(p), next(p)]
            [4, 9, 25, 49, 121]
        """
        iter = self._elements_of_depth_iterator_rec(depth)
        if hasattr(self, "post_process"):
            iter = imap_and_filter_none(self.post_process, iter)
        return iter

    def __contains__(self, elt):
        r"""
        Return ``True`` if ``elt`` is in ``self``.

        .. warning::

           This is achieved by iterating through the elements until
           ``elt`` is found. In particular, this method will never
           stop when ``elt`` is not in ``self`` and ``self`` is
           infinite.

        EXAMPLES::

            sage: from sage.combinat.backtrack import SearchForest
            sage: S = SearchForest( [[]], lambda l: [l+[0], l+[1]] if len(l) < 3 else [], category=FiniteEnumeratedSets())
            sage: [4] in S
            False
            sage: [1] in S
            True
            sage: [1,1,1,1] in S
            False
            sage: all(S.__contains__(i) for i in iter(S))
            True
            sage: S = SearchForest([1], lambda x: [x+1], category=InfiniteEnumeratedSets())
            sage: 1 in S
            True
            sage: 732 in S
            True
            sage: -1 in S # not tested : Will never stop

        The algorithm uses a random enumeration of the nodes of the
        forest. This choice was motivated by examples in which both
        depth first search and breadth first search failed. The
        following example enumerates all ordered pairs of nonnegative
        integers, starting from an infinite set of roots, where each
        roots has an infinite number of children::

            sage: from sage.combinat.backtrack import SearchForest
            sage: S = SearchForest(Family(NN, lambda x : (x, 0)),
            ....: lambda x : Family(PositiveIntegers(), lambda y : (x[0], y)) if x[1] == 0 else [])
            sage: p = S.depth_first_search_iterator()
            sage: [next(p), next(p), next(p), next(p), next(p), next(p), next(p)]
            [(0, 0), (0, 1), (0, 2), (0, 3), (0, 4), (0, 5), (0, 6)]
            sage: p = S.breadth_first_search_iterator()
            sage: [next(p), next(p), next(p), next(p), next(p), next(p), next(p)]
            [(0, 0), (1, 0), (2, 0), (3, 0), (4, 0), (5, 0), (6, 0)]
            sage: (0,0) in S
            True
            sage: (1,1) in S
            True
            sage: (10,10) in S
            True
            sage: (42,18) in S
            True

        We now consider the same set of all ordered pairs of
        nonnegative integers but constructed in a different way. There
        still are infinitely many roots, but each node has a single
        child. From each root starts an infinite branch of breadth
        `1`::

            sage: S = SearchForest(Family(NN, lambda x : (x, 0)) , lambda x : [(x[0], x[1]+1)])
            sage: p = S.depth_first_search_iterator()
            sage: [next(p), next(p), next(p), next(p), next(p), next(p), next(p)]
            [(0, 0), (0, 1), (0, 2), (0, 3), (0, 4), (0, 5), (0, 6)]
            sage: p = S.breadth_first_search_iterator()
            sage: [next(p), next(p), next(p), next(p), next(p), next(p), next(p)]
            [(0, 0), (1, 0), (2, 0), (3, 0), (4, 0), (5, 0), (6, 0)]
            sage: (0,0) in S
            True
            sage: (1,1) in S
            True
            sage: (10,10) in S
            True
            sage: (37,11) in S
            True
        """
        stack = [iter(self.roots())]
        while len(stack) > 0:
            position = randint(0,len(stack)-1)
            try:
                node = next(stack[position])
            except StopIteration:
                stack.pop(position)
                continue

            if node == elt:
                return True
            stack.append( iter(self.children(node)) )
        return False

    def map_reduce(self, map_function = None,
                   reduce_function = None,
                   reduce_init = None):
        r"""
        Apply a Map/Reduce algorithm on ``self``

        INPUT:

        - ``map_function`` -- a function from the element of ``self`` to some
          set with a reduce operation (e.g.: a monoid). The default value is
          the constant function ``1``.

        - ``reduce_function`` -- the reduce function (e.g.: the addition of a
          monoid). The default value is ``+``.

        - ``reduce_init`` -- the initialisation of the reduction (e.g.: the
          neutral element of the monoid). The default value is ``0``.

        .. note::

            the effect of the default values is to compute the cardinality
            of ``self``.

        EXAMPLES::

            sage: seeds = [([i],i, i) for i in range(1,10)]
            sage: succ = (lambda (list, sum, last):
            ....:         [(list + [i], sum + i, i) for i in range(1,last)])
            sage: F = RecursivelyEnumeratedSet(seeds, succ,
            ....:                       structure='forest', enumeration='depth')

            sage: y = var('y')
            sage: map_function = lambda (li, sum, _): y**sum
            sage: reduce_function = lambda x,y: x + y
            sage: F.map_reduce(map_function, reduce_function, 0)
            y^45 + y^44 + y^43 + 2*y^42 + 2*y^41 + 3*y^40 + 4*y^39 + 5*y^38 + 6*y^37 + 8*y^36 + 9*y^35 + 10*y^34 + 12*y^33 + 13*y^32 + 15*y^31 + 17*y^30 + 18*y^29 + 19*y^28 + 21*y^27 + 21*y^26 + 22*y^25 + 23*y^24 + 23*y^23 + 23*y^22 + 23*y^21 + 22*y^20 + 21*y^19 + 21*y^18 + 19*y^17 + 18*y^16 + 17*y^15 + 15*y^14 + 13*y^13 + 12*y^12 + 10*y^11 + 9*y^10 + 8*y^9 + 6*y^8 + 5*y^7 + 4*y^6 + 3*y^5 + 2*y^4 + 2*y^3 + y^2 + y

        Here is an example with the default values::

            sage: F.map_reduce()
            511

        .. SEEALSO:: :mod:`sage.parallel.map_reduce`
        """
        import sage.parallel.map_reduce
        return sage.parallel.map_reduce.RESetMapReduce(
            forest = self,
            map_function = map_function,
            reduce_function = reduce_function,
            reduce_init = reduce_init).run()


class PositiveIntegerSemigroup(UniqueRepresentation, SearchForest):
    r"""
    The commutative additive semigroup of positive integers.

    This class provides an example of algebraic structure which
    inherits from :class:`SearchForest`. It builds the positive
    integers a la Peano, and endows it with its natural commutative
    additive semigroup structure.

    EXAMPLES::

        sage: from sage.combinat.backtrack import PositiveIntegerSemigroup
        sage: PP = PositiveIntegerSemigroup()
        sage: PP.category()
        Join of Category of monoids and Category of commutative additive semigroups and Category of infinite enumerated sets and Category of facade sets
        sage: PP.cardinality()
        +Infinity
        sage: PP.one()
        1
        sage: PP.an_element()
        1
        sage: some_elements = list(PP.some_elements()); some_elements
        [1, 2, 3, 4, 5, 6, 7, 8, 9, 10, 11, 12, 13, 14, 15, 16, 17, 18, 19, 20, 21, 22, 23, 24, 25, 26, 27, 28, 29, 30, 31, 32, 33, 34, 35, 36, 37, 38, 39, 40, 41, 42, 43, 44, 45, 46, 47, 48, 49, 50, 51, 52, 53, 54, 55, 56, 57, 58, 59, 60, 61, 62, 63, 64, 65, 66, 67, 68, 69, 70, 71, 72, 73, 74, 75, 76, 77, 78, 79, 80, 81, 82, 83, 84, 85, 86, 87, 88, 89, 90, 91, 92, 93, 94, 95, 96, 97, 98, 99, 100]

    TESTS::

        sage: from sage.combinat.backtrack import PositiveIntegerSemigroup
        sage: PP = PositiveIntegerSemigroup()

    We factor out the long test from the ``TestSuite``::

        sage: TestSuite(PP).run(skip='_test_enumerated_set_contains')
        sage: PP._test_enumerated_set_contains()  # long time
    """
    def __init__(self):
        r"""
        TESTS::

            sage: from sage.combinat.backtrack import PositiveIntegerSemigroup
            sage: PP = PositiveIntegerSemigroup()
        """
        SearchForest.__init__(self, facade = ZZ, category=(InfiniteEnumeratedSets(), CommutativeAdditiveSemigroups(), Monoids()))

    def roots(self):
        r"""
        Return the single root of ``self``.

        EXAMPLES::

            sage: from sage.combinat.backtrack import PositiveIntegerSemigroup
            sage: PP = PositiveIntegerSemigroup()
            sage: list(PP.roots())
            [1]
        """
        return [ZZ(1)]

    def children(self, x):
        r"""
        Return the single child ``x+1`` of the integer ``x``

        EXAMPLES::

            sage: from sage.combinat.backtrack import PositiveIntegerSemigroup
            sage: PP = PositiveIntegerSemigroup()
            sage: list(PP.children(1))
            [2]
            sage: list(PP.children(42))
            [43]
        """
        return [ZZ(x+1)]

    def one(self):
        r"""
        Return the unit of ``self``.

        EXAMPLES::

            sage: from sage.combinat.backtrack import PositiveIntegerSemigroup
            sage: PP = PositiveIntegerSemigroup()
            sage: PP.one()
            1
        """
        return self.first()

class TransitiveIdeal(RecursivelyEnumeratedSet_generic):
    r"""
    Generic tool for constructing ideals of a relation.

    INPUT:

    - ``relation`` -- a function (or callable) returning a list (or iterable)
    - ``generators`` -- a list (or iterable)

    Returns the set `S` of elements that can be obtained by repeated
    application of ``relation`` on the elements of ``generators``.

    Consider ``relation`` as modeling a directed graph (possibly with
    loops, cycles, or circuits). Then `S` is the ideal generated by
    ``generators`` under this relation.

    Enumerating the elements of `S` is achieved by depth first search
    through the graph. The time complexity is `O(n+m)` where `n` is
    the size of the ideal, and `m` the number of edges in the
    relation. The memory complexity is the depth, that is the maximal
    distance between a generator and an element of `S`.

    See also :class:`SearchForest` and :class:`TransitiveIdealGraded`.

    EXAMPLES::

        sage: from sage.combinat.backtrack import TransitiveIdeal
        sage: [i for i in TransitiveIdeal(lambda i: [i+1] if i<10 else [], [0])]
        [0, 1, 2, 3, 4, 5, 6, 7, 8, 9, 10]

        sage: [i for i in TransitiveIdeal(lambda i: [mod(i+1,3)], [0])]
        [0, 1, 2]
        sage: [i for i in TransitiveIdeal(lambda i: [mod(i+2,3)], [0])]
        [0, 2, 1]
        sage: [i for i in TransitiveIdeal(lambda i: [mod(i+2,10)], [0])]
        [0, 2, 4, 6, 8]
        sage: [i for i in TransitiveIdeal(lambda i: [mod(i+3,10),mod(i+5,10)], [0])]
        [0, 3, 8, 1, 4, 5, 6, 7, 9, 2]
        sage: [i for i in TransitiveIdeal(lambda i: [mod(i+4,10),mod(i+6,10)], [0])]
        [0, 4, 8, 2, 6]
        sage: [i for i in TransitiveIdeal(lambda i: [mod(i+3,9)], [0,1])]
        [0, 1, 3, 4, 6, 7]

        sage: [p for p in TransitiveIdeal(lambda x:[x],[Permutation([3,1,2,4]), Permutation([2,1,3,4])])]
        [[2, 1, 3, 4], [3, 1, 2, 4]]

    We now illustrate that the enumeration is done lazily, by depth first
    search::

        sage: C = TransitiveIdeal(lambda x: [x-1, x+1], (-10, 0, 10))
        sage: f = C.__iter__()
        sage: [ next(f) for i in range(6) ]
        [0, 1, 2, 3, 4, 5]

    We compute all the permutations of 3::

        sage: [p for p in TransitiveIdeal(attrcall("permutohedron_succ"), [Permutation([1,2,3])])]
        [[1, 2, 3], [2, 1, 3], [1, 3, 2], [2, 3, 1], [3, 1, 2], [3, 2, 1]]

    We compute all the permutations which are larger than [3,1,2,4],
    [2,1,3,4] in the right permutohedron::

        sage: [p for p in TransitiveIdeal(attrcall("permutohedron_succ"), [Permutation([3,1,2,4]), Permutation([2,1,3,4])])]
        [[2, 1, 3, 4], [3, 1, 2, 4], [2, 1, 4, 3], [3, 1, 4, 2],
         [2, 3, 1, 4], [3, 4, 1, 2], [3, 4, 2, 1], [2, 3, 4, 1],
         [2, 4, 1, 3], [3, 2, 1, 4], [4, 3, 1, 2], [4, 3, 2, 1],
         [3, 2, 4, 1], [4, 2, 1, 3], [2, 4, 3, 1], [4, 2, 3, 1]]

    Using TransitiveIdeal people have been using the ``__contains__``
    method provided from the ``__iter__`` method. We need to make sure that
    this continues to work::

        sage: T = TransitiveIdeal(lambda a:[a+7,a+5], [0])
        sage: 12 in T
        True

    """
    def __init__(self, succ, generators):
        r"""
        TESTS::

            sage: from sage.combinat.backtrack import TransitiveIdeal
            sage: C = TransitiveIdeal(factor, (1, 2, 3))
            sage: C._succ
            <function factor at ...>
            sage: C._generators
            (1, 2, 3)
            sage: loads(dumps(C))   # should test for equality with C, but equality is not implemented
        """
        RecursivelyEnumeratedSet_generic.__init__(self, seeds=generators, successors=succ, enumeration='naive')
        self._generators = self._seeds
        self._succ = self.successors

    def __iter__(self):
        r"""
        Return an iterator on the elements of ``self``.

        TESTS::

            sage: from sage.combinat.backtrack import TransitiveIdeal
            sage: C = TransitiveIdeal(lambda x: [1,2], ())
            sage: list(C) # indirect doctest
            []

            sage: C = TransitiveIdeal(lambda x: [1,2], (1,))
            sage: list(C) # indirect doctest
            [1, 2]

            sage: C = TransitiveIdeal(lambda x: [], (1,2))
            sage: list(C) # indirect doctest
            [1, 2]

        """
        return self.naive_search_iterator()

class TransitiveIdealGraded(RecursivelyEnumeratedSet_generic):
    r"""
    Generic tool for constructing ideals of a relation.

    INPUT:

    - ``relation`` -- a function (or callable) returning a list (or iterable)

    - ``generators`` -- a list (or iterable)

    - ``max_depth`` -- (Default: infinity) Specifies the maximal depth to
      which elements are computed

    Return the set `S` of elements that can be obtained by repeated
    application of ``relation`` on the elements of ``generators``.

    Consider ``relation`` as modeling a directed graph (possibly with
    loops, cycles, or circuits). Then `S` is the ideal generated by
    ``generators`` under this relation.

    Enumerating the elements of `S` is achieved by breadth first search
    through the graph; hence elements are enumerated by increasing
    distance from the generators. The time complexity is `O(n+m)`
    where `n` is the size of the ideal, and `m` the number of edges in
    the relation. The memory complexity is the depth, that is the
    maximal distance between a generator and an element of `S`.

    See also :class:`SearchForest` and :class:`TransitiveIdeal`.

    EXAMPLES::

        sage: from sage.combinat.backtrack import TransitiveIdealGraded
        sage: [i for i in TransitiveIdealGraded(lambda i: [i+1] if i<10 else [], [0])]
        [0, 1, 2, 3, 4, 5, 6, 7, 8, 9, 10]

    We now illustrate that the enumeration is done lazily, by breadth first search::

        sage: C = TransitiveIdealGraded(lambda x: [x-1, x+1], (-10, 0, 10))
        sage: f = C.__iter__()

    The elements at distance 0 from the generators::

        sage: sorted([ next(f) for i in range(3) ])
        [-10, 0, 10]

    The elements at distance 1 from the generators::

        sage: sorted([ next(f) for i in range(6) ])
        [-11, -9, -1, 1, 9, 11]

    The elements at distance 2 from the generators::

        sage: sorted([ next(f) for i in range(6) ])
        [-12, -8, -2, 2, 8, 12]

    The enumeration order between elements at the same distance is not specified.

    We compute all the permutations which are larger than [3,1,2,4] or
    [2,1,3,4] in the permutohedron::

        sage: [p for p in TransitiveIdealGraded(attrcall("permutohedron_succ"), [Permutation([3,1,2,4]), Permutation([2,1,3,4])])]
        [[3, 1, 2, 4], [2, 1, 3, 4], [2, 3, 1, 4], [2, 1, 4, 3],
         [3, 2, 1, 4], [3, 1, 4, 2], [3, 2, 4, 1], [2, 4, 1, 3],
         [3, 4, 1, 2], [2, 3, 4, 1], [4, 3, 1, 2], [3, 4, 2, 1],
         [4, 2, 1, 3], [2, 4, 3, 1], [4, 3, 2, 1], [4, 2, 3, 1]]
    """
    def __init__(self, succ, generators, max_depth=float("inf")):
        r"""
        TESTS::

            sage: from sage.combinat.backtrack import TransitiveIdealGraded
            sage: C = TransitiveIdealGraded(factor, (1, 2, 3))
            sage: C._succ
            <function factor at ...>
            sage: C._generators
            (1, 2, 3)
            sage: loads(dumps(C))   # should test for equality with C, but equality is not implemented
        """
        RecursivelyEnumeratedSet_generic.__init__(self, seeds=generators, successors=succ, enumeration='breadth', max_depth=max_depth)
        self._generators = self._seeds
        self._succ = self.successors

    def __iter__(self):
        r"""
        Return an iterator on the elements of ``self``.

        TESTS::

            sage: from sage.combinat.backtrack import TransitiveIdealGraded
            sage: C = TransitiveIdealGraded(lambda x: [1,2], ())
            sage: list(C) # indirect doctest
            []

            sage: C = TransitiveIdealGraded(lambda x: [1,2], (1,))
            sage: list(C) # indirect doctest
            [1, 2]

            sage: C = TransitiveIdealGraded(lambda x: [], (1,2))
            sage: list(C) # indirect doctest
            [1, 2]

        ::

            sage: fn = lambda i: [i+1] if i<10 else []
            sage: C = TransitiveIdealGraded(fn, [0], max_depth=1)
            sage: list(C)
            [0, 1]
        """
        return self.breadth_first_search_iterator()
<|MERGE_RESOLUTION|>--- conflicted
+++ resolved
@@ -41,15 +41,7 @@
       ``sage/sets/recursively_enumerated_set.pyx`` into a class named
       :class:`RecursivelyEnumeratedSet_forest` in a later ticket.
 
-<<<<<<< HEAD
-- Deprecate ``TransitiveIdeal`` and ``TransitiveIdealGraded``.
-=======
-    - ``TransitiveIdeal`` and ``TransitiveIdealGraded`` are used in the code of
-      ``categories/finitely_generated_semigroups.py`` (at least).
-      These should be updated to use ``RecursivelyEnumeratedSet`` in a later
-      ticket for speed improvements and ``TransitiveIdeal`` and
-      ``TransitiveIdealGraded`` may be deprecated.
->>>>>>> 4c82d1bd
+	- Deprecate ``TransitiveIdeal`` and ``TransitiveIdealGraded``.
 
     - Once the deprecation has been there for enough time: delete
       ``TransitiveIdeal`` and ``TransitiveIdealGraded``.
