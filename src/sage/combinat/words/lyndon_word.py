--- conflicted
+++ resolved
@@ -289,14 +289,8 @@
         """
         evaluation = self._e
         le = list(evaluation)
-<<<<<<< HEAD
-        if len(evaluation) == 0:
-            return 0
-
-=======
         if not evaluation:
             return Integer(0)
->>>>>>> 584f22f4
         n = sum(evaluation)
         return sum(moebius(j) * multinomial([ni // j for ni in evaluation])
                    for j in divisors(gcd(le))) // n
