--- conflicted
+++ resolved
@@ -595,40 +595,7 @@
         if isinstance(g, dict) and isinstance(g.values()[0], dict):
             pass # this is the default format
         elif isinstance(g, dict) and isinstance(g.values()[0], list):
-<<<<<<< HEAD
-            processed_g = {}
-            for k in g.keys():
-                temp = {}
-                for vertex in g[k]:
-                    temp[vertex] = 1
-                processed_g[k] = temp
-            g = processed_g
-        elif isinstance(g, Graph):
-            processed_g = {}
-            for v in g.vertices():
-                edges = {}
-                for n in g.neighbors(v):
-                    if (isinstance(g.edge_label(v,n), int)
-                            and g.edge_label(v,n) >= 0):
-                        edges[n] = g.edge_label(v,n)
-                    else:
-                        edges[n] = 1
-                processed_g[v] = edges
-            g = processed_g
-        elif isinstance(g, DiGraph):
-            processed_g = {}
-            for v in g.vertices():
-                edges = {}
-                for n in g.neighbors_out(v):
-                    if (isinstance(g.edge_label(v,n), int)
-                            and g.edge_label(v,n) >= 0):
-                        edges[n] = g.edge_label(v,n)
-                    else:
-                        edges[n] = 1
-                processed_g[v] = edges
-=======
             processed_g = {i:dict(Counter(g[i])) for i in g}
->>>>>>> 1852ccc5
             g = processed_g
         elif isinstance(g, Graph) or isinstance(g, DiGraph):
             if not g.weighted():
