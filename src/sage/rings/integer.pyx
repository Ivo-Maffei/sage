r"""
Elements of the ring `\ZZ` of integers

AUTHORS:

- William Stein (2005): initial version

- Gonzalo Tornaria (2006-03-02): vastly improved python/GMP
  conversion; hashing

- Didier Deshommes (2006-03-06): numerous examples
  and docstrings

- William Stein (2006-03-31): changes to reflect GMP bug fixes

- William Stein (2006-04-14): added GMP factorial method (since it's
  now very fast).

- David Harvey (2006-09-15): added nth_root, exact_log

- David Harvey (2006-09-16): attempt to optimise Integer constructor

- Rishikesh (2007-02-25): changed quo_rem so that the rem is positive

- David Harvey, Martin Albrecht, Robert Bradshaw (2007-03-01):
  optimized Integer constructor and pool

- Pablo De Napoli (2007-04-01): multiplicative_order should return
  +infinity for non zero numbers

- Robert Bradshaw (2007-04-12): is_perfect_power, Jacobi symbol (with
  Kronecker extension).  Convert some methods to use GMP directly
  rather than PARI, Integer(), PY_NEW(Integer)

- David Roe (2007-03-21): sped up valuation and is_square, added
  val_unit, is_power, is_power_of and divide_knowing_divisible_by

- Robert Bradshaw (2008-03-26): gamma function, multifactorials

- Robert Bradshaw (2008-10-02): bounded squarefree part

- David Loeffler (2011-01-15): fixed bug #10625 (inverse_mod should accept an ideal as argument)

- Vincent Delecroix (2010-12-28): added unicode in Integer.__init__

- David Roe (2012-03): deprecate :meth:`~sage.rings.integer.Integer.is_power`
  in favour of :meth:`~sage.rings.integer.Integer.is_perfect_power` (see
  :trac:`12116`)

EXAMPLES:

Add 2 integers::

    sage: a = Integer(3) ; b = Integer(4)
    sage: a + b == 7
    True

Add an integer and a real number::

    sage: a + 4.0
    7.00000000000000

Add an integer and a rational number::

    sage: a + Rational(2)/5
    17/5

Add an integer and a complex number::

    sage: b = ComplexField().0 + 1.5
    sage: loads((a+b).dumps()) == a+b
    True

    sage: z = 32
    sage: -z
    -32
    sage: z = 0; -z
    0
    sage: z = -0; -z
    0
    sage: z = -1; -z
    1

Multiplication::

    sage: a = Integer(3) ; b = Integer(4)
    sage: a * b == 12
    True
    sage: loads((a * 4.0).dumps()) == a*b
    True
    sage: a * Rational(2)/5
    6/5

::

    sage: list([2,3]) * 4
    [2, 3, 2, 3, 2, 3, 2, 3]

::

    sage: 'sage'*Integer(3)
    'sagesagesage'

COERCIONS:

Returns version of this integer in the multi-precision floating
real field R::

    sage: n = 9390823
    sage: RR = RealField(200)
    sage: RR(n)
    9.3908230000000000000000000000000000000000000000000000000000e6

"""
#*****************************************************************************
#       Copyright (C) 2004,2006 William Stein <wstein@gmail.com>
#       Copyright (C) 2006 Gonzalo Tornaria <tornaria@math.utexas.edu>
#       Copyright (C) 2006 Didier Deshommes <dfdeshom@gmail.com>
#       Copyright (C) 2007 David Harvey <dmharvey@math.harvard.edu>
#       Copyright (C) 2007 Martin Albrecht <malb@informatik.uni-bremen.de>
#       Copyright (C) 2007,2008 Robert Bradshaw <robertwb@math.washington.edu>
#       Copyright (C) 2007 David Roe <roed314@gmail.com>
#
#  Distributed under the terms of the GNU General Public License (GPL)
#  as published by the Free Software Foundation; either version 2 of
#  the License, or (at your option) any later version.
#                  http://www.gnu.org/licenses/
#*****************************************************************************
from __future__ import print_function

# Do not create any Integer, especially non cdef'ed ones, before the hooked
# creation and deletion are setup by the call to hook_fast_tp_functions

cimport cython

import operator

import sys

from sage.misc.superseded import deprecated_function_alias
from sage.misc.long cimport pyobject_to_long

include "cysignals/signals.pxi"
include "sage/ext/cdefs.pxi"
include "sage/ext/stdsage.pxi"
include "cysignals/memory.pxi"
from cpython.list cimport *
from cpython.number cimport *
from cpython.int cimport *
from cpython.object cimport *
from libc.stdint cimport uint64_t
cimport sage.structure.element
from sage.structure.element cimport (Element, EuclideanDomainElement,
        parent_c, coercion_model)
include "sage/ext/python_debug.pxi"
from sage.libs.pari.paridecl cimport *
from sage.rings.rational cimport Rational
from sage.libs.gmp.rational_reconstruction cimport mpq_rational_reconstruction
from sage.libs.gmp.pylong cimport *
from sage.libs.ntl.convert cimport mpz_to_ZZ
from sage.libs.gmp.mpq cimport mpq_neg

from libc.limits cimport LONG_MAX
from libc.math cimport sqrt as sqrt_double, log as log_c, ceil as ceil_c, isnan

from sage.libs.pari.gen cimport gen as pari_gen
from sage.libs.pari.pari_instance cimport PariInstance, INT_to_mpz
from sage.libs.flint.ulong_extras cimport *

import sage.rings.infinity

import sage.libs.pari.pari_instance
cdef PariInstance pari = sage.libs.pari.pari_instance.pari

from sage.structure.coerce cimport is_numpy_type
from sage.structure.element import coerce_binop

from sage.libs.gmp.binop cimport mpq_add_z, mpq_mul_z, mpq_div_zz

cdef extern from *:
    int unlikely(int) nogil  # Defined by Cython

cdef object numpy_long_interface = {'typestr': '=i4' if sizeof(long) == 4 else '=i8' }
cdef object numpy_int64_interface = {'typestr': '=i8'}
cdef object numpy_object_interface = {'typestr': '|O'}

cdef mpz_t mpz_tmp
mpz_init(mpz_tmp)


cdef set_from_Integer(Integer self, Integer other):
    mpz_set(self.value, other.value)

cdef set_from_pari_gen(Integer self, pari_gen x):
    r"""
    EXAMPLES::

        sage: [Integer(pari(x)) for x in [1, 2^60, 2., GF(3)(1), GF(9,'a')(2)]]
        [1, 1152921504606846976, 2, 1, 2]
        sage: Integer(pari(2.1)) # indirect doctest
        Traceback (most recent call last):
        ...
        TypeError: Attempt to coerce non-integral real number to an Integer
    """
    # Simplify and lift until we get an integer
    while typ((<pari_gen>x).g) != t_INT:
        x = x.simplify()
        paritype = typ((<pari_gen>x).g)
        if paritype == t_INT:
            break
        elif paritype == t_REAL:
            # Check that the fractional part is zero
            if not x.frac().gequal0():
                raise TypeError("Attempt to coerce non-integral real number to an Integer")
            # floor yields an integer
            x = x.floor()
            break
        elif paritype == t_PADIC:
            if x._valp() < 0:
                raise TypeError("Cannot convert p-adic with negative valuation to an integer")
            # Lifting a PADIC yields an integer
            x = x.lift()
            break
        elif paritype == t_INTMOD:
            # Lifting an INTMOD yields an integer
            x = x.lift()
            break
        elif paritype == t_POLMOD:
            x = x.lift()
        elif paritype == t_FFELT:
            # x = (f modulo defining polynomial of finite field);
            # we extract f.
            sig_on()
            x = pari.new_gen(FF_to_FpXQ_i((<pari_gen>x).g))
        else:
            raise TypeError("Unable to coerce PARI %s to an Integer"%x)

    # Now we have a true PARI integer, convert it to Sage
    INT_to_mpz(self.value, (<pari_gen>x).g)


cdef _digits_naive(mpz_t v,l,int offset,Integer base,digits):
    """
    This method fills in digit entries in the list, l, using the most
    basic digit algorithm -- repeat division by base.

    INPUT:

    - ``v`` - the value whose digits we want to put into the list

    - ``l`` - the list to file

    - ``offset`` - offset from the beginning of the list that we want
      to fill at

    - ``base`` -- the base to which we finding digits

    - ``digits`` - a python sequence type with objects to use for digits
                 note that python negative index semantics are relied upon

    AUTHORS:

    - Joel B. Mohler (2009-01-16)
    """
    cdef mpz_t mpz_value
    cdef mpz_t mpz_res  # used on one side of the 'if'
    cdef Integer z      # used on the other side of the 'if'

    mpz_init(mpz_value)
    mpz_set(mpz_value, v)

    # we aim to avoid sage Integer creation if possible
    if digits is None:
        while mpz_cmp_si(mpz_value,0):
            z = PY_NEW(Integer)
            mpz_tdiv_qr(mpz_value, z.value, mpz_value, base.value)
            l[offset] = z
            offset += 1
    else:
        mpz_init(mpz_res)
        while mpz_cmp_si(mpz_value,0):
            mpz_tdiv_qr(mpz_value, mpz_res, mpz_value, base.value)
            l[offset] = digits[mpz_get_si(mpz_res)]
            offset += 1
        mpz_clear(mpz_res)

    mpz_clear(mpz_value)

cdef _digits_internal(mpz_t v,l,int offset,int power_index,power_list,digits):
    """
    INPUT:

    - ``v`` - the value whose digits we want to put into the list

    - ``l`` - the list to file

    - ``offset`` - offset from the beginning of the list that we want
      to fill at

    - ``power_index`` - a measure of size to fill and index to
      power_list we're filling 1 << (power_index+1) digits

    - ``power_list`` - a list of powers of the base, precomputed in
      method digits digits - a python sequence type with objects to
      use for digits note that python negative index semantics are
      relied upon

    AUTHORS:

    - Joel B. Mohler (2008-03-13)
    """
    cdef mpz_t mpz_res
    cdef mpz_t mpz_quot
    cdef Integer temp
    cdef int v_int
    if power_index < 5:
        # It turns out that simple repeated division is very fast for
        # relatively few digits.  I don't think this is a real algorithmic
        # statement, it's an annoyance introduced by memory allocation.
        # I think that manual memory management with mpn_* would make the
        # divide & conquer approach even faster, but the code would be much
        # more complicated.
        _digits_naive(v,l,offset,power_list[0],digits)
    else:
        mpz_init(mpz_quot)
        mpz_init(mpz_res)
        temp = power_list[power_index]
        mpz_tdiv_qr(mpz_quot, mpz_res, v, temp.value)
        if mpz_sgn(mpz_res) != 0:
            _digits_internal(mpz_res,l,offset,power_index-1,power_list,digits)
        if mpz_sgn(mpz_quot) != 0:
            _digits_internal(mpz_quot,l,offset+(1<<power_index),power_index-1,power_list,digits)
        mpz_clear(mpz_quot)
        mpz_clear(mpz_res)

from sage.structure.sage_object cimport SageObject, rich_to_bool_sgn
from sage.structure.element cimport EuclideanDomainElement, ModuleElement, Element
from sage.structure.element import  bin_op
from sage.structure.coerce_exceptions import CoercionException

import integer_ring
the_integer_ring = integer_ring.ZZ

# The documentation for the ispseudoprime() function in the PARI
# manual states that its result is always prime up to this 2^64.
cdef mpz_t PARI_PSEUDOPRIME_LIMIT
mpz_init(PARI_PSEUDOPRIME_LIMIT)
mpz_ui_pow_ui(PARI_PSEUDOPRIME_LIMIT, 2, 64)

def is_Integer(x):
    """
    Return true if x is of the Sage integer type.

    EXAMPLES::

        sage: from sage.rings.integer import is_Integer
        sage: is_Integer(2)
        True
        sage: is_Integer(2/1)
        False
        sage: is_Integer(int(2))
        False
        sage: is_Integer(long(2))
        False
        sage: is_Integer('5')
        False
    """
    return isinstance(x, Integer)

cdef inline Integer as_Integer(x):
    if isinstance(x, Integer):
        return <Integer>x
    else:
        return Integer(x)

cdef class IntegerWrapper(Integer):
    r"""
    Rationale for the ``IntegerWrapper`` class:

    With ``Integers``, the allocation/deallocation function slots are
    hijacked with custom functions that stick already allocated
    ``Integers`` (with initialized ``parent`` and ``mpz_t`` fields)
    into a pool on "deallocation" and then pull them out whenever a
    new one is needed. Because ``Integers`` are so common, this is
    actually a significant savings. However , this does cause issues
    with subclassing a Python class directly from ``Integer`` (but
    that's ok for a Cython class).

    As a workaround, one can instead derive a class from the
    intermediate class ``IntegerWrapper``, which sets statically its
    alloc/dealloc methods to the *original* ``Integer`` alloc/dealloc
    methods, before they are swapped manually for the custom ones.

    The constructor of ``IntegerWrapper`` further allows for
    specifying an alternative parent to ``IntegerRing()``.
    """

    def __init__(self, parent=None, x=None, unsigned int base=0):
        """
        We illustrate how to create integers with parents different
        from ``IntegerRing()``::

            sage: from sage.rings.integer import IntegerWrapper

            sage: n = IntegerWrapper(Primes(), 3) # indirect doctest
            sage: n
            3
            sage: n.parent()
            Set of all prime numbers: 2, 3, 5, 7, ...

        Pickling seems to work now (as of #10314)

            sage: nn = loads(dumps(n))
            sage: nn
            3
            sage: nn.parent()
            Integer Ring

            sage: TestSuite(n).run()
        """
        if parent is not None:
            Element.__init__(self, parent=parent)
        Integer.__init__(self, x, base=base)

cdef class Integer(sage.structure.element.EuclideanDomainElement):
    r"""
    The ``Integer`` class represents arbitrary precision
    integers. It derives from the ``Element`` class, so
    integers can be used as ring elements anywhere in Sage.

    Integer() interprets strings that begin with ``0o`` as octal numbers,
    strings that begin with ``0x`` as hexadecimal numbers and strings
    that begin with ``0b`` as binary numbers.

    The class ``Integer`` is implemented in Cython, as a wrapper of the
    GMP ``mpz_t`` integer type.

    EXAMPLES::

        sage: Integer(123)
        123
        sage: Integer("123")
        123

    Sage Integers support :pep:`3127` literals::

        sage: Integer('0x12')
        18
        sage: Integer('-0o12')
        -10
        sage: Integer('+0b101010')
        42

    Conversion from PARI::

        sage: Integer(pari('-10380104371593008048799446356441519384'))
        -10380104371593008048799446356441519384
        sage: Integer(pari('Pol([-3])'))
        -3
    """

    def __cinit__(self):
        mpz_init(self.value)
        self._parent = <SageObject>the_integer_ring

    def __init__(self, x=None, base=0):
        """
        EXAMPLES::

            sage: a = long(-901824309821093821093812093810928309183091832091)
            sage: b = ZZ(a); b
            -901824309821093821093812093810928309183091832091
            sage: ZZ(b)
            -901824309821093821093812093810928309183091832091
            sage: ZZ('-901824309821093821093812093810928309183091832091')
            -901824309821093821093812093810928309183091832091
            sage: ZZ(int(-93820984323))
            -93820984323
            sage: ZZ(ZZ(-901824309821093821093812093810928309183091832091))
            -901824309821093821093812093810928309183091832091
            sage: ZZ(QQ(-901824309821093821093812093810928309183091832091))
            -901824309821093821093812093810928309183091832091
            sage: ZZ(RR(2.0)^80)
            1208925819614629174706176
            sage: ZZ(QQbar(sqrt(28-10*sqrt(3)) + sqrt(3)))
            5
            sage: ZZ(AA(32).nth_root(5))
            2
            sage: ZZ(pari('Mod(-3,7)'))
            4
            sage: ZZ('sage')
            Traceback (most recent call last):
            ...
            TypeError: unable to convert 'sage' to an integer
            sage: Integer('zz',36).str(36)
            'zz'
            sage: ZZ('0x3b').str(16)
            '3b'
            sage: ZZ( ZZ(5).digits(3) , 3)
            5
            sage: import numpy
            sage: ZZ(numpy.int64(7^7))
            823543
            sage: ZZ(numpy.ubyte(-7))
            249
            sage: ZZ(True)
            1
            sage: ZZ(False)
            0
            sage: ZZ(1==0)
            0
            sage: ZZ('+10')
            10

        ::

            sage: k = GF(2)
            sage: ZZ( (k(0),k(1)), 2)
            2

        ::

            sage: ZZ(float(2.0))
            2
            sage: ZZ(float(1.0/0.0))
            Traceback (most recent call last):
            ...
            OverflowError: cannot convert float infinity to integer
            sage: ZZ(float(0.0/0.0))
            Traceback (most recent call last):
            ...
            ValueError: cannot convert float NaN to integer

        ::

            sage: class MyInt(int):
            ...       pass
            sage: class MyLong(long):
            ...       pass
            sage: class MyFloat(float):
            ...       pass
            sage: ZZ(MyInt(3))
            3
            sage: ZZ(MyLong(4))
            4
            sage: ZZ(MyFloat(5))
            5

        ::

            sage: Integer(u'0')
            0
            sage: Integer(u'0X2AEEF')
            175855

        Test conversion from PARI (#11685)::

            sage: ZZ(pari(-3))
            -3
            sage: ZZ(pari("-3.0"))
            -3
            sage: ZZ(pari("-3.5"))
            Traceback (most recent call last):
            ...
            TypeError: Attempt to coerce non-integral real number to an Integer
            sage: ZZ(pari("1e100"))
            Traceback (most recent call last):
            ...
            PariError: precision too low in truncr (precision loss in truncation)
            sage: ZZ(pari("10^50"))
            100000000000000000000000000000000000000000000000000
            sage: ZZ(pari("Pol(3)"))
            3
            sage: ZZ(GF(3^20,'t')(1))
            1
            sage: ZZ(pari(GF(3^20,'t')(1)))
            1
            sage: x = polygen(QQ)
            sage: K.<a> = NumberField(x^2+3)
            sage: ZZ(a^2)
            -3
            sage: ZZ(pari(a)^2)
            -3
            sage: ZZ(pari("Mod(x, x^3+x+1)"))   # Note error message refers to lifted element
            Traceback (most recent call last):
            ...
            TypeError: Unable to coerce PARI x to an Integer

        Test coercion of p-adic with negative valuation::

            sage: ZZ(pari(Qp(11)(11^-7)))
            Traceback (most recent call last):
            ...
            TypeError: Cannot convert p-adic with negative valuation to an integer

        Test converting a list with a very large base::

            sage: a=ZZ(randint(0,2^128-1))
            sage: L = a.digits(2^64)
            sage: a == sum([x * 2^(64*i) for i,x in enumerate(L)])
            True
            sage: a == ZZ(L,base=2^64)
            True

        Test comparisons with numpy types (see :trac:`13386` and :trac:`18076`)::

            sage: import numpy
            sage: numpy.int8('12') == 12
            True
            sage: 12 == numpy.int8('12')
            True

            sage: numpy.float('15') == 15
            True
            sage: 15 == numpy.float('15')
            True
        """
        # TODO: All the code below should somehow be in an external
        # cdef'd function.  Then e.g., if a matrix or vector or
        # polynomial is getting filled by mpz_t's, it can use the
        # rules below to do the fill construction of mpz_t's, but
        # without the overhead of creating any Python objects at all.
        # The cdef's function should be of the form
        #     mpz_init_set_sage(mpz_t y, object x)
        # Then this function becomes the one liner:
        #     mpz_init_set_sage(self.value, x)

        cdef Integer tmp
        cdef char* xs
        cdef int paritype
        cdef Py_ssize_t j
        cdef object otmp

        cdef Element lift

        if x is None:
            if mpz_sgn(self.value) != 0:
                mpz_set_si(self.value, 0)

        else:
            # First do all the type-check versions (these are fast to test),
            # except those for which the conversion itself will be slow.

            if isinstance(x, Integer):
                set_from_Integer(self, <Integer>x)

            elif isinstance(x, int):
                mpz_set_si(self.value, PyInt_AS_LONG(x))

            elif isinstance(x, long):
                mpz_set_pylong(self.value, x)

            elif isinstance(x, float):
                n = long(x)
                if n == x:
                    mpz_set_pylong(self.value, n)
                else:
                    raise TypeError("Cannot convert non-integral float to integer")

            elif isinstance(x, pari_gen):
                set_from_pari_gen(self, x)

            else:

                otmp = getattr(x, "_integer_", None)
                if otmp is not None:
                    set_from_Integer(self, otmp(the_integer_ring))
                    return

                if isinstance(x, Element):
                    try:
                        lift = x.lift()
                        if lift._parent is the_integer_ring:
                            set_from_Integer(self, lift)
                            return
                    except AttributeError:
                        pass

                elif isinstance(x, basestring):
                    mpz_set_str_python(self.value, x, base)
                    return

                elif (isinstance(x, list) or isinstance(x, tuple)) and base > 1:
                    b = the_integer_ring(base)
                    if b == 2: # we use a faster method
                        for j from 0 <= j < len(x):
                            otmp = x[j]
                            if not isinstance(otmp, Integer):
                                # should probably also have fast code for Python ints...
                                otmp = Integer(otmp)
                            if mpz_cmp_si((<Integer>otmp).value, 1) == 0:
                                mpz_setbit(self.value, j)
                            elif mpz_sgn((<Integer>otmp).value) != 0:
                                # one of the entries was something other than 0 or 1.
                                break
                        else:
                            return
                    tmp = the_integer_ring(0)
                    for i in range(len(x)):
                        tmp += the_integer_ring(x[i])*b**i
                    mpz_set(self.value, tmp.value)
                    return

                elif is_numpy_type(type(x)):
                    import numpy
                    if isinstance(x, numpy.integer):
                        mpz_set_pylong(self.value, x.__long__())
                        return

                raise TypeError("unable to coerce %s to an integer" % type(x))

    def __reduce__(self):
        """
        This is used when pickling integers.

        EXAMPLES::

            sage: n = 5
            sage: t = n.__reduce__(); t
            (<built-in function make_integer>, ('5',))
            sage: t[0](*t[1])
            5
            sage: loads(dumps(n)) == n
            True
        """
        # This single line below took me HOURS to figure out.
        # It is the *trick* needed to pickle Cython extension types.
        # The trick is that you must put a pure Python function
        # as the first argument, and that function must return
        # the result of unpickling with the argument in the second
        # tuple as input. All kinds of problems happen
        # if we don't do this.
        return sage.rings.integer.make_integer, (self.str(32),)

    cdef _reduce_set(self, s):
        """
        Set this integer from a string in base 32.

        .. note::

           Integers are supposed to be immutable, so you should not
           use this function.
        """
        mpz_set_str(self.value, s, 32)

    def __index__(self):
        """
        Needed so integers can be used as list indices.

        EXAMPLES::

            sage: v = [1,2,3,4,5]
            sage: v[Integer(3)]
            4
            sage: v[Integer(2):Integer(4)]
            [3, 4]

        See :trac:`20750`::

            sage: import re
            sage: p = re.compile('(a)b')
            sage: m = p.match('ab')
            sage: m.group(Integer(0))
            'ab'
            sage: m.group(Integer(1))
            'a'
        """
        return mpz_get_pyintlong(self.value)

    def _im_gens_(self, codomain, im_gens):
        """
        Return the image of self under the map that sends the generators of
        the parent to im_gens. Since ZZ maps canonically in the category
        of rings, this is just the natural coercion.

        EXAMPLES::

            sage: n = -10
            sage: R = GF(17)
            sage: n._im_gens_(R, [R(1)])
            7
        """
        return codomain._coerce_(self)

    cdef _xor(Integer self, Integer other):
        cdef Integer x
        x = PY_NEW(Integer)
        mpz_xor(x.value, self.value, other.value)
        return x

    def __xor__(x, y):
        """
        Compute the exclusive or of x and y.

        EXAMPLES::

            sage: n = ZZ(2); m = ZZ(3)
            sage: n.__xor__(m)
            1
        """
        if isinstance(x, Integer) and isinstance(y, Integer):
            return (<Integer>x)._xor(y)
        return bin_op(x, y, operator.xor)

    def __richcmp__(left, right, int op):
        """
        cmp for integers

        EXAMPLES::

            sage: 2 < 3
            True
            sage: 2 > 3
            False
            sage: 2 == 3
            False
            sage: 3 > 2
            True
            sage: 3 < 2
            False

            sage: 1000000000000000000000000000000000000000000000000000.0r==1000000000000000000000000000000000000000000000000000
            False
            sage: 1000000000000000000000000000000000000000000000000000.1r==1000000000000000000000000000000000000000000000000000
            False

        Canonical coercions are used but non-canonical ones are not.

        ::

            sage: 4 == 4/1
            True
            sage: 4 == '4'
            False

        TESTS::

            sage: 3 < 4r
            True
            sage: 3r < 4
            True
            sage: 3 >= 4r
            False
            sage: 4r <= 3
            False
            sage: 12345678901234567890123456789r == 12345678901234567890123456789
            True
            sage: 12345678901234567890123456788 < 12345678901234567890123456789r
            True
            sage: 2 < 2.7r
            True
            sage: 4 < 3.1r
            False
            sage: -1r < 1
            True
            sage: -1.5r < 3
            True
            sage: Ilist = [-2,-1,0,1,2,12345678901234567890123456788]
            sage: ilist = [-4r,-1r,0r,1r,2r,5r]
            sage: llist = [-12345678901234567890123456788r, 12345678901234567890123456788r, 12345678901234567890123456900r]
            sage: flist = [-21.8r, -1.2r, -.000005r, 0.0r, .999999r, 1000000000000.0r]
            sage: all([(a < b) == (RR(a) < RR(b)) for (a, b) in zip(Ilist, ilist)])
            True
            sage: all([(a > b) == (RR(a) > RR(b)) for (a, b) in zip(Ilist, ilist)])
            True
            sage: all([(a == b) == (RR(a) == RR(b)) for (a, b) in zip(Ilist, ilist)])
            True
            sage: all([(a <= b) == (RR(a) <= RR(b)) for (a, b) in zip(Ilist, ilist)])
            True
            sage: all([(a >= b) == (RR(a) >= RR(b)) for (a, b) in zip(Ilist, ilist)])
            True
            sage: all([(a != b) == (RR(a) != RR(b)) for (a, b) in zip(Ilist, ilist)])
            True
            sage: all([(a < b) == (RR(a) < RR(b)) for (a, b) in zip(Ilist, llist)])
            True
            sage: all([(a > b) == (RR(a) > RR(b)) for (a, b) in zip(Ilist, llist)])
            True
            sage: all([(a < b) == (RR(a) < RR(b)) for (a, b) in zip(Ilist, flist)])
            True
            sage: all([(a > b) == (RR(a) > RR(b)) for (a, b) in zip(Ilist, flist)])
            True

        Verify that :trac:`12149` was fixed (and the fix is consistent
        with Python ints)::

            sage: a = int(1); b = 1; n = float('nan')
            sage: a == n
            False
            sage: a == n, b == n
            (False, False)
            sage: a != n, b != n, n != b
            (True, True, True)
            sage: a < n, b < n, n > b
            (False, False, False)
            sage: a > n, b > n, n < b
            (False, False, False)
            sage: a <= n, b <= n, n >= b
            (False, False, False)
            sage: a >= n, b >= n, n <= b
            (False, False, False)
        """
        cdef int c
        cdef double d
        if isinstance(left, Integer):
            if isinstance(right, Integer):
                c = mpz_cmp((<Integer>left).value, (<Integer>right).value)
            elif isinstance(right, int):
                c = mpz_cmp_si((<Integer>left).value, PyInt_AS_LONG(right))
            elif isinstance(right, long):
                mpz_set_pylong(mpz_tmp, right)
                c = mpz_cmp((<Integer>left).value, mpz_tmp)
            elif isinstance(right, float):
                d = right
                if isnan(d): return op == 3
                c = mpz_cmp_d((<Integer>left).value, d)
            else:
                return coercion_model.richcmp(left, right, op)
        else: # right is an Integer and left is not
            if isinstance(left, int):
                c = -mpz_cmp_si((<Integer>right).value, PyInt_AS_LONG(left))
            if isinstance(left, long):
                mpz_set_pylong(mpz_tmp, left)
                c = mpz_cmp(mpz_tmp, (<Integer>right).value)
            if isinstance(left, float):
                d = left
                if isnan(d): return op == 3
                c = -mpz_cmp_d((<Integer>right).value, d)
            else:
                return coercion_model.richcmp(left, right, op)

        return rich_to_bool_sgn(op, c)

    cpdef int _cmp_(left, right) except -2:
        cdef int c
        c = mpz_cmp((<Integer>left).value, (<Integer>right).value)
        return (c > 0) - (c < 0)

    def __copy__(self):
        """
        Return a copy of the integer.

        EXAMPLES::

            sage: n = 2
            sage: copy(n)
            2
            sage: copy(n) is n
            False
        """
        cdef Integer z
        z = PY_NEW(Integer)
        mpz_set(z.value, self.value)
        return z

    def list(self):
        """
        Return a list with this integer in it, to be compatible with the
        method for number fields.

        EXAMPLES::

            sage: m = 5
            sage: m.list()
            [5]
        """
        return [ self ]

    def  __dealloc__(self):
        mpz_clear(self.value)

    def __repr__(self):
        """
        Return string representation of this integer.

        EXAMPLES::

            sage: n = -5; n.__repr__()
            '-5'
        """
        return self.str()

    def _latex_(self):
        """
        Return latex representation of this integer. This is just the
        underlying string representation and nothing more. This is called
        by the latex function.

        EXAMPLES::

            sage: n = -5; n._latex_()
            '-5'
            sage: latex(n)
            -5
        """
        return self.str()

    def _sympy_(self):
        """
        Convert Sage Integer() to SymPy Integer.

        EXAMPLES::

            sage: n = 5; n._sympy_()
            5
            sage: n = -5; n._sympy_()
            -5
        """
        import sympy
        return sympy.sympify(int(self))

    def _mathml_(self):
        """
        Return mathml representation of this integer.

        EXAMPLES::

            sage: mathml(-45)
            <mn>-45</mn>
            sage: (-45)._mathml_()
            '<mn>-45</mn>'
        """
        return '<mn>%s</mn>'%self

    def str(self, int base=10):
        r"""
        Return the string representation of ``self`` in the
        given base.

        EXAMPLES::

            sage: Integer(2^10).str(2)
            '10000000000'
            sage: Integer(2^10).str(17)
            '394'

        ::

            sage: two=Integer(2)
            sage: two.str(1)
            Traceback (most recent call last):
            ...
            ValueError: base (=1) must be between 2 and 36

        ::

            sage: two.str(37)
            Traceback (most recent call last):
            ...
            ValueError: base (=37) must be between 2 and 36

        ::

            sage: big = 10^5000000
            sage: s = big.str()       # long time (2s on sage.math, 2014)
            sage: len(s)              # long time (depends on above defn of s)
            5000001
            sage: s[:10]              # long time (depends on above defn of s)
            '1000000000'
        """
        if base < 2 or base > 36:
            raise ValueError("base (=%s) must be between 2 and 36" % base)
        cdef size_t n
        cdef char *s
        n = mpz_sizeinbase(self.value, base) + 2
        s = <char*>check_malloc(n)
        sig_on()
        mpz_get_str(s, base, self.value)
        sig_off()
        k = <bytes>s
        sig_free(s)
        return k

    def __format__(self, *args, **kwargs):
        """
        Returns a string representation using Python's Format protocol.
        Valid format descriptions are exactly those for Python integers.

        EXAMPLES::

            sage: "{0:#x}; {0:#b}; {0:+05d}".format(ZZ(17))
            '0x11; 0b10001; +0017'

        """
        return int(self).__format__(*args,**kwargs)

    def ordinal_str(self):
        """
        Returns a string representation of the ordinal associated to self.

        EXAMPLES::

            sage: [ZZ(n).ordinal_str() for n in range(25)]
            ['0th',
            '1st',
            '2nd',
            '3rd',
            '4th',
            ...
            '10th',
            '11th',
            '12th',
            '13th',
            '14th',
            ...
            '20th',
            '21st',
            '22nd',
            '23rd',
            '24th']

            sage: ZZ(1001).ordinal_str()
            '1001st'

            sage: ZZ(113).ordinal_str()
            '113th'
            sage: ZZ(112).ordinal_str()
            '112th'
            sage: ZZ(111).ordinal_str()
            '111th'

        """
        if self<0:
            raise ValueError("Negative integers are not ordinals.")
        n = self.abs()
        if ((n%100)!=11 and n%10==1):
            th = 'st'
        elif ((n%100)!=12 and n%10==2):
            th = 'nd'
        elif ((n%100)!=13 and n%10==3):
            th = 'rd'
        else:
            th = 'th'
        return n.str()+th

    def __hex__(self):
        r"""
        Return the hexadecimal digits of self in lower case.

        .. note::

           '0x' is *not* prepended to the result like is done by the
           corresponding Python function on int or long. This is for
           efficiency sake--adding and stripping the string wastes
           time; since this function is used for conversions from
           integers to other C-library structures, it is important
           that it be fast.

        EXAMPLES::

            sage: print(hex(Integer(15)))
            f
            sage: print(hex(Integer(16)))
            10
            sage: print(hex(Integer(16938402384092843092843098243)))
            36bb1e3929d1a8fe2802f083
            sage: print(hex(long(16938402384092843092843098243)))
            0x36bb1e3929d1a8fe2802f083L
        """
        return self.str(16)

    def __oct__(self):
        r"""
        Return the digits of self in base 8.

        .. note::

           '0' is *not* prepended to the result like is done by the
           corresponding Python function on int or long. This is for
           efficiency sake--adding and stripping the string wastes
           time; since this function is used for conversions from
           integers to other C-library structures, it is important
           that it be fast.

        EXAMPLES::

            sage: print(oct(Integer(800)))
            1440
            sage: print(oct(Integer(8)))
            10
            sage: print(oct(Integer(-50)))
            -62
            sage: print(oct(Integer(-899)))
            -1603
            sage: print(oct(Integer(16938402384092843092843098243)))
            15535436162247215217705000570203

        Behavior of Sage integers vs. Python integers::

            sage: oct(Integer(10))
            '12'
            sage: oct(int(10))
            '012'
            sage: oct(Integer(-23))
            '-27'
            sage: oct(int(-23))
            '-027'
        """
        return self.str(8)

    def binary(self):
        """
        Return the binary digits of self as a string.

        EXAMPLES::

            sage: print(Integer(15).binary())
            1111
            sage: print(Integer(16).binary())
            10000
            sage: print(Integer(16938402384092843092843098243).binary())
            1101101011101100011110001110010010100111010001101010001111111000101000000000101111000010000011
        """
        return self.str(2)

    def bits(self):
        """
        Return the bits in self as a list, least significant first. The
        result satisfies the identity

        ::

            x == sum(b*2^e for e, b in enumerate(x.bits()))

        Negative numbers will have negative "bits". (So, strictly
        speaking, the entries of the returned list are not really
        members of `\ZZ/2\ZZ`.)

        This method just calls :func:`digits` with ``base=2``.

        SEE ALSO:

        :func:`nbits` (number of bits; a faster way to compute
        ``len(x.bits())``; and :func:`binary`, which returns a string in
        more-familiar notation.

        EXAMPLES::

            sage: 500.bits()
            [0, 0, 1, 0, 1, 1, 1, 1, 1]
            sage: 11.bits()
            [1, 1, 0, 1]
            sage: (-99).bits()
            [-1, -1, 0, 0, 0, -1, -1]
        """
        return self.digits(base=2)

    def nbits(self):
        """
        Return the number of bits in self.

        EXAMPLES::

            sage: 500.nbits()
            9
            sage: 5.nbits()
            3
            sage: 0.nbits() == len(0.bits()) == 0.ndigits(base=2)
            True
            sage: 12345.nbits() == len(12345.binary())
            True
        """
        # mpz_sizeinbase(0,2) always returns 1
        if mpz_cmp_si(self.value,0) == 0:
           return int(0)
        else:
           return int(mpz_sizeinbase(self.value, 2))

    def trailing_zero_bits(self):
        """
        Return the number of trailing zero bits in self, i.e.
        the exponent of the largest power of 2 dividing self.

        EXAMPLES::

            sage: 11.trailing_zero_bits()
            0
            sage: (-11).trailing_zero_bits()
            0
            sage: (11<<5).trailing_zero_bits()
            5
            sage: (-11<<5).trailing_zero_bits()
            5
            sage: 0.trailing_zero_bits()
            0

        """
        if mpz_sgn(self.value) == 0:
            return int(0)
        return int(mpz_scan1(self.value, 0))

    def digits(self, base=10, digits=None, padto=0):
        r"""
        Return a list of digits for ``self`` in the given base in little
        endian order.

        The returned value is unspecified if self is a negative number
        and the digits are given.

        INPUT:

        -  ``base`` - integer (default: 10)

        -  ``digits`` - optional indexable object as source for
           the digits

        -  ``padto`` - the minimal length of the returned list,
           sufficient number of zeros are added to make the list minimum that
           length (default: 0)

        As a shorthand for ``digits(2)``, you can use :meth:`.bits`.

        Also see :meth:`ndigits`.

        EXAMPLES::

            sage: 17.digits()
            [7, 1]
            sage: 5.digits(base=2, digits=["zero","one"])
            ['one', 'zero', 'one']
            sage: 5.digits(3)
            [2, 1]
            sage: 0.digits(base=10)  # 0 has 0 digits
            []
            sage: 0.digits(base=2)  # 0 has 0 digits
            []
            sage: 10.digits(16,'0123456789abcdef')
            ['a']
            sage: 0.digits(16,'0123456789abcdef')
            []
            sage: 0.digits(16,'0123456789abcdef',padto=1)
            ['0']
            sage: 123.digits(base=10,padto=5)
            [3, 2, 1, 0, 0]
            sage: 123.digits(base=2,padto=3)       # padto is the minimal length
            [1, 1, 0, 1, 1, 1, 1]
            sage: 123.digits(base=2,padto=10,digits=(1,-1))
            [-1, -1, 1, -1, -1, -1, -1, 1, 1, 1]
            sage: a=9939082340; a.digits(10)
            [0, 4, 3, 2, 8, 0, 9, 3, 9, 9]
            sage: a.digits(512)
            [100, 302, 26, 74]
            sage: (-12).digits(10)
            [-2, -1]
            sage: (-12).digits(2)
            [0, 0, -1, -1]

        We support large bases.

        ::

            sage: n=2^6000
            sage: n.digits(2^3000)
            [0, 0, 1]

        ::

            sage: base=3; n=25
            sage: l=n.digits(base)
            sage: # the next relationship should hold for all n,base
            sage: sum(base^i*l[i] for i in range(len(l)))==n
            True
            sage: base=3; n=-30; l=n.digits(base); sum(base^i*l[i] for i in range(len(l)))==n
            True

        The inverse of this method -- constructing an integer from a
        list of digits and a base -- can be done using the above method
        or by simply using :class:`ZZ()
        <sage.rings.integer_ring.IntegerRing_class>` with a base::

            sage: x = 123; ZZ(x.digits(), 10)
            123
            sage: x == ZZ(x.digits(6), 6)
            True
            sage: x == ZZ(x.digits(25), 25)
            True

        Using :func:`sum` and :func:`enumerate` to do the same thing is
        slightly faster in many cases (and
        :func:`~sage.misc.misc_c.balanced_sum` may be faster yet). Of
        course it gives the same result::

            sage: base = 4
            sage: sum(digit * base^i for i, digit in enumerate(x.digits(base))) == ZZ(x.digits(base), base)
            True

        Note: In some cases it is faster to give a digits collection. This
        would be particularly true for computing the digits of a series of
        small numbers. In these cases, the code is careful to allocate as
        few python objects as reasonably possible.

        ::

            sage: digits = range(15)
            sage: l=[ZZ(i).digits(15,digits) for i in range(100)]
            sage: l[16]
            [1, 1]

        This function is comparable to ``str`` for speed.

        ::

            sage: n=3^100000
            sage: n.digits(base=10)[-1]  # slightly slower than str
            1
            sage: n=10^10000
            sage: n.digits(base=10)[-1]  # slightly faster than str
            1

        AUTHORS:

        - Joel B. Mohler (2008-03-02):  significantly rewrote this entire function
        """
        cdef Integer _base
        cdef Integer self_abs = self
        cdef int power_index = 0
        cdef list power_list
        cdef list l
        cdef int i
        cdef size_t s

        if isinstance(base, Integer):
            _base = <Integer>base
        else:
            _base = Integer(base)

        if mpz_cmp_si(_base.value,2) < 0:
            raise ValueError("base must be >= 2")

        if mpz_sgn(self.value) < 0:
            self_abs = -self

        cdef bint do_sig_on
        if mpz_sgn(self.value) == 0:
            l = [zero if digits is None else digits[0]]*padto
        elif mpz_cmp_si(_base.value,2) == 0:
            s = mpz_sizeinbase(self.value, 2)
            if digits:
                o = digits[1]
                z = digits[0]
            else:
                if mpz_sgn(self.value) == 1:
                    o = one
                else:
                    o = -one
                z = zero
            l = [z]*(s if s >= padto else padto)
            for i from 0<= i < s:
                # mpz_tstbit seems to return 0 for the high-order bit of
                # negative numbers?!
                if mpz_tstbit(self_abs.value,i):
                    l[i] = o
        else:
            s = mpz_sizeinbase(self.value, 2)
            do_sig_on = (s > 256)
            if do_sig_on: sig_on()

            # We use a divide and conquer approach (suggested by the prior
            # author, malb?, of the digits method) here: for base b, compute
            # b^2, b^4, b^8, ... (repeated squaring) until you get larger
            # than your number; then compute (n // b^256, n % b^256)
            # (if b^512 > number) to split the number in half and recurse

            # Pre-computing the exact number of digits up-front is actually
            # faster (especially for large values of self) than trimming off
            # trailing zeros after the fact.  It also seems that it would
            # avoid duplicating the list in memory with a list-slice.
            z = zero if digits is None else digits[0]
            s = self_abs.exact_log(_base)
            l = [z]*(s+1 if s+1 >= padto else padto)

            # set up digits for optimal access once we get inside the worker
            # functions
            if not digits is None:
                # list objects have fastest access in the innermost loop
                if type(digits) is not list:
                    digits = [digits[i] for i in range(_base)]
            elif mpz_cmp_ui(_base.value,s) < 0 and mpz_cmp_ui(_base.value,10000):
                # We can get a speed boost by pre-allocating digit values in
                # big cases.
                # We do this we have more digits than the base and the base
                # is not too extremely large (currently, "extremely" means
                # larger than 10000 -- that's very arbitrary.)
                if mpz_sgn(self.value) > 0:
                    digits = [Integer(i) for i in range(_base)]
                else:
                    # All the digits will be negated in the recursive function.
                    # we'll just compensate for python index semantics
                    digits = [Integer(i) for i in range(-_base,0)]
                    digits[0] = the_integer_ring._zero_element

            if s < 40:
                _digits_naive(self.value,l,0,_base,digits)
            else:
                # count the bits of s
                i = 0
                while s != 0:
                    s >>= 1
                    i += 1

                power_list = [_base]*i
                for power_index from 1 <= power_index < i:
                    power_list[power_index] = power_list[power_index-1]**2

                # Note that it may appear that the recursive calls to
                # _digit_internal would be assigning list elements i in l for
                # anywhere from 0<=i<(1<<power_index).  However, this is not
                # the case due to the optimization of skipping assigns
                # assigning zero.
                _digits_internal(self.value,l,0,i-1,power_list,digits)

            if do_sig_on: sig_off()

        # padding should be taken care of with-in the function
        # all we need to do is return
        return l

    def ndigits(self, base=10):
        """
        Return the number of digits of self expressed in the given base.

        INPUT:

        -  ``base`` - integer (default: 10)

        EXAMPLES::

            sage: n = 52
            sage: n.ndigits()
            2
            sage: n = -10003
            sage: n.ndigits()
            5
            sage: n = 15
            sage: n.ndigits(2)
            4
            sage: n = 1000**1000000+1
            sage: n.ndigits()
            3000001
            sage: n = 1000**1000000-1
            sage: n.ndigits()
            3000000
            sage: n = 10**10000000-10**9999990
            sage: n.ndigits()
            10000000
        """
        cdef Integer temp

        if mpz_sgn(self.value) == 0:
            temp = PY_NEW(Integer)
            mpz_set_ui(temp.value, 0)
            return temp

        if mpz_sgn(self.value) > 0:
            temp = self.exact_log(base)
            mpz_add_ui(temp.value, temp.value, 1)
            return temp
        else:
            return self.abs().exact_log(base) + 1

    cdef void set_from_mpz(Integer self, mpz_t value):
        mpz_set(self.value, value)

    cdef void _to_ZZ(self, ZZ_c *z):
        sig_on()
        mpz_to_ZZ(z, self.value)
        sig_off()

<<<<<<< HEAD
    def __add__(left, right):
        r"""
        TESTS::

            sage: 1 + 2
            3
            sage: sum(Integer(i) for i in [1..100])
            5050
            sage: 1 + 2/3
            5/3
            sage: 1 + (-2/3)
            1/3
        """
        cdef Integer x
        cdef Rational y
        if type(left) is type(right):
            x = <Integer>PY_NEW(Integer)
            mpz_add(x.value, (<Integer>left).value, (<Integer>right).value)
            return x
        elif isinstance(right, Rational):
            y = <Rational> Rational.__new__(Rational)
            mpq_add_z(y.value, (<Rational>right).value, (<Integer>left).value)
            return y

        return coercion_model.bin_op(left, right, operator.add)

    cpdef ModuleElement _add_(self, ModuleElement right):
=======
    cpdef _add_(self, right):
>>>>>>> 671c3d1a
        """
        Integer addition.

        TESTS::

            sage: 32._add_(23)
            55
            sage: a = ZZ.random_element(10^50000)
            sage: b = ZZ.random_element(10^50000)
            sage: a._add_(b) == b._add_(a)
            True
        """
        # self and right are guaranteed to be Integers
        cdef Integer x = <Integer>PY_NEW(Integer)
        mpz_add(x.value, self.value, (<Integer>right).value)
        return x

    cdef _add_long(self, long n):
        """
        Fast path for adding a C long.

        TESTS::

            sage: int(10) + Integer(100)
            110
            sage: Integer(100) + int(10)
            110
            sage: Integer(10^100) + int(10)
            10000000000000000000000000000000000000000000000000000000000000000000000000000000000000000000000000010

        Also called for subtraction::

            sage: Integer(100) - int(10)
            90
            sage: Integer(10^100) - int(10)
            9999999999999999999999999999999999999999999999999999999999999999999999999999999999999999999999999990

        Make sure it works when -<long>n would overflow::

            sage: most_neg_long = int(-sys.maxsize - 1)
            sage: type(most_neg_long), type(-most_neg_long)
            (<type 'int'>, <type 'long'>)
            sage: 0 + most_neg_long == most_neg_long
            True
            sage: 0 - most_neg_long == -most_neg_long
            True
        """
        cdef Integer x = <Integer>PY_NEW(Integer)
        if n > 0:
            mpz_add_ui(x.value, self.value, n)
        else:
            # Note that 0-<unsigned long>n is always -n as an unsigned
            # long (whereas -n may overflow).
            mpz_sub_ui(x.value, self.value, 0 - <unsigned long>n)
        return x

<<<<<<< HEAD
    def __sub__(left, right):
        r"""
        TESTS::

            sage: 1 - 2
            -1
            sage: 1 - 2/3
            1/3
            sage: 1 - (-2/3)
            5/3
            sage: (-1) - (-5/4)
            1/4
        """
        cdef Integer x
        cdef Rational y
        if type(left) is type(right):
            x = <Integer>PY_NEW(Integer)
            mpz_sub(x.value, (<Integer>left).value, (<Integer>right).value)
            return x
        elif isinstance(right, Rational):
            y = <Rational> Rational.__new__(Rational)
            mpz_mul(mpq_numref(y.value), (<Integer>left).value,
                    mpq_denref((<Rational>right).value))
            mpz_sub(mpq_numref(y.value), mpq_numref(y.value),
                    mpq_numref((<Rational>right).value))
            mpz_set(mpq_denref(y.value), mpq_denref((<Rational>right).value))
            return y

        return coercion_model.bin_op(left, right, operator.sub)

    cpdef ModuleElement _sub_(self, ModuleElement right):
=======
    cpdef _sub_(self, right):
>>>>>>> 671c3d1a
        """
        Integer subtraction.

        TESTS::

            sage: Integer(32) - Integer(23)
            9
            sage: Integer(10^100) - Integer(1)
            9999999999999999999999999999999999999999999999999999999999999999999999999999999999999999999999999999
            sage: Integer(1) - Integer(10^100)
            -9999999999999999999999999999999999999999999999999999999999999999999999999999999999999999999999999999
            sage: a = ZZ.random_element(10^50000)
            sage: b = ZZ.random_element(10^50000)
            sage: a-b == -(b-a) == a + -b
            True
        """
        # self and right are guaranteed to be Integers
        cdef Integer x = <Integer>PY_NEW(Integer)
        mpz_sub(x.value, self.value, (<Integer>right).value)
        return x

    def __neg__(self):
        """
        TESTS::

            sage: a = Integer(3)
            sage: -a
            -3
            sage: a = Integer(3^100); a
            515377520732011331036461129765621272702107522001
            sage: -a
            -515377520732011331036461129765621272702107522001
        """
        cdef Integer x = <Integer>PY_NEW(Integer)
        mpz_neg(x.value, self.value)
        return x

    cpdef _neg_(self):
        cdef Integer x = <Integer>PY_NEW(Integer)
        mpz_neg(x.value, self.value)
        return x

    cpdef _act_on_(self, s, bint self_on_left):
        """
        EXAMPLES::

            sage: 8 * [0] #indirect doctest
            [0, 0, 0, 0, 0, 0, 0, 0]
            sage: 'hi' * 8
            'hihihihihihihihi'
        """
        if isinstance(s, (list, tuple, basestring)):
            if mpz_fits_slong_p(self.value):
                return s * mpz_get_si(self.value)
            else:
                return s * int(self) # will raise the appropriate exception

    cdef _mul_long(self, long n):
        """
        Fast path for multiplying a C long.

        TESTS::

            sage: Integer(25) * int(4)
            100
            sage: int(4) * Integer(25)
            100
            sage: Integer(10^100) * int(4)
            40000000000000000000000000000000000000000000000000000000000000000000000000000000000000000000000000000
        """
        cdef Integer x = <Integer>PY_NEW(Integer)
        if mpz_size(self.value) > 100000:
            sig_on()
            mpz_mul_si(x.value, self.value, n)
            sig_off()
        else:
            mpz_mul_si(x.value, self.value, n)
        return x

<<<<<<< HEAD
    def __mul__(left, right):
        r"""
        TESTS::

            sage: 3 * 2
            6
            sage: 5 * QQ((2,3))
            10/3
            sage: 3 * (-5/6)
            -5/2
            sage: (-2) * (-5/4)
            5/2
        """
        cdef Integer x
        cdef Rational y
        if type(left) is type(right):
            x = <Integer>PY_NEW(Integer)
            mpz_mul(x.value, (<Integer>left).value, (<Integer>right).value)
            return x
        elif isinstance(right, Rational):
            y = <Rational> Rational.__new__(Rational)
            mpq_mul_z(y.value, (<Rational>right).value, (<Integer>left).value)
            return y

        return coercion_model.bin_op(left, right, operator.mul)

    cpdef RingElement _mul_(self, RingElement right):
=======
    cpdef _mul_(self, right):
>>>>>>> 671c3d1a
        """
        Integer multiplication.

            sage: 25._mul_(4)
            100
            sage: (5^100)._mul_(2^100)
            10000000000000000000000000000000000000000000000000000000000000000000000000000000000000000000000000000
            sage: a = ZZ.random_element(10^50000)
            sage: b = ZZ.random_element(10^50000)
            sage: a._mul_(b) == b._mul_(a)
            True
        """
        # self and right are guaranteed to be Integers
        cdef Integer x = <Integer>PY_NEW(Integer)
        if mpz_size(self.value) + mpz_size((<Integer>right).value) > 100000:
            # We only use the signal handler (to enable ctrl-c out) when the
            # product might take a while to compute
            sig_on()
            mpz_mul(x.value, self.value, (<Integer>right).value)
            sig_off()
        else:
            mpz_mul(x.value, self.value, (<Integer>right).value)
        return x

<<<<<<< HEAD
    def __div__(left, right):
        r"""
        TESTS::

            sage: 3 / 2
            3/2
            sage: 5 / QQ((10,3))
            3/2
            sage: 3 / (-5/6)
            -18/5
            sage: (-2) / (-5/4)
            8/5
            sage: 3 / polygen(ZZ)
            3/x

            sage: 3 / 0
            Traceback (most recent call last):
            ...
            ZeroDivisionError: rational division by zero
            sage: 3 / QQ.zero()
            Traceback (most recent call last):
            ...
            ZeroDivisionError: rational division by zero
            sage: 3 / QQbar.zero()
            Traceback (most recent call last):
            ...
            ZeroDivisionError: rational division by zero
        """
        cdef Rational x
        if type(left) is type(right):
            if mpz_sgn((<Integer>right).value) == 0:
                raise ZeroDivisionError("rational division by zero")
            x = <Rational> Rational.__new__(Rational)
            mpq_div_zz(x.value, (<Integer>left).value, (<Integer>right).value)
            return x
        elif isinstance(right, Rational):
            if mpq_sgn((<Rational>right).value) == 0:
                raise ZeroDivisionError("rational division by zero")
            # left * den(right) / num(right)
            y = <Rational> Rational.__new__(Rational)
            mpq_div_zz(y.value, (<Integer>left).value,
                                mpq_numref((<Rational>right).value))
            mpz_mul(mpq_numref(y.value), mpq_numref(y.value),
                       mpq_denref((<Rational>right).value))
            return y

        return coercion_model.bin_op(left, right, operator.div)

    cpdef RingElement _div_(self, RingElement right):
=======
    cpdef _div_(self, right):
>>>>>>> 671c3d1a
        r"""
        Computes `\frac{a}{b}`

        EXAMPLES::

            sage: 3._div_(4)
            3/4
            sage: (-32)._div_(-32)
            1
        """
        if mpz_sgn((<Integer>right).value) == 0:
            raise ZeroDivisionError("rational division by zero")
        x = <Rational> Rational.__new__(Rational)
        mpq_div_zz(x.value, self.value, (<Integer>right).value)
        return x

    cpdef _floordiv_(self, right):
        r"""
        Computes the whole part of `\frac{x}{y}`.

        EXAMPLES::

            sage: a = Integer(321) ; b = Integer(10)
            sage: a // b
            32
            sage: z = Integer(-231)
            sage: z // 2
            -116
            sage: z = Integer(231)
            sage: z // 2
            115
            sage: z // -2
            -116
            sage: z // 0
            Traceback (most recent call last):
            ...
            ZeroDivisionError: Integer division by zero
            sage: 101 // int(5)
            20
            sage: 100 // int(-3)
            -34

        TESTS::

            sage: signs = [(11,5), (11,-5), (-11,5), (-11,-5)]
            sage: control = [int(a) // int(b) for a, b in signs]
            sage: [a // b for a,b in signs] == control
            True
            sage: [a // int(b) for a,b in signs] == control
            True
            sage: [int(a) // b for a,b in signs] == control
            True
        """
        if not mpz_sgn((<Integer>right).value):
            raise ZeroDivisionError("Integer division by zero")

        cdef Integer z = <Integer>PY_NEW(Integer)
        if mpz_size(self.value) > 1000:
            sig_on()
            mpz_fdiv_q(z.value, self.value, (<Integer>right).value)
            sig_off()
        else:
            mpz_fdiv_q(z.value, self.value, (<Integer>right).value)
        return z

    def __pow__(self, n, modulus):
        r"""
        Computes `\text{self}^n`

        EXAMPLES::

            sage: 2^-6
            1/64
            sage: 2^6
            64
            sage: 2^0
            1
            sage: 2^-0
            1
            sage: (-1)^(1/3)
            (-1)^(1/3)

        For consistency with Python and MPFR, 0^0 is defined to be 1 in
        Sage::

            sage: 0^0
            1

        The base need not be an integer (it can be a builtin Python type).

        ::

            sage: int(2)^10
            1024
            sage: float(2.5)^10
            9536.7431640625
            sage: 'sage'^3
            'sagesagesage'

        The exponent must fit in a long unless the base is -1, 0, or 1.

        ::

            sage: x = 2^100000000000000000000000
            Traceback (most recent call last):
            ...
            RuntimeError: exponent must be at most 2147483647  # 32-bit
            RuntimeError: exponent must be at most 9223372036854775807 # 64-bit
            sage: (-1)^100000000000000000000000
            1

        We raise 2 to various interesting exponents::

            sage: 2^x                # symbolic x
            2^x
            sage: 2^1.5              # real number
            2.82842712474619
            sage: 2^float(1.5)       # python float  abs tol 3e-16
            2.8284271247461903
            sage: 2^I                # complex number
            2^I
            sage: f = 2^(sin(x)-cos(x)); f
            2^(-cos(x) + sin(x))
            sage: f(x=3)
            2^(-cos(3) + sin(3))

        A symbolic sum::

            sage: x,y,z = var('x,y,z')
            sage: 2^(x+y+z)
            2^(x + y + z)
            sage: 2^(1/2)
            sqrt(2)
            sage: 2^(-1/2)
            1/2*sqrt(2)

        TESTS::

            sage: complex(0,1)^2
            (-1+0j)
            sage: R.<t> = QQ[]
            sage: 2^t
            Traceback (most recent call last):
            ...
            TypeError: no canonical coercion from Univariate Polynomial
            Ring in t over Rational Field to Rational Field
            sage: int(3)^-3
            1/27
            sage: type(int(3)^2)
            <type 'sage.rings.integer.Integer'>
            sage: type(int(3)^int(2))
            <type 'int'>
        """
        if modulus is not None:
            from sage.rings.finite_rings.integer_mod import Mod
            return Mod(self, modulus) ** n

        if not isinstance(self, Integer):
            if isinstance(self, str):
                return self * n
            if not isinstance(self, int):
                return self ** int(n)
            else:
                self = Integer(self)        #convert from int to Integer
        cdef Integer _self = <Integer>self
        cdef long nn

        try:
            nn = pyobject_to_long(n)
        except TypeError:
            s = parent_c(n)(self)
            return s**n
        except OverflowError:
            if mpz_cmp_si(_self.value, 1) == 0:
                return self
            elif mpz_cmp_si(_self.value, 0) == 0:
                return self
            elif mpz_cmp_si(_self.value, -1) == 0:
                return self if n % 2 else -self
            raise RuntimeError("exponent must be at most %s" % sys.maxsize)

        if nn == 0:
            return one

        cdef Integer x = PY_NEW(Integer)

        sig_on()
        mpz_pow_ui(x.value, (<Integer>self).value, nn if nn > 0 else -nn)
        sig_off()

        if nn < 0:
            return ~x
        else:
            return x

    def nth_root(self, int n, bint truncate_mode=0):
        r"""
        Returns the (possibly truncated) n'th root of self.

        INPUT:

        -  ``n`` - integer >= 1 (must fit in C int type).

        -  ``truncate_mode`` - boolean, whether to allow truncation if
           self is not an n'th power.

        OUTPUT:

        If truncate_mode is 0 (default), then returns the exact n'th root
        if self is an n'th power, or raises a ValueError if it is not.

        If truncate_mode is 1, then if either n is odd or self is
        positive, returns a pair (root, exact_flag) where root is the
        truncated nth root (rounded towards zero) and exact_flag is a
        boolean indicating whether the root extraction was exact;
        otherwise raises a ValueError.

        AUTHORS:

        - David Harvey (2006-09-15)
        - Interface changed by John Cremona (2009-04-04)

        EXAMPLES::

            sage: Integer(125).nth_root(3)
            5
            sage: Integer(124).nth_root(3)
            Traceback (most recent call last):
            ...
            ValueError: 124 is not a 3rd power
            sage: Integer(124).nth_root(3, truncate_mode=1)
            (4, False)
            sage: Integer(125).nth_root(3, truncate_mode=1)
            (5, True)
            sage: Integer(126).nth_root(3, truncate_mode=1)
            (5, False)

        ::

            sage: Integer(-125).nth_root(3)
            -5
            sage: Integer(-125).nth_root(3,truncate_mode=1)
            (-5, True)
            sage: Integer(-124).nth_root(3,truncate_mode=1)
            (-4, False)
            sage: Integer(-126).nth_root(3,truncate_mode=1)
            (-5, False)

        ::

            sage: Integer(125).nth_root(2, True)
            (11, False)
            sage: Integer(125).nth_root(3, True)
            (5, True)

        ::

            sage: Integer(125).nth_root(-5)
            Traceback (most recent call last):
            ...
            ValueError: n (=-5) must be positive

        ::

            sage: Integer(-25).nth_root(2)
            Traceback (most recent call last):
            ...
            ValueError: cannot take even root of negative number

        ::

            sage: a=9
            sage: a.nth_root(3)
            Traceback (most recent call last):
            ...
            ValueError: 9 is not a 3rd power

            sage: a.nth_root(22)
            Traceback (most recent call last):
            ...
            ValueError: 9 is not a 22nd power

            sage: ZZ(2^20).nth_root(21)
            Traceback (most recent call last):
            ...
            ValueError: 1048576 is not a 21st power

            sage: ZZ(2^20).nth_root(21, truncate_mode=1)
            (1, False)

        """
        if n < 1:
            raise ValueError("n (=%s) must be positive" % n)
        if (mpz_sgn(self.value) < 0) and not (n & 1):
            raise ValueError("cannot take even root of negative number")
        cdef Integer x
        cdef bint is_exact
        x = PY_NEW(Integer)
        sig_on()
        is_exact = mpz_root(x.value, self.value, n)
        sig_off()

        if truncate_mode:
            return x, is_exact
        else:
            if is_exact:
                return x
            else:
                raise ValueError("%s is not a %s power" % (self,
                                                           integer_ring.ZZ(n).ordinal_str()))

    cpdef size_t _exact_log_log2_iter(self,Integer m):
        """
        This is only for internal use only.  You should expect it to crash
        and burn for negative or other malformed input.  In particular, if
        the base `2 \leq m < 4` the log2 approximation of m is 1 and certain
        input causes endless loops.  Along these lines, it is clear that
        this function is most useful for m with a relatively large number
        of bits.

        For ``small`` values (which I'll leave quite ambiguous), this function
        is a fast path for exact log computations.  Any integer division with
        such input tends to dominate the runtime.  Thus we avoid division
        entirely in this function.

        AUTHOR::

        - Joel B. Mohler (2009-04-10)

        EXAMPLES::

            sage: Integer(125)._exact_log_log2_iter(4)
            3
            sage: Integer(5^150)._exact_log_log2_iter(5)
            150
        """
        cdef size_t n_log2
        cdef size_t m_log2
        cdef size_t l_min
        cdef size_t l_max
        cdef size_t l
        cdef Integer result
        cdef mpz_t accum
        cdef mpz_t temp_exp

        if mpz_cmp_si(m.value,4) < 0:
            raise ValueError("This is undefined or possibly non-convergent with this algorithm.")

        n_log2=mpz_sizeinbase(self.value,2)-1
        m_log2=mpz_sizeinbase(m.value,2)-1
        l_min=n_log2/(m_log2+1)
        l_max=n_log2/m_log2
        if l_min != l_max:
            sig_on()
            mpz_init(accum)
            mpz_init(temp_exp)
            mpz_set_ui(accum,1)
            l = 0
            while l_min != l_max:
                if l_min + 1 == l_max:
                    mpz_pow_ui(temp_exp,m.value,l_min+1-l)
                    # This might over-shoot and make accum > self, but
                    # we'll know that it's only over by a factor of m^1.
                    mpz_mul(accum,accum,temp_exp)
                    if mpz_cmp(self.value,accum) >= 0:
                        l_min += 1
                    break
                mpz_pow_ui(temp_exp,m.value,l_min-l)
                mpz_mul(accum,accum,temp_exp)
                l = l_min

                # Let x=n_log2-(mpz_sizeinbase(accum,2)-1) and y=m_log2.
                # Now, with x>0 and y>0, we have the following observation.
                # If floor((x-1)/(y+1))=0, then x-1<y+1 which implies that
                # x/y<1+2/y.
                # So long as y>=2, this means that floor(x/y)<=1.  This shows
                # that this iteration is forced to converge for input m >= 4.
                # If m=3, we can find input so that floor((x-1)/(y+1))=0 and
                # floor(x/y)=2 which results in non-convergence.

                # We need the additional '-1' in the l_min computation
                # because mpz_sizeinbase(accum,2)-1 is smaller than the
                # true log_2(accum)
                l_min=l+(n_log2-(mpz_sizeinbase(accum,2)-1)-1)/(m_log2+1)
                l_max=l+(n_log2-(mpz_sizeinbase(accum,2)-1))/m_log2
            mpz_clear(temp_exp)
            mpz_clear(accum)
            sig_off()
        return l_min

    cpdef size_t _exact_log_mpfi_log(self,m):
        """
        This is only for internal use only.  You should expect it to crash
        and burn for negative or other malformed input.

        I avoid using this function until the input is large.  The overhead
        associated with computing the floating point log entirely dominates
        the runtime for small values.  Note that this is most definitely not
        an artifact of format conversion.  Tricks with log2 approximations
        and using exact integer arithmetic are much better for small input.

        AUTHOR::

        - Joel B. Mohler (2009-04-10)

        EXAMPLES::

            sage: Integer(125)._exact_log_mpfi_log(3)
            4
            sage: Integer(5^150)._exact_log_mpfi_log(5)
            150
        """
        cdef int i
        cdef list pow_2_things
        cdef int pow_2
        cdef size_t upper,lower,middle

        import real_mpfi
        R=real_mpfi.RIF

        rif_self = R(self)

        sig_on()
        rif_m = R(m)
        rif_log = rif_self.log()/rif_m.log()
        # upper is *greater* than the answer
        try:
            upper = rif_log.upper().ceiling()
        except Exception:
            # ceiling is probably Infinity
            # I'm not sure what to do now
            upper = 0
        lower = rif_log.lower().floor()
        # since the log function is monotonic increasing, lower
        # and upper bracket our desired answer

        # if upper - lower == 1: "we are done"
        if upper - lower == 2:
            # You could test it by checking rif_m**(lower+1), but I think
            # that's a waste of time since it won't be conclusive.
            # We must test with exact integer arithmetic which takes all
            # the bits of self into account.
            sig_off()
            if self >= m**(lower+1):
                return lower + 1
            else:
                return lower
        elif upper - lower > 2:
            # this case would only happen in cases with extremely large 'self'
            rif_m = R(m)
            min_power = rif_m**lower
            middle = upper-lower
            pow_2 = 0
            while middle != 0:
                middle >>= 1
                pow_2 += 1
            # if middle was an exact power of 2, adjust down
            if (1 << (pow_2-1)) == upper-lower:
                pow_2 -= 1
            pow_2_things = [rif_m]*pow_2
            for i from 1<=i<pow_2:
                pow_2_things[i] = pow_2_things[i-1]**2
            for i from pow_2>i>=0:
                middle = lower + int(2)**i
                exp = min_power*pow_2_things[i]
                if exp > rif_self:
                    upper = middle
                elif exp < rif_self:
                    lower = middle
                    min_power = exp
                else:
                    sig_off()
                    if m**middle <= self:
                        return middle
                    else:
                        return lower
        sig_off()

        if upper == 0:
            raise ValueError("The input for exact_log is too large and support is not implemented.")

        return lower

    def exact_log(self, m):
        r"""
        Returns the largest integer `k` such that `m^k \leq \text{self}`,
        i.e., the floor of `\log_m(\text{self})`.

        This is guaranteed to return the correct answer even when the usual
        log function doesn't have sufficient precision.

        INPUT:

        -  ``m`` - integer >= 2

        AUTHORS:

        - David Harvey (2006-09-15)
        - Joel B. Mohler (2009-04-08) -- rewrote this to handle small cases
               and/or easy cases up to 100x faster..

        EXAMPLES::

            sage: Integer(125).exact_log(5)
            3
            sage: Integer(124).exact_log(5)
            2
            sage: Integer(126).exact_log(5)
            3
            sage: Integer(3).exact_log(5)
            0
            sage: Integer(1).exact_log(5)
            0
            sage: Integer(178^1700).exact_log(178)
            1700
            sage: Integer(178^1700-1).exact_log(178)
            1699
            sage: Integer(178^1700+1).exact_log(178)
            1700
            sage: # we need to exercise the large base code path too
            sage: Integer(1780^1700-1).exact_log(1780)
            1699

            sage: # The following are very very fast.
            sage: # Note that for base m a perfect power of 2, we get the exact log by counting bits.
            sage: n=2983579823750185701375109835; m=32
            sage: n.exact_log(m)
            18
            sage: # The next is a favorite of mine.  The log2 approximate is exact and immediately provable.
            sage: n=90153710570912709517902579010793251709257901270941709247901209742124;m=213509721309572
            sage: n.exact_log(m)
            4

        ::

            sage: x = 3^100000
            sage: RR(log(RR(x), 3))
            100000.000000000
            sage: RR(log(RR(x + 100000), 3))
            100000.000000000

        ::

            sage: x.exact_log(3)
            100000
            sage: (x+1).exact_log(3)
            100000
            sage: (x-1).exact_log(3)
            99999

        ::

            sage: x.exact_log(2.5)
            Traceback (most recent call last):
            ...
            TypeError: Attempt to coerce non-integral RealNumber to Integer
        """
        cdef Integer _m
        cdef Integer result
        cdef size_t n_log2
        cdef size_t m_log2
        cdef size_t guess # this will contain the final answer
        cdef bint guess_filled = 0  # this variable is only used in one branch below
        cdef mpz_t z
        if isinstance(m, Integer):
            _m=<Integer>m
        else:
            _m=<Integer>Integer(m)

        if mpz_sgn(self.value) <= 0 or mpz_sgn(_m.value) <= 0:
            raise ValueError("both self and m must be positive")
        if mpz_cmp_si(_m.value,2) < 0:
            raise ValueError("m must be at least 2")

        n_log2=mpz_sizeinbase(self.value,2)-1
        m_log2=mpz_sizeinbase(_m.value,2)-1
        if mpz_divisible_2exp_p(_m.value,m_log2):
            # Here, m is a power of 2 and the correct answer is found
            # by a log 2 approximation.
            guess = n_log2/m_log2  # truncating division
        elif n_log2/(m_log2+1) == n_log2/m_log2:
            # In this case, we have an upper bound and lower bound which
            # give the same answer, thus, the correct answer.
            guess = n_log2/m_log2
        elif m_log2 < 8:  # i.e. m<256
            # if the base m is at most 256, we can use mpz_sizeinbase
            # to get the following guess which is either the exact
            # log, or 1+ the exact log
            guess = mpz_sizeinbase(self.value, mpz_get_si(_m.value)) - 1

            # we've already excluded the case when m is an exact power of 2

            if n_log2/m_log2 > 8000:
                # If we have a very large number of digits, it can be a nice
                # shortcut to test the guess using interval arithmetic.
                # (suggested by David Harvey and Carl Witty)
                # "for randomly distributed integers, the chance of this
                # interval-based comparison failing is absurdly low"
                import real_mpfi
                approx_compare = real_mpfi.RIF(m)**guess
                if self > approx_compare:
                    guess_filled = 1
                elif self < approx_compare:
                    guess_filled = 1
                    guess =  guess - 1
            if not guess_filled:
                # At this point, either
                #  1)  self is close enough to a perfect power of m that we
                #      need an exact comparison, or
                #  2)  the numbers are small enough that converting to the
                #      interval field is more work than the exact comparison.
                compare = _m**guess
                if self < compare:
                    guess = guess - 1
        elif n_log2 < 5000:
            # for input with small exact log, it's very fast to work in exact
            # integer arithmetic starting from log2 approximations
            guess = self._exact_log_log2_iter(_m)
        else:
            # finally, we are out of easy cases this subroutine uses interval
            # arithmetic to guess and check the exact log.
            guess = self._exact_log_mpfi_log(_m)

        result = PY_NEW(Integer)
        mpz_set_ui(result.value,guess)
        return result

    def log(self, m=None, prec=None):
        r"""
        Returns symbolic log by default, unless the logarithm is exact (for
        an integer base). When precision is given, the RealField
        approximation to that bit precision is used.

        This function is provided primarily so that Sage integers may be
        treated in the same manner as real numbers when convenient. Direct
        use of exact_log is probably best for arithmetic log computation.

        INPUT:

        -  ``m`` - default: natural log base e

        -  ``prec`` - integer (default: None): if None, returns
           symbolic, else to given bits of precision as in RealField

        EXAMPLES::

            sage: Integer(124).log(5)
            log(124)/log(5)
            sage: Integer(124).log(5,100)
            2.9950093311241087454822446806
            sage: Integer(125).log(5)
            3
            sage: Integer(125).log(5,prec=53)
            3.00000000000000
            sage: log(Integer(125))
            log(125)

        For extremely large numbers, this works::

            sage: x = 3^100000
            sage: log(x,3)
            100000

        With the new Pynac symbolic backend, log(x) also
        works in a reasonable amount of time for this x::

            sage: x = 3^100000
            sage: log(x)
            log(1334971414230...5522000001)

        But approximations are probably more useful in this
        case, and work to as high a precision as we desire::

            sage: x.log(3,53) # default precision for RealField
            100000.000000000
            sage: (x+1).log(3,53)
            100000.000000000
            sage: (x+1).log(3,1000)
            100000.000000000000000000000000000000000000000000000000000000000000000000000000000000000000000000000000000000000000000000000000000000000000000000000000000000000000000000000000000000000000000000000000000000000000000000000000000000000000000000000000000000000000000000000000000000000000000000000000000000

        We can use non-integer bases, with default e::

            sage: x.log(2.5,prec=53)
            119897.784671579

        We also get logarithms of negative integers, via the
        symbolic ring, using the branch from `-pi` to `pi`::

            sage: log(-1)
            I*pi

        The logarithm of zero is done likewise::

            sage: log(0)
            -Infinity
        """
        if mpz_sgn(self.value) <= 0:
            from sage.symbolic.all import SR
            return SR(self).log()
        if m <= 0 and m is not None:
            raise ValueError("m must be positive")
        if prec:
            from sage.rings.real_mpfr import RealField
            if m is None:
                return RealField(prec)(self).log()
            return RealField(prec)(self).log(m)
        if type(m)==Integer and type(self)==Integer and m**(self.exact_log(m))==self:
            return self.exact_log(m)

        from sage.symbolic.all import SR
        from sage.functions.log import function_log
        if m is None:
            return function_log(self,dont_call_method_on_arg=True)
        return function_log(self,dont_call_method_on_arg=True)/\
                function_log(m,dont_call_method_on_arg=True)

    def exp(self, prec=None):
        r"""
        Returns the exponential function of self as a real number.

        This function is provided only so that Sage integers may be treated
        in the same manner as real numbers when convenient.

        INPUT:


        -  ``prec`` - integer (default: None): if None, returns
           symbolic, else to given bits of precision as in RealField


        EXAMPLES::

            sage: Integer(8).exp()
            e^8
            sage: Integer(8).exp(prec=100)
            2980.9579870417282747435920995
            sage: exp(Integer(8))
            e^8

        For even fairly large numbers, this may not be useful.

        ::

            sage: y=Integer(145^145)
            sage: y.exp()
            e^25024207011349079210459585279553675697932183658421565260323592409432707306554163224876110094014450895759296242775250476115682350821522931225499163750010280453185147546962559031653355159703678703793369785727108337766011928747055351280379806937944746847277089168867282654496776717056860661614337004721164703369140625
            sage: y.exp(prec=53) # default RealField precision
            +infinity
        """
        from sage.functions.all import exp
        res = exp(self, dont_call_method_on_arg=True)
        if prec:
            return res.n(prec=prec)
        return res

    def prime_to_m_part(self, m):
        """
        Returns the prime-to-m part of self, i.e., the largest divisor of
        ``self`` that is coprime to ``m``.

        INPUT:

        -  ``m`` - Integer

        OUTPUT: Integer

        EXAMPLES::

            sage: 43434.prime_to_m_part(20)
            21717
            sage: 2048.prime_to_m_part(2)
            1
            sage: 2048.prime_to_m_part(3)
            2048

            sage: 0.prime_to_m_part(2)
            Traceback (most recent call last):
            ...
            ArithmeticError: self must be nonzero
        """
        cdef Integer mm = Integer(m)

        if not self:
            raise ArithmeticError("self must be nonzero")
        if not mm:
            return one

        cdef Integer n = Integer(self)  # need a copy as it is modified below

        sig_on()
        while mpz_cmp_ui(mm.value, 1):
            mpz_gcd(mm.value, n.value, mm.value)
            mpz_divexact(n.value, n.value, mm.value)
        sig_off()

        return n

    def prime_divisors(self):
        """
        The prime divisors of self, sorted in increasing order. If n is
        negative, we do *not* include -1 among the prime divisors, since
        -1 is not a prime number.

        EXAMPLES::

            sage: a = 1; a.prime_divisors()
            []
            sage: a = 100; a.prime_divisors()
            [2, 5]
            sage: a = -100; a.prime_divisors()
            [2, 5]
            sage: a = 2004; a.prime_divisors()
            [2, 3, 167]
        """
        return [r[0] for r in self.factor()]

    prime_factors = prime_divisors


    cpdef list _pari_divisors_small(self):
        r"""
        Return the list of divisors of this number using PARI ``divisorsu``.

        .. SEEALSO::

        This method is better used through :meth:`divisors`.

        EXAMPLES::

            sage: 4._pari_divisors_small()
            [1, 2, 4]

        The integer must fit into an unsigned long::

            sage: (-4)._pari_divisors_small()
            Traceback (most recent call last):
            ...
            AssertionError
            sage: (2**65)._pari_divisors_small()
            Traceback (most recent call last):
            ...
            AssertionError
        """
        # we need n to fit into a long and not a unsigned long in order to use
        # smallInteger
        assert mpz_fits_slong_p(self.value) and mpz_sgn(self.value) > 0

        cdef unsigned long n = mpz_get_ui(self.value)

        global avma
        cdef pari_sp ltop = avma
        cdef GEN d
        cdef list output

        try:
            sig_on()
            d = divisorsu(n)
            sig_off()
            output = [smallInteger(d[i]) for i in range(1,lg(d))]
            return output
        finally:
            avma = ltop

    @cython.boundscheck(False)
    @cython.wraparound(False)
    def divisors(self, method=None):
        """
        Returns a list of all positive integer divisors of the integer
        self.

        EXAMPLES::

            sage: (-3).divisors()
            [1, 3]
            sage: 6.divisors()
            [1, 2, 3, 6]
            sage: 28.divisors()
            [1, 2, 4, 7, 14, 28]
            sage: (2^5).divisors()
            [1, 2, 4, 8, 16, 32]
            sage: 100.divisors()
            [1, 2, 4, 5, 10, 20, 25, 50, 100]
            sage: 1.divisors()
            [1]
            sage: 0.divisors()
            Traceback (most recent call last):
            ...
            ValueError: n must be nonzero
            sage: (2^3 * 3^2 * 17).divisors()
            [1, 2, 3, 4, 6, 8, 9, 12, 17, 18, 24, 34, 36, 51, 68, 72, 102, 136, 153, 204, 306, 408, 612, 1224]
            sage: a = odd_part(factorial(31))
            sage: v = a.divisors(); len(v)
            172800
            sage: prod(e+1 for p,e in factor(a))
            172800
            sage: all([t.divides(a) for t in v])
            True

        ::

            sage: n = 2^551 - 1
            sage: L = n.divisors()
            sage: len(L)
            256
            sage: L[-1] == n
            True

        TESTS::

            sage: prod(primes_first_n(64)).divisors()
            Traceback (most recent call last):
            ...
            OverflowError: value too large
            sage: prod(primes_first_n(58)).divisors()
            Traceback (most recent call last):
            ...
            OverflowError: value too large                                 # 32-bit
            MemoryError: failed to allocate 288230376151711744 * 24 bytes  # 64-bit

        Check for memory leaks and ability to interrupt
        (the ``divisors`` call below allocates about 800 MB every time,
        so a memory leak will not go unnoticed)::

            sage: n = prod(primes_first_n(25))
            sage: for i in range(20):  # long time
            ....:     try:
            ....:         alarm(RDF.random_element(1e-3, 0.5))
            ....:         _ = n.divisors()
            ....:         cancel_alarm()  # we never get here
            ....:     except AlarmInterrupt:
            ....:         pass

        Test a strange method::

            sage: 100.divisors(method='hey')
            Traceback (most recent call last):
            ...
            ValueError: method must be 'pari' or 'sage'


        .. NOTE::

           If one first computes all the divisors and then sorts it,
           the sorting step can easily dominate the runtime. Note,
           however, that (non-negative) multiplication on the left
           preserves relative order. One can leverage this fact to
           keep the list in order as one computes it using a process
           similar to that of the merge sort algorithm.
        """
        if mpz_cmp_ui(self.value, 0) == 0:
            raise ValueError("n must be nonzero")

        if (method is None or method == 'pari') and mpz_fits_slong_p(self.value):
            if mpz_sgn(self.value) > 0:
                return self._pari_divisors_small()
            else:
                return (-self)._pari_divisors_small()
        elif method is not None and method != 'sage':
            raise ValueError("method must be 'pari' or 'sage'")

        cdef list all, prev, sorted
        cdef Py_ssize_t tip, top
        cdef Py_ssize_t i, j, e, ee
        cdef Integer apn, p, pn, z, all_tip

        f = self.factor()

        # All of the declarations below are for optimizing the unsigned long-sized
        # case.  Operations are performed in C as far as possible without
        # overflow before moving to Python objects.
        cdef unsigned long p_c, pn_c, apn_c
        cdef Py_ssize_t all_len, sorted_len, prev_len
        cdef unsigned long* ptr
        cdef unsigned long* empty_c
        cdef unsigned long* swap_tmp
        cdef unsigned long* all_c
        cdef unsigned long* sorted_c
        cdef unsigned long* prev_c

        # These are used to keep track of whether or not we are able to
        # perform the operations in machine words. A factor of 0.999
        # safety margin is added to cover any floating-point rounding
        # issues.
        cdef bint fits_c = True
        cdef double cur_max = 1
        cdef double fits_max = 0.999 * 2.0 ** (8*sizeof(unsigned long))

        cdef Py_ssize_t divisor_count = 1
        with cython.overflowcheck(True):
            for p, e in f:
                # Using *= does not work, see http://trac.cython.org/cython_trac/ticket/825
                divisor_count = divisor_count * (1 + e)

        ptr = <unsigned long*>check_allocarray(divisor_count, 3 * sizeof(unsigned long))
        all_c = ptr
        sorted_c = ptr + divisor_count
        prev_c = sorted_c + divisor_count

        try:
            sorted_c[0] = 1
            sorted_len = 1

            for p, e in f:
                cur_max *= (<double>p)**e
                if fits_c and cur_max > fits_max:
                    sorted = []
                    for i in range(sorted_len):
                        z = <Integer>PY_NEW(Integer)
                        mpz_set_ui(z.value, sorted_c[i])
                        sorted.append(z)
                    fits_c = False
                    sig_free(ptr)
                    ptr = NULL

                # The two cases below are essentially the same algorithm, one
                # operating on Integers in Python lists, the other on unsigned long's.
                if fits_c:
                    sig_on()

                    pn_c = p_c = p

                    swap_tmp = sorted_c
                    sorted_c = prev_c
                    prev_c = swap_tmp
                    prev_len = sorted_len
                    sorted_len = 0

                    tip = 0
                    prev_c[prev_len] = prev_c[prev_len-1] * pn_c
                    for i in range(prev_len):
                        apn_c = prev_c[i] * pn_c
                        while prev_c[tip] < apn_c:
                            sorted_c[sorted_len] = prev_c[tip]
                            sorted_len += 1
                            tip += 1
                        sorted_c[sorted_len] = apn_c
                        sorted_len += 1

                    for ee in range(1, e):

                        swap_tmp = all_c
                        all_c = sorted_c
                        sorted_c = swap_tmp
                        all_len = sorted_len
                        sorted_len = 0

                        pn_c *= p_c
                        tip = 0
                        all_c[all_len] = prev_c[prev_len-1] * pn_c
                        for i in range(prev_len):
                            apn_c = prev_c[i] * pn_c
                            while all_c[tip] < apn_c:
                                sorted_c[sorted_len] = all_c[tip]
                                sorted_len += 1
                                tip += 1
                            sorted_c[sorted_len] = apn_c
                            sorted_len += 1

                    sig_off()

                else:
                    # fits_c is False: use mpz integers
                    prev = sorted
                    pn = <Integer>PY_NEW(Integer)
                    mpz_set_ui(pn.value, 1)
                    for ee in range(e):
                        all = sorted
                        sorted = []
                        tip = 0
                        top = len(all)
                        mpz_mul(pn.value, pn.value, p.value) # pn *= p
                        for a in prev:
                            # apn = a*pn
                            apn = <Integer>PY_NEW(Integer)
                            mpz_mul(apn.value, (<Integer>a).value, pn.value)
                            while tip < top:
                                all_tip = <Integer>all[tip]
                                if mpz_cmp(all_tip.value, apn.value) > 0:
                                    break
                                sorted.append(all_tip)
                                tip += 1
                            sorted.append(apn)

            if fits_c:
                # all the data is in sorted_c
                sorted = []
                for i in range(sorted_len):
                    z = <Integer>PY_NEW(Integer)
                    mpz_set_ui(z.value, sorted_c[i])
                    sorted.append(z)
        finally:
            sig_free(ptr)

        return sorted


    def __pos__(self):
        """
        EXAMPLES::

            sage: z=43434
            sage: z.__pos__()
            43434
        """
        return self

    def __abs__(self):
        """
        Computes `|self|`

        EXAMPLES::

            sage: z = -1
            sage: abs(z)
            1
            sage: abs(z) == abs(1)
            True
        """
        cdef Integer x = PY_NEW(Integer)
        mpz_abs(x.value, self.value)
        return x

    def euclidean_degree(self):
        r"""
        Return the degree of this element as an element of a euclidean domain.

        If this is an element in the ring of integers, this is simply its
        absolute value.

        EXAMPLES::

            sage: ZZ(1).euclidean_degree()
            1

        """
        from sage.rings.all import ZZ
        if self.parent() is ZZ:
            return abs(self)
        raise NotImplementedError

    def sign(self):
        """
        Returns the sign of this integer, which is -1, 0, or 1
        depending on whether this number is negative, zero, or positive
        respectively.

        OUTPUT: Integer

        EXAMPLES::

            sage: 500.sign()
            1
            sage: 0.sign()
            0
            sage: (-10^43).sign()
            -1
        """
        return smallInteger(mpz_sgn(self.value))

    def __mod__(x, y):
        r"""
         Returns x modulo y.

         EXAMPLES::

             sage: z = 43
             sage: z % 2
             1
             sage: z % 0
             Traceback (most recent call last):
             ...
             ZeroDivisionError: Integer modulo by zero
             sage: -5 % 7
             2
             sage: -5 % -7
             -5
             sage: 5 % -7
             -2

        TESTS::

            sage: signs = [(11,5), (11,-5), (-11,5), (-11,-5)]
            sage: control = [int(a) % int(b) for a, b in signs]
            sage: [a % b for a,b in signs] == control
            True
            sage: [a % int(b) for a,b in signs] == control
            True
            sage: [int(a) % b for a,b in signs] == control
            True

        This example caused trouble in :trac:`6083`::

            sage: a = next_prime(2**31)
            sage: b = Integers(a)(100)
            sage: a % b
            59
         """
        cdef Integer z = PY_NEW(Integer)
        cdef long yy, res

        # first case: Integer % Integer
        if type(x) is type(y):
            if not mpz_sgn((<Integer>y).value):
                raise ZeroDivisionError("Integer modulo by zero")
            if mpz_size((<Integer>x).value) > 100000:
                sig_on()
                mpz_fdiv_r(z.value, (<Integer>x).value, (<Integer>y).value)
                sig_off()
            else:
                mpz_fdiv_r(z.value, (<Integer>x).value, (<Integer>y).value)
            return z

        # next: Integer % python int
        elif type(y) is int:
            yy = PyInt_AS_LONG(y)
            if yy > 0:
                mpz_fdiv_r_ui(z.value, (<Integer>x).value, yy)
            elif yy == 0:
                raise ZeroDivisionError("Integer modulo by zero")
            else:
                res = mpz_fdiv_r_ui(z.value, (<Integer>x).value, -yy)
                if res:
                    mpz_sub_ui(z.value, z.value, -yy)
            return z

        # all other cases
        else:
            try:
                # we explicitly try coercing both to ZZ here to
                # avoid infinite loops in some cases (such as
                # Integers and Integers(n)), see trac #6083
                x = integer(x)
                y = integer(y)
                return x % y
            except ValueError:
                return bin_op(x, y, operator.mod)

    def quo_rem(Integer self, other):
        """
        Returns the quotient and the remainder of self divided by other.
        Note that the remainder returned is always either zero or of the
        same sign as other.

        INPUT:

        -  ``other`` - the divisor

        OUTPUT:

        -  ``q`` - the quotient of self/other

        -  ``r`` - the remainder of self/other

        EXAMPLES::

            sage: z = Integer(231)
            sage: z.quo_rem(2)
            (115, 1)
            sage: z.quo_rem(-2)
            (-116, -1)
            sage: z.quo_rem(0)
            Traceback (most recent call last):
            ...
            ZeroDivisionError: Integer division by zero

            sage: a = ZZ.random_element(10**50)
            sage: b = ZZ.random_element(10**15)
            sage: q, r = a.quo_rem(b)
            sage: q*b + r == a
            True

            sage: 3.quo_rem(ZZ['x'].0)
            (0, 3)

        TESTS:

        The divisor can be rational as well, although the remainder
        will always be zero (:trac:`7965`)::

            sage: 5.quo_rem(QQ(2))
            (5/2, 0)
            sage: 5.quo_rem(2/3)
            (15/2, 0)

        """
        cdef Integer q = PY_NEW(Integer)
        cdef Integer r = PY_NEW(Integer)
        cdef long d, res

        if type(other) is int:
            d = PyInt_AS_LONG(other)
            if d > 0:
                mpz_fdiv_qr_ui(q.value, r.value, self.value, d)
            elif d == 0:
                raise ZeroDivisionError("Integer division by zero")
            else:
                res = mpz_fdiv_qr_ui(q.value, r.value, self.value, -d)
                mpz_neg(q.value, q.value)
                if res:
                    mpz_sub_ui(q.value, q.value, 1)
                    mpz_sub_ui(r.value, r.value, -d)

        elif type(other) is Integer:
            if mpz_sgn((<Integer>other).value) == 0:
                raise ZeroDivisionError("Integer division by zero")
            if mpz_size(self.value) > 100000:
                sig_on()
                mpz_fdiv_qr(q.value, r.value, self.value, (<Integer>other).value)
                sig_off()
            else:
                mpz_fdiv_qr(q.value, r.value, self.value, (<Integer>other).value)

        else:
            left, right = coercion_model.canonical_coercion(self, other)
            return left.quo_rem(right)

        return q, r

    def powermod(self, exp, mod):
        """
        Compute self\*\*exp modulo mod.

        EXAMPLES::

            sage: z = 2
            sage: z.powermod(31,31)
            2
            sage: z.powermod(0,31)
            1
            sage: z.powermod(-31,31) == 2^-31 % 31
            True

        As expected, the following is invalid::

            sage: z.powermod(31,0)
            Traceback (most recent call last):
            ...
            ZeroDivisionError: cannot raise to a power modulo 0
        """
        cdef Integer x, _exp, _mod
        _exp = Integer(exp); _mod = Integer(mod)
        if mpz_cmp_si(_mod.value,0) == 0:
            raise ZeroDivisionError("cannot raise to a power modulo 0")

        x = PY_NEW(Integer)

        sig_on()
        mpz_powm(x.value, self.value, _exp.value, _mod.value)
        sig_off()

        return x

    def rational_reconstruction(self, Integer m):
        """
        Return the rational reconstruction of this integer modulo m, i.e.,
        the unique (if it exists) rational number that reduces to self
        modulo m and whose numerator and denominator is bounded by
        sqrt(m/2).

        INPUT:

        - ``self`` -- Integer

        - ``m`` -- Integer

        OUTPUT:

        - a :class:`Rational`

        EXAMPLES::

            sage: (3/7)%100
            29
            sage: (29).rational_reconstruction(100)
            3/7

        TESTS:

        Check that :trac:`9345` is fixed::

            sage: 0.rational_reconstruction(0)
            Traceback (most recent call last):
            ...
            ZeroDivisionError: rational reconstruction with zero modulus
            sage: ZZ.random_element(-10^6, 10^6).rational_reconstruction(0)
            Traceback (most recent call last):
            ...
            ZeroDivisionError: rational reconstruction with zero modulus
        """
        cdef Integer a
        cdef Rational x = <Rational>Rational.__new__(Rational)
        try:
            mpq_rational_reconstruction(x.value, self.value, m.value)
        except ValueError:
            a = self % m
            raise ArithmeticError("rational reconstruction of %s (mod %s) does not exist" % (a, m))
        return x

    powermodm_ui = deprecated_function_alias(17852, powermod)

    def __int__(self):
        """
        Return the Python int (or long) corresponding to this Sage
        integer.

        EXAMPLES::

            sage: n = 920938
            sage: int(n)
            920938
            sage: int(-n)
            -920938
            sage: type(n.__int__())
            <type 'int'>
            sage: n = 99028390823409823904823098490238409823490820938
            sage: int(n)
            99028390823409823904823098490238409823490820938L
            sage: int(-n)
            -99028390823409823904823098490238409823490820938L
            sage: type(n.__int__())
            <type 'long'>
            sage: int(-1), int(0), int(1)
            (-1, 0, 1)
        """
        return mpz_get_pyintlong(self.value)

    def __long__(self):
        """
        Return the Python long corresponding to this Sage integer.

        EXAMPLES::

            sage: n = 9023408290348092849023849820934820938490234290
            sage: long(n)
            9023408290348092849023849820934820938490234290L
            sage: long(-n)
            -9023408290348092849023849820934820938490234290L
            sage: n = 920938
            sage: long(n)
            920938L
            sage: n.__long__()
            920938L
            sage: long(-1), long(0), long(1)
            (-1L, 0L, 1L)
        """
        return mpz_get_pylong(self.value)

    def __float__(self):
        """
        Return double precision floating point representation of this
        integer.

        EXAMPLES::

            sage: n = Integer(17); float(n)
            17.0
            sage: n = Integer(902834098234908209348209834092834098); float(n)
            9.028340982349083e+35
            sage: n = Integer(-57); float(n)
            -57.0
            sage: n.__float__()
            -57.0
            sage: type(n.__float__())
            <type 'float'>
        """
        return mpz_get_d_nearest(self.value)

    def _rpy_(self):
        """
        Returns int(self) so that rpy can convert self into an object it
        knows how to work with.

        EXAMPLES::

            sage: n = 100
            sage: n._rpy_()
            100
            sage: type(n._rpy_())
            <type 'int'>
        """
        return self.__int__()

    def __hash__(self):
        """
        Return the hash of this integer.

        This agrees with the Python hash of the corresponding Python int or
        long.

        EXAMPLES::

            sage: n = -920384; n.__hash__()
            -920384
            sage: hash(int(n))
            -920384
            sage: n = -920390823904823094890238490238484; n.__hash__()
            -873977844            # 32-bit
            6874330978542788722   # 64-bit
            sage: hash(long(n))
            -873977844            # 32-bit
            6874330978542788722   # 64-bit

        TESTS::

            sage: hash(-1), hash(0), hash(1)
            (-2, 0, 1)
            sage: n = 2^31 + 2^63 + 2^95 + 2^127 + 2^128*(2^32-2)
            sage: hash(n) == hash(long(n))
            True
            sage: hash(n-1) == hash(long(n-1))
            True
            sage: hash(-n) == hash(long(-n))
            True
            sage: hash(1-n) == hash(long(1-n))
            True
            sage: n = 2^63 + 2^127 + 2^191 + 2^255 + 2^256*(2^64-2)
            sage: hash(n) == hash(long(n))
            True
            sage: hash(n-1) == hash(long(n-1))
            True
            sage: hash(-n) == hash(long(-n))
            True
            sage: hash(1-n) == hash(long(1-n))
            True

        These tests come from :trac:`4957`::

            sage: n = 2^31 + 2^13
            sage: hash(n)
            -2147475456               # 32-bit
            2147491840                # 64-bit
            sage: hash(n) == hash(int(n))
            True
            sage: n = 2^63 + 2^13
            sage: hash(n)
            -2147475456               # 32-bit
            -9223372036854767616      # 64-bit
            sage: hash(n) == hash(int(n))
            True
        """
        return mpz_pythonhash(self.value)

    cdef hash_c(self):
        """
        A C version of the __hash__ function.
        """
        return mpz_pythonhash(self.value)

    def trial_division(self, long bound=LONG_MAX, long start=2):
        """
        Return smallest prime divisor of self up to bound, beginning
        checking at start, or abs(self) if no such divisor is found.

        INPUT:

            - ``bound`` -- a positive integer that fits in a C signed long
            - ``start`` -- a positive integer that fits in a C signed long

        OUTPUT:

            - a positive integer

        EXAMPLES::

            sage: n = next_prime(10^6)*next_prime(10^7); n.trial_division()
            1000003
            sage: (-n).trial_division()
            1000003
            sage: n.trial_division(bound=100)
            10000049000057
            sage: n.trial_division(bound=-10)
            Traceback (most recent call last):
            ...
            ValueError: bound must be positive
            sage: n.trial_division(bound=0)
            Traceback (most recent call last):
            ...
            ValueError: bound must be positive
            sage: ZZ(0).trial_division()
            Traceback (most recent call last):
            ...
            ValueError: self must be nonzero

            sage: n = next_prime(10^5) * next_prime(10^40); n.trial_division()
            100003
            sage: n.trial_division(bound=10^4)
            1000030000000000000000000000000000000012100363
            sage: (-n).trial_division(bound=10^4)
            1000030000000000000000000000000000000012100363
            sage: (-n).trial_division()
            100003
            sage: n = 2 * next_prime(10^40); n.trial_division()
            2
            sage: n = 3 * next_prime(10^40); n.trial_division()
            3
            sage: n = 5 * next_prime(10^40); n.trial_division()
            5
            sage: n = 2 * next_prime(10^4); n.trial_division()
            2
            sage: n = 3 * next_prime(10^4); n.trial_division()
            3
            sage: n = 5 * next_prime(10^4); n.trial_division()
            5

        You can specify a starting point::

            sage: n = 3*5*101*103
            sage: n.trial_division(start=50)
            101
        """
        if bound <= 0:
            raise ValueError("bound must be positive")
        if mpz_sgn(self.value) == 0:
            raise ValueError("self must be nonzero")
        cdef unsigned long n, m=7, i=1, limit
        cdef unsigned long dif[8]
        if start > 7:
            # We need to find i.
            m = start % 30
            if 0 <= m <= 1:
                i = 0; m = start + (1-m)
            elif 1 < m <= 7:
                i = 1; m = start + (7-m)
            elif 7 < m <= 11:
                i = 2; m = start + (11-m)
            elif 11 < m <= 13:
                i = 3; m = start + (13-m)
            elif 13 < m <= 17:
                i = 4; m = start + (17-m)
            elif 17 < m <= 19:
                i = 5; m = start + (19-m)
            elif 19 < m <= 23:
                i = 6; m = start + (23-m)
            elif 23 < m <= 29:
                i = 7; m = start + (29-m)
        dif[0]=6;dif[1]=4;dif[2]=2;dif[3]=4;dif[4]=2;dif[5]=4;dif[6]=6;dif[7]=2
        cdef Integer x = PY_NEW(Integer)
        if mpz_fits_ulong_p(self.value):
            n = mpz_get_ui(self.value)   # ignores the sign automatically
            if n == 1: return one
            if start <= 2 and n%2==0:
                mpz_set_ui(x.value,2); return x
            if start <= 3 and n%3==0:
                mpz_set_ui(x.value,3); return x
            if start <= 5 and n%5==0:
                mpz_set_ui(x.value,5); return x
            limit = <unsigned long> sqrt_double(<double> n)
            if bound < limit: limit = bound
            # Algorithm: only trial divide by numbers that
            # are congruent to 1,7,11,13,17,19,23,29 mod 30=2*3*5.
            while m <= limit:
                if n%m == 0:
                    mpz_set_ui(x.value, m); return x
                m += dif[i%8]
                i += 1
            mpz_abs(x.value, self.value)
            return x
        else:
            # self is big -- it doesn't fit in unsigned long.
            if start <= 2 and mpz_even_p(self.value):
                mpz_set_ui(x.value,2); return x
            if start <= 3 and mpz_divisible_ui_p(self.value,3):
                mpz_set_ui(x.value,3); return x
            if start <= 5 and mpz_divisible_ui_p(self.value,5):
                mpz_set_ui(x.value,5); return x

            # x.value = floor(sqrt(self.value))
            sig_on()
            mpz_abs(x.value, self.value)
            mpz_sqrt(x.value, x.value)
            if mpz_cmp_si(x.value, bound) < 0:
                limit = mpz_get_ui(x.value)
            else:
                limit = bound
            while m <= limit:
                if  mpz_divisible_ui_p(self.value, m):
                    mpz_set_ui(x.value, m)
                    sig_off()
                    return x
                m += dif[i%8]
                i += 1
            mpz_abs(x.value, self.value)
            sig_off()
            return x

    def factor(self, algorithm='pari', proof=None, limit=None, int_=False,
                     verbose=0):
        """
        Return the prime factorization of this integer as a
        formal Factorization object.

        INPUT:

        -  ``algorithm`` - string

           - ``'pari'`` - (default) use the PARI library

           - ``'kash'`` - use the KASH computer algebra system (requires
             the optional kash package)

           - ``'magma'`` - use the MAGMA computer algebra system (requires
             an installation of MAGMA)

           - ``'qsieve'`` - use Bill Hart's quadratic sieve code;
             WARNING: this may not work as expected, see qsieve? for
             more information

           - ``'ecm'`` - use ECM-GMP, an implementation of Hendrik
             Lenstra's elliptic curve method.

        - ``proof`` - bool (default: True) whether or not to prove
          primality of each factor (only applicable for ``'pari'``
          and ``'ecm'``).

        - ``limit`` - int or None (default: None) if limit is
          given it must fit in a signed int, and the factorization is done
          using trial division and primes up to limit.

        OUTPUT:

        -  a Factorization object containing the prime factors and
           their multiplicities

        EXAMPLES::

            sage: n = 2^100 - 1; n.factor()
            3 * 5^3 * 11 * 31 * 41 * 101 * 251 * 601 * 1801 * 4051 * 8101 * 268501

        This factorization can be converted into a list of pairs `(p,
        e)`, where `p` is prime and `e` is a positive integer.  Each
        pair can also be accessed directly by its index (ordered by
        increasing size of the prime)::

            sage: f = 60.factor()
            sage: list(f)
            [(2, 2), (3, 1), (5, 1)]
            sage: f[2]
            (5, 1)

        Similarly, the factorization can be converted to a dictionary
        so the exponent can be extracted for each prime::

            sage: f = (3^6).factor()
            sage: dict(f)
            {3: 6}
            sage: dict(f)[3]
            6

        We use proof=False, which doesn't prove correctness of the primes
        that appear in the factorization::

            sage: n = 920384092842390423848290348203948092384082349082
            sage: n.factor(proof=False)
            2 * 11 * 1531 * 4402903 * 10023679 * 619162955472170540533894518173
            sage: n.factor(proof=True)
            2 * 11 * 1531 * 4402903 * 10023679 * 619162955472170540533894518173

        We factor using trial division only::

            sage: n.factor(limit=1000)
            2 * 11 * 41835640583745019265831379463815822381094652231

        We factor using a quadratic sieve algorithm::

            sage: p = next_prime(10^20)
            sage: q = next_prime(10^21)
            sage: n = p*q
            sage: n.factor(algorithm='qsieve')
            doctest:... RuntimeWarning: the factorization returned
            by qsieve may be incomplete (the factors may not be prime)
            or even wrong; see qsieve? for details
            100000000000000000039 * 1000000000000000000117

        We factor using the elliptic curve method::

            sage: p = next_prime(10^15)
            sage: q = next_prime(10^21)
            sage: n = p*q
            sage: n.factor(algorithm='ecm')
            1000000000000037 * 1000000000000000000117

        TESTS::

            sage: n = 42
            sage: n.factor(algorithm='foobar')
            Traceback (most recent call last):
            ...
            ValueError: Algorithm is not known
        """
        from sage.structure.factorization import Factorization
        from sage.structure.factorization_integer import IntegerFactorization

        if algorithm not in ['pari', 'kash', 'magma', 'qsieve', 'ecm']:
            raise ValueError("Algorithm is not known")

        cdef Integer n, p, unit
        cdef int i
        cdef n_factor_t f

        if mpz_sgn(self.value) == 0:
            raise ArithmeticError("Prime factorization of 0 not defined.")

        if mpz_sgn(self.value) > 0:
            n    = self
            unit = one
        else:
            n    = PY_NEW(Integer)
            unit = PY_NEW(Integer)
            mpz_neg(n.value, self.value)
            mpz_set_si(unit.value, -1)

        if mpz_cmpabs_ui(n.value, 1) == 0:
            return IntegerFactorization([], unit=unit, unsafe=True,
                                            sort=False, simplify=False)

        if limit is not None:
            from sage.rings.factorint import factor_trial_division
            return factor_trial_division(self, limit)

        if mpz_fits_slong_p(n.value):
            if proof is None:
                from sage.structure.proof.proof import get_flag
                proof = get_flag(proof, "arithmetic")
            n_factor_init(&f)
            n_factor(&f, mpz_get_ui(n.value), proof)
            F = [(Integer(f.p[i]), int(f.exp[i])) for i from 0 <= i < f.num]
            F.sort()
            return IntegerFactorization(F, unit=unit, unsafe=True,
                                           sort=False, simplify=False)

        if mpz_sizeinbase(n.value, 2) < 40:
            from sage.rings.factorint import factor_trial_division
            return factor_trial_division(self)

        if algorithm == 'pari':
            from sage.rings.factorint import factor_using_pari
            F = factor_using_pari(n, int_=int_, debug_level=verbose, proof=proof)
            F.sort()
            return IntegerFactorization(F, unit=unit, unsafe=True,
                                           sort=False, simplify=False)
        elif algorithm in ['kash', 'magma']:
            if algorithm == 'kash':
                from sage.interfaces.all import kash as I
            else:
                from sage.interfaces.all import magma as I
            str_res = I.eval('Factorization(%s)'%n)
            # The result looks like "[ <n1, p1>, <p2, e2>, ... ]
            str_res = str_res.replace(']', '').replace('[', '').replace('>', '').replace('<', '').split(',')
            res = [int(s.strip()) for s in str_res]
            exp_type = int if int_ else Integer
            F = [(Integer(p), exp_type(e)) for p,e in zip(res[0::2], res[1::2])]
            return Factorization(F, unit)
        elif algorithm == 'qsieve':
            message = "the factorization returned by qsieve may be incomplete (the factors may not be prime) or even wrong; see qsieve? for details"
            from warnings import warn
            warn(message, RuntimeWarning, stacklevel=5)
            from sage.interfaces.qsieve import qsieve
            res = [(p, 1) for p in qsieve(n)[0]]
            F = IntegerFactorization(res, unit)
            return F
        else:
            from sage.interfaces.ecm import ecm
            res = [(p, 1) for p in ecm.factor(n, proof=proof)]
            F = IntegerFactorization(res, unit)
            return F

    def support(self):
        """
        Return a sorted list of the primes dividing this integer.

        OUTPUT: The sorted list of primes appearing in the factorization of
        this rational with positive exponent.

        EXAMPLES::

            sage: factorial(10).support()
            [2, 3, 5, 7]
            sage: (-999).support()
            [3, 37]

        Trying to find the support of 0 gives an arithmetic error::

            sage: 0.support()
            Traceback (most recent call last):
            ...
            ArithmeticError: Support of 0 not defined.
        """
        if self.is_zero():
            raise ArithmeticError("Support of 0 not defined.")
        return sage.arith.all.prime_factors(self)

    def coprime_integers(self, m):
        """
        Return the positive integers `< m` that are coprime to
        self.

        EXAMPLES::

            sage: n = 8
            sage: n.coprime_integers(8)
            [1, 3, 5, 7]
            sage: n.coprime_integers(11)
            [1, 3, 5, 7, 9]
            sage: n = 5; n.coprime_integers(10)
            [1, 2, 3, 4, 6, 7, 8, 9]
            sage: n.coprime_integers(5)
            [1, 2, 3, 4]
            sage: n = 99; n.coprime_integers(99)
            [1, 2, 4, 5, 7, 8, 10, 13, 14, 16, 17, 19, 20, 23, 25, 26, 28, 29, 31, 32, 34, 35, 37, 38, 40, 41, 43, 46, 47, 49, 50, 52, 53, 56, 58, 59, 61, 62, 64, 65, 67, 68, 70, 71, 73, 74, 76, 79, 80, 82, 83, 85, 86, 89, 91, 92, 94, 95, 97, 98]

        AUTHORS:

        - Naqi Jaffery (2006-01-24): examples

        ALGORITHM: Naive - compute lots of GCD's. If this isn't good enough
        for you, please code something better and submit a patch.
        """
        # TODO -- make VASTLY faster
        v = []
        for n in range(1,m):
            if self.gcd(n) == 1:
                v.append(Integer(n))
        return v

    def divides(self, n):
        """
        Return True if self divides n.

        EXAMPLES::

            sage: Z = IntegerRing()
            sage: Z(5).divides(Z(10))
            True
            sage: Z(0).divides(Z(5))
            False
            sage: Z(10).divides(Z(5))
            False
        """
        cdef bint t
        cdef Integer _n
        _n = Integer(n)
        if mpz_sgn(self.value) == 0:
            return mpz_sgn(_n.value) == 0
        sig_on()
        t = mpz_divisible_p(_n.value, self.value)
        sig_off()
        return t

    cpdef RingElement _valuation(Integer self, Integer p):
        r"""
        Return the p-adic valuation of self.

        We do not require that p be prime, but it must be at least 2. For
        more documentation see ``valuation``

        AUTHORS:

        - David Roe (3/31/07)
        """
        if mpz_sgn(self.value) == 0:
            return sage.rings.infinity.infinity
        if mpz_cmp_ui(p.value, 2) < 0:
            raise ValueError("You can only compute the valuation with respect to a integer larger than 1.")

        cdef Integer v = PY_NEW(Integer)
        cdef mpz_t u
        mpz_init(u)
        sig_on()
        mpz_set_ui(v.value, mpz_remove(u, self.value, p.value))
        sig_off()
        mpz_clear(u)
        return v

    cdef object _val_unit(Integer self, Integer p):
        r"""
        Returns a pair: the p-adic valuation of self, and the p-adic unit
        of self.

        We do not require the p be prime, but it must be at least 2. For
        more documentation see ``val_unit``

        AUTHORS:

        - David Roe (2007-03-31)
        """
        cdef Integer v, u
        if mpz_cmp_ui(p.value, 2) < 0:
            raise ValueError("You can only compute the valuation with respect to a integer larger than 1.")
        if self == 0:
            u = one
            return (sage.rings.infinity.infinity, u)
        v = PY_NEW(Integer)
        u = PY_NEW(Integer)
        sig_on()
        mpz_set_ui(v.value, mpz_remove(u.value, self.value, p.value))
        sig_off()
        return (v, u)

    def valuation(self, p):
        """
        Return the p-adic valuation of self.

        INPUT:

        -  ``p`` - an integer at least 2.

        EXAMPLE::

            sage: n = 60
            sage: n.valuation(2)
            2
            sage: n.valuation(3)
            1
            sage: n.valuation(7)
            0
            sage: n.valuation(1)
            Traceback (most recent call last):
            ...
            ValueError: You can only compute the valuation with respect to a integer larger than 1.

        We do not require that p is a prime::

            sage: (2^11).valuation(4)
            5
        """
        return self._valuation(Integer(p))

    # Alias for valuation
    ord = valuation

    def val_unit(self, p):
        r"""
        Returns a pair: the p-adic valuation of self, and the p-adic unit
        of self.

        INPUT:

        -  ``p`` - an integer at least 2.

        OUTPUT:

        -  ``v_p(self)`` - the p-adic valuation of ``self``

        -  ``u_p(self)`` - ``self`` / `p^{v_p(\mathrm{self})}`

        EXAMPLE::

            sage: n = 60
            sage: n.val_unit(2)
            (2, 15)
            sage: n.val_unit(3)
            (1, 20)
            sage: n.val_unit(7)
            (0, 60)
            sage: (2^11).val_unit(4)
            (5, 2)
            sage: 0.val_unit(2)
            (+Infinity, 1)
        """
        return self._val_unit(Integer(p))

    def odd_part(self):
        r"""
        The odd part of the integer `n`. This is `n / 2^v`,
        where `v = \mathrm{valuation}(n,2)`.

        IMPLEMENTATION:

        Currently returns 0 when self is 0.  This behaviour is fairly arbitrary,
        and in Sage 4.6 this special case was not handled at all, eventually
        propagating a TypeError.  The caller should not rely on the behaviour
        in case self is 0.

        EXAMPLES::

            sage: odd_part(5)
            5
            sage: odd_part(4)
            1
            sage: odd_part(factorial(31))
            122529844256906551386796875
        """
        cdef Integer odd
        cdef unsigned long bits

        if mpz_cmpabs_ui(self.value, 1) <= 0:
            return self

        odd  = PY_NEW(Integer)
        bits = mpz_scan1(self.value, 0)
        mpz_tdiv_q_2exp(odd.value, self.value, bits)
        return odd

    cdef Integer _divide_knowing_divisible_by(Integer self, Integer right):
        r"""
        Returns the integer self / right when self is divisible by right.

        If self is not divisible by right, the return value is undefined,
        and may not even be close to self/right. For more documentation see
        ``divide_knowing_divisible_by``

        AUTHORS:

        - David Roe (2007-03-31)
        """
        if mpz_cmp_ui(right.value, 0) == 0:
            raise ZeroDivisionError
        cdef Integer x
        x = PY_NEW(Integer)
        if mpz_size(self.value) + mpz_size((<Integer>right).value) > 100000:
            # Only use the signal handler (to enable ctrl-c out) when the
            # quotient might take a while to compute
            sig_on()
            mpz_divexact(x.value, self.value, right.value)
            sig_off()
        else:
            mpz_divexact(x.value, self.value, right.value)
        return x

    def divide_knowing_divisible_by(self, right):
        r"""
        Returns the integer self / right when self is divisible by right.

        If self is not divisible by right, the return value is undefined,
        and may not even be close to self/right for multi-word integers.

        EXAMPLES::

            sage: a = 8; b = 4
            sage: a.divide_knowing_divisible_by(b)
            2
            sage: (100000).divide_knowing_divisible_by(25)
            4000
            sage: (100000).divide_knowing_divisible_by(26) # close (random)
            3846

        However, often it's way off.

        ::

            sage: a = 2^70; a
            1180591620717411303424
            sage: a // 11  # floor divide
            107326510974310118493
            sage: a.divide_knowing_divisible_by(11) # way off and possibly random
            43215361478743422388970455040
        """
        return self._divide_knowing_divisible_by(right)

    def _lcm(self, Integer n):
        """
        Returns the least common multiple of self and `n`.

        EXAMPLES::

            sage: n = 60
            sage: n._lcm(150)
            300
        """
        cdef Integer z = PY_NEW(Integer)
        sig_on()
        mpz_lcm(z.value, self.value, n.value)
        sig_off()
        return z

    def denominator(self):
        """
        Return the denominator of this integer, which of course is
        always 1.

        EXAMPLES::

            sage: x = 5
            sage: x.denominator()
            1
            sage: x = 0
            sage: x.denominator()
            1
        """
        return one

    def numerator(self):
        """
        Return the numerator of this integer.

        EXAMPLES::

            sage: x = 5
            sage: x.numerator()
            5

        ::

            sage: x = 0
            sage: x.numerator()
            0
        """
        return self

    def factorial(self):
        r"""
        Return the factorial `n! = 1 \cdot 2 \cdot 3 \cdots n`.

        If the input does not fit in an ``unsigned long int`` a symbolic
        expression is returned.

        EXAMPLES::

            sage: for n in srange(7):
            ....:     print("{} {}".format(n, n.factorial()))
            0 1
            1 1
            2 2
            3 6
            4 24
            5 120
            6 720
            sage: 234234209384023842034.factorial()
            factorial(234234209384023842034)
        """
        if mpz_sgn(self.value) < 0:
            raise ValueError("factorial -- self = (%s) must be nonnegative"%self)

        if not mpz_fits_uint_p(self.value):
            from sage.functions.all import factorial
            return factorial(self, hold=True)

        cdef Integer z = PY_NEW(Integer)

        sig_on()
        mpz_fac_ui(z.value, mpz_get_ui(self.value))
        sig_off()

        return z

    @cython.cdivision(True)
    def multifactorial(self, int k):
        r"""
        Computes the k-th factorial `n!^{(k)}` of self. For k=1
        this is the standard factorial, and for k greater than one it is
        the product of every k-th terms down from self to k. The recursive
        definition is used to extend this function to the negative
        integers.

        EXAMPLES::

            sage: 5.multifactorial(1)
            120
            sage: 5.multifactorial(2)
            15
            sage: 23.multifactorial(2)
            316234143225
            sage: prod([1..23, step=2])
            316234143225
            sage: (-29).multifactorial(7)
            1/2640
        """
        if k <= 0:
            raise ValueError("multifactorial only defined for positive values of k")

        if not mpz_fits_sint_p(self.value):
            raise ValueError("multifactorial not implemented for n >= 2^32.\nThis is probably OK, since the answer would have billions of digits.")

        cdef int n = mpz_get_si(self.value)

        # base case
        if 0 < n < k:
            return one

        # easy to calculate
        elif n % k == 0:
            factorial = Integer(n/k).factorial()
            if k == 2:
                return factorial << (n/k)
            else:
                return factorial * Integer(k)**(n/k)

        # negative base case
        elif -k < n < 0:
            return one / (self+k)

        # reflection case
        elif n < -k:
            if (n/k) % 2:
                sign = -one
            else:
                sign = one
            return sign / Integer(-k-n).multifactorial(k)

        # compute the actual product, optimizing the number of large
        # multiplications
        cdef int i,j

        # we need (at most) log_2(#factors) concurrent sub-products
        cdef int prod_count = <int>ceil_c(log_c(n/k+1)/log_c(2))
        cdef mpz_t* sub_prods = <mpz_t*>check_allocarray(prod_count, sizeof(mpz_t))
        for i from 0 <= i < prod_count:
            mpz_init(sub_prods[i])

        sig_on()

        cdef residue = n % k
        cdef int tip = 0
        for i from 1 <= i <= n//k:
            mpz_set_ui(sub_prods[tip], k*i + residue)
            # for the i-th terms we use the bits of i to calculate how many
            # times we need to multiply "up" the stack of sub-products
            for j from 0 <= j < 32:
                if i & (1 << j):
                    break
                tip -= 1
                mpz_mul(sub_prods[tip], sub_prods[tip], sub_prods[tip+1])
            tip += 1
        cdef int last = tip-1
        for tip from last > tip >= 0:
            mpz_mul(sub_prods[tip], sub_prods[tip], sub_prods[tip+1])

        sig_off()

        cdef Integer z = PY_NEW(Integer)
        mpz_swap(z.value, sub_prods[0])

        for i from 0 <= i < prod_count:
            mpz_clear(sub_prods[i])
        sig_free(sub_prods)

        return z

    def gamma(self):
        r"""
        The gamma function on integers is the factorial function (shifted by
        one) on positive integers, and `\pm \infty` on non-positive integers.

        EXAMPLES::

            sage: gamma(5)
            24
            sage: gamma(0)
            Infinity
            sage: gamma(-1)
            Infinity
            sage: gamma(-2^150)
            Infinity
        """
        if mpz_sgn(self.value) > 0:
            return (self-one).factorial()
        else:
            return sage.rings.infinity.unsigned_infinity

    def floor(self):
        """
        Return the floor of self, which is just self since self is an
        integer.

        EXAMPLES::

            sage: n = 6
            sage: n.floor()
            6
        """
        return self

    def ceil(self):
        """
        Return the ceiling of self, which is self since self is an
        integer.

        EXAMPLES::

            sage: n = 6
            sage: n.ceil()
            6
        """
        return self

    def real(self):
        """
        Returns the real part of self, which is self.

        EXAMPLES::

            sage: Integer(-4).real()
            -4
        """
        return self

    def imag(self):
        """
        Returns the imaginary part of self, which is zero.

        EXAMPLES::

            sage: Integer(9).imag()
            0
        """
        return zero

    def is_one(self):
        r"""
        Returns ``True`` if the integer is `1`, otherwise ``False``.

        EXAMPLES::

            sage: Integer(1).is_one()
            True
            sage: Integer(0).is_one()
            False
        """
        return mpz_cmp_si(self.value, 1) == 0

    def __nonzero__(self):
        r"""
        Returns ``True`` if the integer is not `0`, otherwise ``False``.

        EXAMPLES::

            sage: Integer(1).is_zero()
            False
            sage: Integer(0).is_zero()
            True
        """
        return mpz_sgn(self.value) != 0

    def is_integral(self):
        """
        Return ``True`` since integers are integral, i.e.,
        satisfy a monic polynomial with integer coefficients.

        EXAMPLES::

            sage: Integer(3).is_integral()
            True
        """
        return True

    def is_integer(self):
        """
        Returns ``True`` as they are integers

        EXAMPLES::

            sage: sqrt(4).is_integer()
            True
        """
        return True

    def is_unit(self):
        r"""
        Returns ``true`` if this integer is a unit, i.e., 1 or `-1`.

        EXAMPLES::

            sage: for n in srange(-2,3):
            ....:     print("{} {}".format(n, n.is_unit()))
            -2 False
            -1 True
            0 False
            1 True
            2 False
        """
        return mpz_cmpabs_ui(self.value, 1) == 0

    def is_square(self):
        r"""
        Returns ``True`` if self is a perfect square.

        EXAMPLES::

            sage: Integer(4).is_square()
            True
            sage: Integer(41).is_square()
            False
        """
        return mpz_perfect_square_p(self.value)

    def perfect_power(self):
        r"""
        Returns ``(a, b)``, where this integer is `a^b` and `b` is maximal.

        If called on `-1`, `0` or `1`, `b` will be `1`, since there is no
        maximal value of `b`.

        .. seealso::

            - :meth:`is_perfect_power`: testing whether an integer is a perfect
              power is usually faster than finding `a` and `b`.
            - :meth:`is_prime_power`: checks whether the base is prime.
            - :meth:`is_power_of`: if you know the base already, this method is
              the fastest option.

        EXAMPLES::

            sage: 144.perfect_power()
            (12, 2)
            sage: 1.perfect_power()
            (1, 1)
            sage: 0.perfect_power()
            (0, 1)
            sage: (-1).perfect_power()
            (-1, 1)
            sage: (-8).perfect_power()
            (-2, 3)
            sage: (-4).perfect_power()
            (-4, 1)
            sage: (101^29).perfect_power()
            (101, 29)
            sage: (-243).perfect_power()
            (-3, 5)
            sage: (-64).perfect_power()
            (-4, 3)
        """
        parians = self._pari_().ispower()
        return Integer(parians[1]), Integer(parians[0])

    def global_height(self, prec=None):
        r"""
        Returns the absolute logarithmic height of this rational integer.

        INPUT:

        - ``prec`` (int) -- desired floating point precision (default:
          default RealField precision).

        OUTPUT:

        (real) The absolute logarithmic height of this rational integer.

        ALGORITHM:

        The height of the integer `n` is `\log |n|`.

        EXAMPLES::

            sage: ZZ(5).global_height()
            1.60943791243410
            sage: ZZ(-2).global_height(prec=100)
            0.69314718055994530941723212146
            sage: exp(_)
            2.0000000000000000000000000000
        """
        from sage.rings.real_mpfr import RealField
        if prec is None:
            R = RealField()
        else:
            R = RealField(prec)
        if self.is_zero():
            return R.zero()
        return R(self).abs().log()

    cdef bint _is_power_of(Integer self, Integer n):
        r"""
        Returns a non-zero int if there is an integer b with
        `\mathtt{self} = n^b`.

        For more documentation see ``is_power_of``.

        AUTHORS:

        - David Roe (2007-03-31)
        """
        cdef int a
        cdef unsigned long b, c
        cdef mpz_t u, sabs, nabs
        a = mpz_cmp_ui(n.value, 2)
        if a <= 0: # n <= 2
            if a == 0: # n == 2
                if mpz_popcount(self.value) == 1: #number of bits set in self == 1
                    return 1
                else:
                    return 0
            a = mpz_cmp_si(n.value, -2)
            if a >= 0: # -2 <= n < 2:
                a = mpz_get_si(n.value)
                if a == 1: # n == 1
                    if mpz_cmp_ui(self.value, 1) == 0: # Only 1 is a power of 1
                        return 1
                    else:
                        return 0
                elif a == 0: # n == 0
                    if mpz_cmp_ui(self.value, 0) == 0 or mpz_cmp_ui(self.value, 1) == 0: # 0^0 = 1, 0^x = 0
                        return 1
                    else:
                        return 0
                elif a == -1: # n == -1
                    if mpz_cmp_ui(self.value, 1) == 0 or mpz_cmp_si(self.value, -1) == 0: # 1 and -1 are powers of -1
                        return 1
                    else:
                        return 0
                elif a == -2: # n == -2
                    mpz_init(sabs)
                    mpz_abs(sabs, self.value)
                    if mpz_popcount(sabs) == 1: # number of bits set in |self| == 1
                        b = mpz_scan1(sabs, 0) % 2 # b == 1 if |self| is an odd power of 2, 0 if |self| is an even power
                        mpz_clear(sabs)
                        if (b == 1 and mpz_cmp_ui(self.value, 0) < 0) or (b == 0 and mpz_cmp_ui(self.value, 0) > 0):
                            # An odd power of -2 is negative, an even power must be positive.
                            return 1
                        else: # number of bits set in |self| is not 1, so self cannot be a power of -2
                            return 0
                    else: # |self| is not a power of 2, so self cannot be a power of -2
                        return 0
            else: # n < -2
                mpz_init(nabs)
                mpz_neg(nabs, n.value)
                if mpz_popcount(nabs) == 1: # |n| = 2^k for k >= 2.  We special case this for speed
                    mpz_init(sabs)
                    mpz_abs(sabs, self.value)
                    if mpz_popcount(sabs) == 1: # |self| = 2^L for some L >= 0.
                        b = mpz_scan1(sabs, 0) # the bit that self is set at
                        c = mpz_scan1(nabs, 0) # the bit that n is set at
                        # Having obtained b and c, we're done with nabs and sabs (on this branch anyway)
                        mpz_clear(nabs)
                        mpz_clear(sabs)
                        if b % c == 0: # Now we know that |self| is a power of |n|
                            b = (b // c) % 2 # Whether b // c is even or odd determines whether (-2^c)^(b // c) is positive or negative
                            a = mpz_cmp_ui(self.value, 0)
                            if b == 0 and a > 0 or b == 1 and a < 0:
                                # These two cases are that b // c is even and self positive, or b // c is odd and self negative
                                return 1
                            else: # The sign of self is wrong
                                return 0
                        else: # Since |self| is not a power of |n|, self cannot be a power of n
                            return 0
                    else: # self is not a power of 2, and thus cannot be a power of n, which is a power of 2.
                        mpz_clear(nabs)
                        mpz_clear(sabs)
                        return 0
                else: # |n| is not a power of 2, so we use mpz_remove
                    mpz_init(u)
                    sig_on()
                    b = mpz_remove(u, self.value, nabs)
                    sig_off()
                    # Having obtained b and u, we're done with nabs
                    mpz_clear(nabs)
                    if mpz_cmp_ui(u, 1) == 0: # self is a power of |n|
                        mpz_clear(u)
                        if b % 2 == 0: # an even power of |n|, and since self > 0, this means that self is a power of n
                            return 1
                        else:
                            return 0
                    elif mpz_cmp_si(u, -1) == 0: # -self is a power of |n|
                        mpz_clear(u)
                        if b % 2 == 1: # an odd power of |n|, and thus self is a power of n
                            return 1
                        else:
                            return 0
                    else: # |self| is not a power of |n|, so self cannot be a power of n
                        mpz_clear(u)
                        return 0
        elif mpz_popcount(n.value) == 1: # n > 2 and in fact n = 2^k for k >= 2
            if mpz_popcount(self.value) == 1: # since n is a power of 2, so must self be.
                if mpz_scan1(self.value, 0) % mpz_scan1(n.value, 0) == 0: # log_2(self) is divisible by log_2(n)
                    return 1
                else:
                    return 0
            else: # self is not a power of 2, and thus not a power of n
                return 0
        else: # n > 2, but not a power of 2, so we use mpz_remove
            mpz_init(u)
            sig_on()
            mpz_remove(u, self.value, n.value)
            sig_off()
            a = mpz_cmp_ui(u, 1)
            mpz_clear(u)
            if a == 0:
                return 1
            else:
                return 0

    def is_power_of(Integer self, n):
        r"""
        Returns ``True`` if there is an integer b with
        `\mathtt{self} = n^b`.

        .. seealso::

            - :meth:`perfect_power`: Finds the minimal base for which this
              integer is a perfect power.
            - :meth:`is_perfect_power`: If you don't know the base but just
              want to know if this integer is a perfect power, use this
              function.
            - :meth:`is_prime_power`: Checks whether the base is prime.

        EXAMPLES::

            sage: Integer(64).is_power_of(4)
            True
            sage: Integer(64).is_power_of(16)
            False

        TESTS::

            sage: Integer(-64).is_power_of(-4)
            True
            sage: Integer(-32).is_power_of(-2)
            True
            sage: Integer(1).is_power_of(1)
            True
            sage: Integer(-1).is_power_of(-1)
            True
            sage: Integer(0).is_power_of(1)
            False
            sage: Integer(0).is_power_of(0)
            True
            sage: Integer(1).is_power_of(0)
            True
            sage: Integer(1).is_power_of(8)
            True
            sage: Integer(-8).is_power_of(2)
            False
            sage: Integer(-81).is_power_of(-3)
            False

        .. note::

           For large integers self, is_power_of() is faster than
           is_perfect_power(). The following examples gives some indication of
           how much faster.

        ::

            sage: b = lcm(range(1,10000))
            sage: b.exact_log(2)
            14446
            sage: t=cputime()
            sage: for a in range(2, 1000): k = b.is_perfect_power()
            sage: cputime(t)      # random
            0.53203299999999976
            sage: t=cputime()
            sage: for a in range(2, 1000): k = b.is_power_of(2)
            sage: cputime(t)      # random
            0.0
            sage: t=cputime()
            sage: for a in range(2, 1000): k = b.is_power_of(3)
            sage: cputime(t)      # random
            0.032002000000000308

        ::

            sage: b = lcm(range(1, 1000))
            sage: b.exact_log(2)
            1437
            sage: t=cputime()
            sage: for a in range(2, 10000): k = b.is_perfect_power() # note that we change the range from the example above
            sage: cputime(t)      # random
            0.17201100000000036
            sage: t=cputime(); TWO=int(2)
            sage: for a in range(2, 10000): k = b.is_power_of(TWO)
            sage: cputime(t)      # random
            0.0040000000000000036
            sage: t=cputime()
            sage: for a in range(2, 10000): k = b.is_power_of(3)
            sage: cputime(t)      # random
            0.040003000000000011
            sage: t=cputime()
            sage: for a in range(2, 10000): k = b.is_power_of(a)
            sage: cputime(t)      # random
            0.02800199999999986
        """
        if not isinstance(n, Integer):
            n = Integer(n)
        return self._is_power_of(n)

    def is_prime_power(self, flag=None, proof=None, bint get_data=False):
        r"""
        Return ``True`` if this integer is a prime power, and ``False`` otherwise.

        A prime power is a prime number raised to a positive power. Hence `1` is
        not a prime power.

        For a method that uses a pseudoprimality test instead see
        :meth:`is_pseudoprime_power`.

        INPUT:

        - ``proof`` -- Boolean or ``None`` (default). If ``False``, use a strong
          pseudo-primality test (see :meth:`is_pseudoprime`).  If ``True``, use
          a provable primality test. If unset, use the default arithmetic proof
          flag.

        - ``get_data`` -- (default ``False``), if ``True`` return a pair
          ``(p,k)`` such that this integer equals ``p^k`` with ``p`` a prime
          and ``k`` a positive integer or the pair ``(self,0)`` otherwise.

        .. seealso::

            - :meth:`perfect_power`: Finds the minimal base for which integer
              is a perfect power.
            - :meth:`is_perfect_power`: Doesn't test whether the base is prime.
            - :meth:`is_power_of`: If you know the base already this method is
              the fastest option.
            - :meth:`is_pseudoprime_power`: If the entry is very large.

        EXAMPLES::

            sage: 17.is_prime_power()
            True
            sage: 10.is_prime_power()
            False
            sage: 64.is_prime_power()
            True
            sage: (3^10000).is_prime_power()
            True
            sage: (10000).is_prime_power()
            False
            sage: (-3).is_prime_power()
            False
            sage: 0.is_prime_power()
            False
            sage: 1.is_prime_power()
            False
            sage: p = next_prime(10^20); p
            100000000000000000039
            sage: p.is_prime_power()
            True
            sage: (p^97).is_prime_power()
            True
            sage: (p+1).is_prime_power()
            False

        With the ``get_data`` keyword set to ``True``::

            sage: (3^100).is_prime_power(get_data=True)
            (3, 100)
            sage: 12.is_prime_power(get_data=True)
            (12, 0)
            sage: (p^97).is_prime_power(get_data=True)
            (100000000000000000039, 97)
            sage: q = p.next_prime(); q
            100000000000000000129
            sage: (p*q).is_prime_power(get_data=True)
            (10000000000000000016800000000000000005031, 0)

        The method works for large entries when `proof=False`::

            sage: proof.arithmetic(False)
            sage: ((10^500 + 961)^4).is_prime_power()
            True
            sage: proof.arithmetic(True)

        We check that :trac:`4777` is fixed::

            sage: n = 150607571^14
            sage: n.is_prime_power()
            True
        """
        if flag is not None:
            from sage.misc.superseded import deprecation
            deprecation(16878, "the 'flag' argument to is_prime_power() is no longer used")
        if mpz_sgn(self.value) <= 0:
            return (self, zero) if get_data else False

        cdef long p, n
        if mpz_fits_slong_p(self.value):
            # Note that self.value fits in a long, so there is no
            # overflow possible because of mixing signed/unsigned longs.
            # We call the PARI function uisprimepower()
            n = uisprimepower(mpz_get_ui(self.value), <ulong*>(&p))
            if n:
                return (smallInteger(p), smallInteger(n)) if get_data else True
            else:
                return (self, zero) if get_data else False
        else:
            if proof is None:
                from sage.structure.proof.proof import get_flag
                proof = get_flag(proof, "arithmetic")

            if proof:
                n, pari_p = self._pari_().isprimepower()
            else:
                n, pari_p = self._pari_().ispseudoprimepower()

            if n:
                return (Integer(pari_p), smallInteger(n)) if get_data else True
            else:
                return (self, zero) if get_data else False

    def is_prime(self, proof=None):
        r"""
        Test whether ``self`` is prime.

        INPUT:

        - ``proof`` -- Boolean or ``None`` (default). If False, use a
          strong pseudo-primality test (see :meth:`is_pseudoprime`).
          If True, use a provable primality test.  If unset, use the
          :mod:`default arithmetic proof flag <sage.structure.proof.proof>`.

        .. note::

           Integer primes are by definition *positive*! This is
           different than Magma, but the same as in PARI. See also the
           :meth:`is_irreducible()` method.

        EXAMPLES::

            sage: z = 2^31 - 1
            sage: z.is_prime()
            True
            sage: z = 2^31
            sage: z.is_prime()
            False
            sage: z = 7
            sage: z.is_prime()
            True
            sage: z = -7
            sage: z.is_prime()
            False
            sage: z.is_irreducible()
            True

        ::

            sage: z = 10^80 + 129
            sage: z.is_prime(proof=False)
            True
            sage: z.is_prime(proof=True)
            True

        When starting Sage the arithmetic proof flag is True. We can change
        it to False as follows::

            sage: proof.arithmetic()
            True
            sage: n = 10^100 + 267
            sage: timeit("n.is_prime()")  # not tested
            5 loops, best of 3: 163 ms per loop
            sage: proof.arithmetic(False)
            sage: proof.arithmetic()
            False
            sage: timeit("n.is_prime()")  # not tested
            1000 loops, best of 3: 573 us per loop

        ALGORITHM:

        Calls the PARI ``isprime`` function.
        """
        if mpz_sgn(self.value) <= 0:
            return False

        if mpz_fits_ulong_p(self.value):
            return bool(uisprime(mpz_get_ui(self.value)))

        if proof is None:
            from sage.structure.proof.proof import get_flag
            proof = get_flag(proof, "arithmetic")
        if proof:
            return self._pari_().isprime()
        else:
            return self._pari_().ispseudoprime()

    cdef bint _pseudoprime_is_prime(self, proof) except -1:
        """
        Given a pseudoprime, return ``self.is_prime(proof)``.

        INPUT:

        - ``self`` -- A PARI pseudoprime

        - ``proof`` -- Mandatory proof flag (True, False or None)

        OUTPUT:

        - The result of ``self.is_prime(proof)`` but faster
        """
        if mpz_cmp(self.value, PARI_PSEUDOPRIME_LIMIT) < 0:
            return True
        if proof is None:
            from sage.structure.proof.proof import get_flag
            proof = get_flag(proof, "arithmetic")
        if proof:
            return self._pari_().isprime()
        else:
            return True

    def is_irreducible(self):
        r"""
        Returns ``True`` if self is irreducible, i.e. +/-
        prime

        EXAMPLES::

            sage: z = 2^31 - 1
            sage: z.is_irreducible()
            True
            sage: z = 2^31
            sage: z.is_irreducible()
            False
            sage: z = 7
            sage: z.is_irreducible()
            True
            sage: z = -7
            sage: z.is_irreducible()
            True
        """
        cdef Integer n = self if self >= 0 else -self
        return n._pari_().isprime()

    def is_pseudoprime(self):
        r"""
        Test whether self is a pseudoprime

        This uses PARI's Baillie-PSW probabilistic primality
        test. Currently, there are no known pseudoprimes for
        Baille-PSW that are not actually prime. However it is
        conjectured that there are infinitely many.

        EXAMPLES::

            sage: z = 2^31 - 1
            sage: z.is_pseudoprime()
            True
            sage: z = 2^31
            sage: z.is_pseudoprime()
            False
        """
        return self._pari_().ispseudoprime()

    def is_pseudoprime_power(self, get_data=False):
        r"""
        Test if this number is a power of a pseudoprime number.

        For large numbers, this method might be faster than
        :meth:`is_prime_power`.

        INPUT:

        - ``get_data`` -- (default ``False``) if ``True`` return a pair `(p,k)`
          such that this number equals `p^k` with `p` a pseudoprime and `k` a
          positive integer or the pair ``(self,0)`` otherwise.

        EXAMPLES::

            sage: x = 10^200 + 357
            sage: x.is_pseudoprime()
            True
            sage: (x^12).is_pseudoprime_power()
            True
            sage: (x^12).is_pseudoprime_power(get_data=True)
            (1000...000357, 12)
            sage: (997^100).is_pseudoprime_power()
            True
            sage: (998^100).is_pseudoprime_power()
            False
            sage: ((10^1000 + 453)^2).is_pseudoprime_power()
            True

        TESTS::

            sage: 0.is_pseudoprime_power()
            False
            sage: (-1).is_pseudoprime_power()
            False
            sage: 1.is_pseudoprime_power()
            False
        """
        return self.is_prime_power(proof=False, get_data=get_data)

    def is_perfect_power(self):
        r"""
        Returns ``True`` if ``self`` is a perfect power, ie if there exist integers
        `a` and `b`, `b > 1` with ``self`` `= a^b`.

        .. seealso::

            - :meth:`perfect_power`: Finds the minimal base for which this
              integer is a perfect power.
            - :meth:`is_power_of`: If you know the base already this method is
              the fastest option.
            - :meth:`is_prime_power`: Checks whether the base is prime.

        EXAMPLES::

            sage: Integer(-27).is_perfect_power()
            True
            sage: Integer(12).is_perfect_power()
            False

            sage: z = 8
            sage: z.is_perfect_power()
            True
            sage: 144.is_perfect_power()
            True
            sage: 10.is_perfect_power()
            False
            sage: (-8).is_perfect_power()
            True
            sage: (-4).is_perfect_power()
            False

        TESTS:

        This is a test to make sure we work around a bug in GMP, see
        :trac:`4612`.

        ::

            sage: [ -a for a in srange(100) if not (-a^3).is_perfect_power() ]
            []
        """
        cdef mpz_t tmp
        cdef int res
        if mpz_sgn(self.value) < 0:
            if mpz_cmp_si(self.value, -1) == 0:
                return True
            mpz_init(tmp)
            mpz_neg(tmp, self.value)
            while mpz_perfect_square_p(tmp):
                mpz_sqrt(tmp, tmp)
            res = mpz_perfect_power_p(tmp)
            mpz_clear(tmp)
            return res != 0
        return mpz_perfect_power_p(self.value)

    def is_norm(self, K, element=False, proof=True):
        r"""
        See ``QQ(self).is_norm()``.

        EXAMPLES::

            sage: K = NumberField(x^2 - 2, 'beta')
            sage: n = 4
            sage: n.is_norm(K)
            True
            sage: 5.is_norm(K)
            False
            sage: 7.is_norm(QQ)
            True
            sage: n.is_norm(K, element=True)
            (True, -4*beta + 6)
            sage: n.is_norm(K, element=True)[1].norm()
            4
            sage: n = 5
            sage: n.is_norm(K, element=True)
            (False, None)
            sage: n = 7
            sage: n.is_norm(QQ, element=True)
            (True, 7)

        """
        from sage.rings.rational_field import QQ
        return QQ(self).is_norm(K, element=element, proof=proof)

    def _bnfisnorm(self, K, proof=True, extra_primes=0):
        r"""
        See ``QQ(self)._bnfisnorm()``.

        EXAMPLES::

            sage: 3._bnfisnorm(QuadraticField(-1, 'i'))
            (1, 3)
            sage: 7._bnfisnorm(CyclotomicField(7))
            (-zeta7^5 - zeta7^4 - 2*zeta7^3 - zeta7^2 - zeta7 - 1, 1)
        """
        from sage.rings.rational_field import QQ
        return QQ(self)._bnfisnorm(K, proof=proof, extra_primes=extra_primes)


    def jacobi(self, b):
        r"""
        Calculate the Jacobi symbol `\left(\frac{self}{b}\right)`.

        EXAMPLES::

            sage: z = -1
            sage: z.jacobi(17)
            1
            sage: z.jacobi(19)
            -1
            sage: z.jacobi(17*19)
            -1
            sage: (2).jacobi(17)
            1
            sage: (3).jacobi(19)
            -1
            sage: (6).jacobi(17*19)
            -1
            sage: (6).jacobi(33)
            0
            sage: a = 3; b = 7
            sage: a.jacobi(b) == -b.jacobi(a)
            True
        """
        cdef long tmp
        if isinstance(b, int):
            tmp = b
            if (tmp & 1) == 0:
                raise ValueError("Jacobi symbol not defined for even b.")
            return mpz_kronecker_si(self.value, tmp)
        if not isinstance(b, Integer):
            b = Integer(b)
        if mpz_even_p((<Integer>b).value):
            raise ValueError("Jacobi symbol not defined for even b.")
        return mpz_jacobi(self.value, (<Integer>b).value)

    def kronecker(self, b):
        r"""
        Calculate the Kronecker symbol `\left(\frac{self}{b}\right)`
        with the Kronecker extension `(self/2)=(2/self)` when `self` is odd,
        or `(self/2)=0` when `self` is even.

        EXAMPLES::

            sage: z = 5
            sage: z.kronecker(41)
            1
            sage: z.kronecker(43)
            -1
            sage: z.kronecker(8)
            -1
            sage: z.kronecker(15)
            0
            sage: a = 2; b = 5
            sage: a.kronecker(b) == b.kronecker(a)
            True
        """
        if isinstance(b, int):
            return mpz_kronecker_si(self.value, b)
        if not isinstance(b, Integer):
            b = Integer(b)
        return mpz_kronecker(self.value, (<Integer>b).value)

    def class_number(self, proof=True):
        r"""
        Returns the class number of the quadratic order with this discriminant.

        INPUT:

        - ``self`` -- an integer congruent to `0` or `1\mod4` which is
          not a square

        - ``proof`` (boolean, default ``True``) -- if ``False`` then
          for negative disscriminants a faster algorithm is used by
          the PARI library which is known to give incorrect results
          when the class group has many cyclic factors.

        OUTPUT:

        (integer) the class number of the quadratic order with this
        discriminant.

        .. NOTE::

           This is not always equal to the number of classes of
           primitive binary quadratic forms of discriminant `D`, which
           is equal to the narrow class number. The two notions are
           the same when `D<0`, or `D>0` and the fundamental unit of
           the order has negative norm; otherwise the number of
           classes of forms is twice this class number.

        EXAMPLES::

            sage: (-163).class_number()
            1
            sage: (-104).class_number()
            6
            sage: [((4*n+1),(4*n+1).class_number()) for n in [21..29]]
            [(85, 2),
            (89, 1),
            (93, 1),
            (97, 1),
            (101, 1),
            (105, 2),
            (109, 1),
            (113, 1),
            (117, 1)]

        TESTS:

        The integer must not be a square or an error is raised::

           sage: 100.class_number()
           Traceback (most recent call last):
           ...
           ValueError: class_number not defined for square integers


        The integer must be 0 or 1 mod 4 or an error is raised::

           sage: 10.class_number()
           Traceback (most recent call last):
           ...
           ValueError: class_number only defined for integers congruent to 0 or 1 modulo 4
           sage: 3.class_number()
           Traceback (most recent call last):
           ...
           ValueError: class_number only defined for integers congruent to 0 or 1 modulo 4


        """
        if self.is_square():
            raise ValueError("class_number not defined for square integers")
        if not self%4 in [0,1]:
            raise ValueError("class_number only defined for integers congruent to 0 or 1 modulo 4")
        flag =  self < 0 and proof
        return pari(self).qfbclassno(flag).sage()

    def radical(self, *args, **kwds):
        r"""
        Return the product of the prime divisors of self. Computing
        the radical of zero gives an error.

        EXAMPLES::

            sage: Integer(10).radical()
            10
            sage: Integer(20).radical()
            10
            sage: Integer(-100).radical()
            10
            sage: Integer(0).radical()
            Traceback (most recent call last):
            ...
            ArithmeticError: Radical of 0 not defined.
        """
        if self.is_zero():
            raise ArithmeticError("Radical of 0 not defined.")
        return self.factor(*args, **kwds).radical_value()

    def squarefree_part(self, long bound=-1):
        r"""
        Return the square free part of `x` (=self), i.e., the unique integer
        `z` that `x = z y^2`, with `y^2` a perfect square and `z` square-free.

        Use ``self.radical()`` for the product of the primes that divide self.

        If self is 0, just returns 0.

        EXAMPLES::

            sage: squarefree_part(100)
            1
            sage: squarefree_part(12)
            3
            sage: squarefree_part(17*37*37)
            17
            sage: squarefree_part(-17*32)
            -34
            sage: squarefree_part(1)
            1
            sage: squarefree_part(-1)
            -1
            sage: squarefree_part(-2)
            -2
            sage: squarefree_part(-4)
            -1

        ::

            sage: a = 8 * 5^6 * 101^2
            sage: a.squarefree_part(bound=2).factor()
            2 * 5^6 * 101^2
            sage: a.squarefree_part(bound=5).factor()
            2 * 101^2
            sage: a.squarefree_part(bound=1000)
            2
            sage: a.squarefree_part(bound=2**14)
            2
            sage: a = 7^3 * next_prime(2^100)^2 * next_prime(2^200)
            sage: a / a.squarefree_part(bound=1000)
            49
        """
        cdef Integer z
        cdef long even_part, p, p2
        cdef char switch_p
        if mpz_sgn(self.value) == 0:
            return self
        if 0 <= bound < 2:
            return self
        elif 2 <= bound <= 10000:
            z = PY_NEW(Integer)
            even_part = mpz_scan1(self.value, 0)
            mpz_fdiv_q_2exp(z.value, self.value, even_part ^ (even_part&1))
            sig_on()
            if bound >= 3:
                while mpz_divisible_ui_p(z.value, 9):
                    mpz_divexact_ui(z.value, z.value, 9)
            if bound >= 5:
                while mpz_divisible_ui_p(z.value, 25):
                    mpz_divexact_ui(z.value, z.value, 25)
            for p from 7 <= p <= bound by 2:
                switch_p = p % 30
                if switch_p in [1, 7, 11, 13, 17, 19, 23, 29]:
                    p2 = p*p
                    while mpz_divisible_ui_p(z.value, p2):
                        mpz_divexact_ui(z.value, z.value, p2)
            sig_off()
            return z
        else:
            if bound == -1:
                F = self.factor()
            else:
                from sage.rings.factorint import factor_trial_division
                F = factor_trial_division(self,bound)
            n = one
            for pp, e in F:
                if e % 2 != 0:
                    n = n * pp
            return n * F.unit()

    def next_probable_prime(self):
        """
        Returns the next probable prime after self, as determined by PARI.

        EXAMPLES::

            sage: (-37).next_probable_prime()
            2
            sage: (100).next_probable_prime()
            101
            sage: (2^512).next_probable_prime()
            13407807929942597099574024998205846127479365820592393377723561443721764030073546976801874298166903427690031858186486050853753882811946569946433649006084171
            sage: 0.next_probable_prime()
            2
            sage: 126.next_probable_prime()
            127
            sage: 144168.next_probable_prime()
            144169
        """
        return Integer( self._pari_().nextprime(True) )

    def next_prime(self, proof=None):
        r"""
        Return the next prime after self.

        This method calls the PARI ``nextprime`` function.

        INPUT:

        -  ``proof`` - bool or None (default: None, see
           proof.arithmetic or sage.structure.proof) Note that the global Sage
           default is proof=True

        EXAMPLES::

            sage: 100.next_prime()
            101
            sage: (10^50).next_prime()
            100000000000000000000000000000000000000000000000151

        Use ``proof=False``, which is way faster since it does not need
        a primality proof::

            sage: b = (2^1024).next_prime(proof=False)
            sage: b - 2^1024
            643

        ::

            sage: Integer(0).next_prime()
            2
            sage: Integer(1001).next_prime()
            1009
        """
        # Use PARI to compute the next *pseudo*-prime
        p = Integer(self._pari_().nextprime(True))
        while not p._pseudoprime_is_prime(proof):
            p = Integer(p._pari_().nextprime(True))
        return p

    def previous_prime(self, proof=None):
        r"""
        Returns the previous prime before self.

        This method calls the PARI ``precprime`` function.

        INPUT:

        - ``proof`` - if ``True`` ensure that the returned value is the next
          prime power and if set to ``False`` uses probabilistic methods
          (i.e. the result is not guaranteed). By default it uses global
          configuration variables to determine which alternative to use (see
          :mod:`proof.arithmetic` or :mod:`sage.structure.proof`).

        .. SEEALSO:

            - :meth:`next_prime`

        EXAMPLES::

            sage: 10.previous_prime()
            7
            sage: 7.previous_prime()
            5
            sage: 14376485.previous_prime()
            14376463

            sage: 2.previous_prime()
            Traceback (most recent call last):
            ...
            ValueError: no prime less than 2

        An example using ``proof=False``, which is way faster since it does not
        need a primality proof::

            sage: b = (2^1024).previous_prime(proof=False)
            sage: 2^1024 - b
            105
        """
        if mpz_cmp_ui(self.value, 2) <= 0:
            raise ValueError("no prime less than 2")
        cdef Integer p = self-1
        p = Integer(p._pari_().precprime())
        while not p._pseudoprime_is_prime(proof):
            mpz_sub_ui(p.value, p.value, 1)
            p = Integer(p._pari_().precprime())
        return p

    def next_prime_power(self, proof=None):
        r"""
        Return the next prime power after self.

        INPUT:

        - ``proof`` - if ``True`` ensure that the returned value is the next
          prime power and if set to ``False`` uses probabilistic methods
          (i.e. the result is not guaranteed). By default it uses global
          configuration variables to determine which alternative to use (see
          :mod:`proof.arithmetic` or :mod:`sage.structure.proof`).

        ALGORITHM:

        The algorithm is naive. It computes the next power of 2 and go through
        the odd numbers calling :meth:`is_prime_power`.

        .. SEEALSO::

            - :meth:`previous_prime_power`
            - :meth:`is_prime_power`
            - :meth:`next_prime`
            - :meth:`previous_prime`

        EXAMPLES::

            sage: (-1).next_prime_power()
            2
            sage: 2.next_prime_power()
            3
            sage: 103.next_prime_power()
            107
            sage: 107.next_prime_power()
            109
            sage: 2044.next_prime_power()
            2048

        TESTS::

            sage: [(2**k-1).next_prime_power() for k in range(1,10)]
            [2, 4, 8, 16, 32, 64, 128, 256, 512]
            sage: [(2**k).next_prime_power() for k in range(10)]
            [2, 3, 5, 9, 17, 37, 67, 131, 257, 521]

            sage: for _ in range(10):
            ....:     n = ZZ.random_element(2**256).next_prime_power()
            ....:     m = n.next_prime_power().previous_prime_power()
            ....:     assert m == n, "problem with n = {}".format(n)
        """
        if mpz_cmp_ui(self.value, 2) < 0:
            return smallInteger(2)

        cdef mp_bitcnt_t bit_index = mpz_sizeinbase(self.value,2)
        cdef Integer n = PY_NEW(Integer)

        mpz_add_ui(n.value, self.value, 1 if mpz_even_p(self.value) else 2)

        while not mpz_tstbit(n.value, bit_index):
            if n.is_prime_power(proof=proof):
                return n
            mpz_add_ui(n.value, n.value, 2)

        # return the power of 2 we just skipped
        mpz_sub_ui(n.value, n.value, 1)
        return n

    def previous_prime_power(self, proof=None):
        r"""
        Return the previous prime power before self.

        INPUT:

        - ``proof`` - if ``True`` ensure that the returned value is the next
          prime power and if set to ``False`` uses probabilistic methods
          (i.e. the result is not guaranteed). By default it uses global
          configuration variables to determine which alternative to use (see
          :mod:`proof.arithmetic` or :mod:`sage.structure.proof`).

        ALGORITHM:

        The algorithm is naive. It computes the previous power of 2 and go
        through the odd numbers calling the method :meth:`is_prime_power`.

        .. SEEALSO::

            - :meth:`next_prime_power`
            - :meth:`is_prime_power`
            - :meth:`previous_prime`
            - :meth:`next_prime`

        EXAMPLES::

            sage: 3.previous_prime_power()
            2
            sage: 103.previous_prime_power()
            101
            sage: 107.previous_prime_power()
            103
            sage: 2044.previous_prime_power()
            2039

            sage: 2.previous_prime_power()
            Traceback (most recent call last):
            ...
            ValueError: no prime power less than 2

        TESTS::

            sage: [(2**k+1).previous_prime_power() for k in range(1,10)]
            [2, 4, 8, 16, 32, 64, 128, 256, 512]
            sage: [(2**k).previous_prime_power() for k in range(2, 10)]
            [3, 7, 13, 31, 61, 127, 251, 509]

            sage: for _ in range(10):
            ....:     n = ZZ.random_element(3,2**256).previous_prime_power()
            ....:     m = n.previous_prime_power().next_prime_power()
            ....:     assert m == n, "problem with n = {}".format(n)
        """
        if mpz_cmp_ui(self.value, 2) <= 0:
            raise ValueError("no prime power less than 2")

        cdef Integer n = PY_NEW(Integer)

        mpz_sub_ui(n.value, self.value, 1)
        cdef mp_bitcnt_t bit_index = mpz_sizeinbase(n.value,2)-1
        if mpz_even_p(n.value):
            mpz_sub_ui(n.value, n.value, 1)

        while mpz_tstbit(n.value, bit_index):
            if n.is_prime_power(proof=proof):
                return n
            mpz_sub_ui(n.value, n.value, 2)

        # return the power of 2 we just skipped
        mpz_add_ui(n.value, n.value, 1)
        return n

    def additive_order(self):
        """
        Return the additive order of self.

        EXAMPLES::

            sage: ZZ(0).additive_order()
            1
            sage: ZZ(1).additive_order()
            +Infinity
        """
        if mpz_sgn(self.value) == 0:
            return one
        else:
            return sage.rings.infinity.infinity

    def multiplicative_order(self):
        r"""
        Return the multiplicative order of self.

        EXAMPLES::

            sage: ZZ(1).multiplicative_order()
            1
            sage: ZZ(-1).multiplicative_order()
            2
            sage: ZZ(0).multiplicative_order()
            +Infinity
            sage: ZZ(2).multiplicative_order()
            +Infinity
        """
        if mpz_cmp_si(self.value, 1) == 0:
            return one
        elif mpz_cmp_si(self.value, -1) == 0:
            return smallInteger(2)
        else:
            return sage.rings.infinity.infinity

    def is_squarefree(self):
        """
        Returns True if this integer is not divisible by the square of any
        prime and False otherwise.

        EXAMPLES::

            sage: 100.is_squarefree()
            False
            sage: 102.is_squarefree()
            True
            sage: 0.is_squarefree()
            False
        """
        return self._pari_().issquarefree()

    cpdef _pari_(self):
        """
        Returns the PARI version of this integer.

        EXAMPLES::

            sage: n = 9390823
            sage: m = n._pari_(); m
            9390823
            sage: type(m)
            <type 'sage.libs.pari.gen.gen'>

        TESTS::

            sage: n = 10^10000000
            sage: m = n._pari_() ## crash from trac 875
            sage: m % 1234567
            1041334

        """
        return pari.new_gen_from_mpz_t(self.value)

    def _interface_init_(self, I=None):
        """
        Return canonical string to coerce this integer to any other math
        software, i.e., just the string representation of this integer in
        base 10.

        EXAMPLES::

            sage: n = 9390823
            sage: n._interface_init_()
            '9390823'
        """
        return str(self)

    @property
    def __array_interface__(self):
        """
        Used for NumPy conversion.

        EXAMPLES::

            sage: import numpy
            sage: numpy.array([1, 2, 3])
            array([1, 2, 3])
            sage: numpy.array([1, 2, 3]).dtype
            dtype('int32')                         # 32-bit
            dtype('int64')                         # 64-bit

            sage: numpy.array(2**40).dtype
            dtype('int64')
            sage: numpy.array(2**400).dtype
            dtype('O')

            sage: numpy.array([1,2,3,0.1]).dtype
            dtype('float64')
        """
        if mpz_fits_slong_p(self.value):
            return numpy_long_interface
        elif sizeof(long) == 4 and mpz_sizeinbase(self.value, 2) <= 63:
            return numpy_int64_interface
        else:
            return numpy_object_interface

    def _magma_init_(self, magma):
        """
        Return string that evaluates in Magma to this element.

        For small integers we just use base 10.  For large integers we use
        base 16, but use Magma's StringToInteger command, which (for no
        good reason) is much faster than 0x[string literal].  We only use
        base 16 for integers with at least 10000 binary digits, since e.g.,
        for a large list of small integers the overhead of calling
        StringToInteger can be a killer.

        EXAMPLES:
            sage: (117)._magma_init_(magma)           # optional - magma
            '117'

        Large integers use hex:
            sage: m = 3^(2^20)                        # optional - magma
            sage: s = m._magma_init_(magma)           # optional - magma
            sage: 'StringToInteger' in s              # optional - magma
            True
            sage: magma(m).sage() == m                # optional - magma
            True
        """
        if self.ndigits(2) > 10000:
            return 'StringToInteger("%s",16)'%self.str(16)
        else:
            return str(self)

    def _sage_input_(self, sib, coerced):
        r"""
        Produce an expression which will reproduce this value when
        evaluated.

        EXAMPLES::

            sage: sage_input(1, verify=True)
            # Verified
            1
            sage: sage_input(1, preparse=False)
            ZZ(1)
            sage: sage_input(-12435, verify=True)
            # Verified
            -12435
            sage: sage_input(0, verify=True)
            # Verified
            0
            sage: sage_input(-3^70, verify=True)
            # Verified
            -2503155504993241601315571986085849
            sage: sage_input(-37, preparse=False)
            -ZZ(37)
            sage: sage_input(-37 * polygen(ZZ), preparse=False)
            R = ZZ['x']
            x = R.gen()
            -37*x
            sage: from sage.misc.sage_input import SageInputBuilder
            sage: (-314159)._sage_input_(SageInputBuilder(preparse=False), False)
            {unop:- {call: {atomic:ZZ}({atomic:314159})}}
            sage: (314159)._sage_input_(SageInputBuilder(preparse=False), True)
            {atomic:314159}
        """
        if coerced or sib.preparse():
            return sib.int(self)
        else:
            if self < 0:
                return -sib.name('ZZ')(sib.int(-self))
            else:
                return sib.name('ZZ')(sib.int(self))

    def sqrtrem(self):
        r"""
        Return (s, r) where s is the integer square root of self and
        r is the remainder such that `\text{self} = s^2 + r`.
        Raises ``ValueError`` if self is negative.

        EXAMPLES::

            sage: 25.sqrtrem()
            (5, 0)
            sage: 27.sqrtrem()
            (5, 2)
            sage: 0.sqrtrem()
            (0, 0)

        ::

            sage: Integer(-102).sqrtrem()
            Traceback (most recent call last):
            ...
            ValueError: square root of negative integer not defined.

        """
        if mpz_sgn(self.value) < 0:
            raise ValueError("square root of negative integer not defined.")
        cdef Integer s = PY_NEW(Integer)
        cdef Integer r  = PY_NEW(Integer)
        mpz_sqrtrem(s.value, r.value, self.value)
        return s, r

    def isqrt(self):
        r"""
        Returns the integer floor of the square root of self, or raises an
        ``ValueError`` if self is negative.

        EXAMPLE::

            sage: a = Integer(5)
            sage: a.isqrt()
            2

        ::

            sage: Integer(-102).isqrt()
            Traceback (most recent call last):
            ...
            ValueError: square root of negative integer not defined.
        """
        if mpz_sgn(self.value) < 0:
            raise ValueError("square root of negative integer not defined.")

        cdef Integer x = PY_NEW(Integer)

        sig_on()
        mpz_sqrt(x.value, self.value)
        sig_off()

        return x

    def sqrt(self, prec=None, extend=True, all=False):
        """
        The square root function.

        INPUT:

        -  ``prec`` - integer (default: None): if None, returns
           an exact square root; otherwise returns a numerical square root if
           necessary, to the given bits of precision.

        -  ``extend`` - bool (default: True); if True, return a
           square root in an extension ring, if necessary. Otherwise, raise a
           ValueError if the square is not in the base ring. Ignored if prec
           is not None.

        -  ``all`` - bool (default: False); if True, return all
           square roots of self, instead of just one.

        EXAMPLES::

            sage: Integer(144).sqrt()
            12
            sage: sqrt(Integer(144))
            12
            sage: Integer(102).sqrt()
            sqrt(102)

        ::

            sage: n = 2
            sage: n.sqrt(all=True)
            [sqrt(2), -sqrt(2)]
            sage: n.sqrt(prec=10)
            1.4
            sage: n.sqrt(prec=100)
            1.4142135623730950488016887242
            sage: n.sqrt(prec=100,all=True)
            [1.4142135623730950488016887242, -1.4142135623730950488016887242]
            sage: n.sqrt(extend=False)
            Traceback (most recent call last):
            ...
            ValueError: square root of 2 not an integer
            sage: Integer(144).sqrt(all=True)
            [12, -12]
            sage: Integer(0).sqrt(all=True)
            [0]
            sage: type(Integer(5).sqrt())
            <type 'sage.symbolic.expression.Expression'>
            sage: type(Integer(5).sqrt(prec=53))
            <type 'sage.rings.real_mpfr.RealNumber'>
            sage: type(Integer(-5).sqrt(prec=53))
            <type 'sage.rings.complex_number.ComplexNumber'>

        TESTS:

        Check that :trac:`9466` is fixed::

            sage: 3.sqrt(extend=False, all=True)
            []
        """
        if mpz_sgn(self.value) == 0:
            return [self] if all else self

        if mpz_sgn(self.value) < 0:
            if not extend:
                raise ValueError("square root of negative number not an integer")
            from sage.functions.other import _do_sqrt
            return _do_sqrt(self, prec=prec, all=all)

        cdef int non_square
        cdef Integer z = PY_NEW(Integer)
        cdef mpz_t tmp
        sig_on()
        mpz_init(tmp)
        mpz_sqrtrem(z.value, tmp, self.value)
        non_square = mpz_sgn(tmp) != 0
        mpz_clear(tmp)
        sig_off()

        if non_square:
            if not extend:
                if not all:
                   raise ValueError("square root of %s not an integer" % self)
                else:
                    return []
            from sage.functions.other import _do_sqrt
            return _do_sqrt(self, prec=prec, all=all)

        if prec:
            from sage.functions.other import _do_sqrt
            return _do_sqrt(self, prec=prec, all=all)

        if all:
           return [z, -z]
        return z

    @coerce_binop
    def xgcd(self, Integer n):
        r"""
        Return the extended gcd of this element and ``n``.

        INPUT:

        - ``n`` -- an integer

        OUTPUT:

        A triple ``(g, s, t)`` such that ``g`` is the non-negative gcd of
        ``self`` and ``n``, and ``s`` and ``t`` are cofactors satisfying the
        Bezout identity

        .. MATH::

            g = s \cdot \mathrm{self} + t \cdot n.

        .. NOTE::

            There is no guarantee that the cofactors will be minimal. If you
            need the cofactors to be minimal use :meth:`_xgcd`. Also, using
            :meth:`_xgcd` directly might be faster in some cases, see
            :trac:`13628`.

        EXAMPLES::

            sage: 6.xgcd(4)
            (2, 1, -1)

        """
        return self._xgcd(n)

    def _xgcd(self, Integer n, bint minimal=0):
        r"""
        Return the exteded gcd of ``self`` and ``n``.

        INPUT:

        - ``n`` -- an integer
        - ``minimal`` -- a boolean (default: ``False``), whether to compute
          minimal cofactors (see below)

        OUTPUT:

        A triple ``(g, s, t)`` such that ``g`` is the non-negative gcd of
        ``self`` and ``n``, and ``s`` and ``t`` are cofactors satisfying the
        Bezout identity

        .. MATH::

            g = s \cdot \mathrm{self} + t \cdot n.

        .. NOTE::

            If ``minimal`` is ``False``, then there is no guarantee that the
            returned cofactors will be minimal in any sense; the only guarantee
            is that the Bezout identity will be satisfied (see examples below).

            If ``minimal`` is ``True``, the cofactors will satisfy the following
            conditions. If either ``self`` or ``n`` are zero, the trivial
            solution is returned. If both ``self`` and ``n`` are nonzero, the
            function returns the unique solution such that `0 \leq s < |n|/g`
            (which then must also satisfy
            `0 \leq |t| \leq |\mbox{\rm self}|/g`).

        EXAMPLES::

            sage: 5._xgcd(7)
            (1, 3, -2)
            sage: 5*3 + 7*-2
            1
            sage: g,s,t = 58526524056._xgcd(101294172798)
            sage: g
            22544886
            sage: 58526524056 * s + 101294172798 * t
            22544886

        Try ``minimal`` option with various edge cases::

            sage: 5._xgcd(0, minimal=True)
            (5, 1, 0)
            sage: (-5)._xgcd(0, minimal=True)
            (5, -1, 0)
            sage: 0._xgcd(5, minimal=True)
            (5, 0, 1)
            sage: 0._xgcd(-5, minimal=True)
            (5, 0, -1)
            sage: 0._xgcd(0, minimal=True)
            (0, 1, 0)

        Output may differ with and without the ``minimal`` option::

            sage: 5._xgcd(6)
            (1, -1, 1)
            sage: 5._xgcd(6, minimal=True)
            (1, 5, -4)

        Exhaustive tests, checking minimality conditions::

            sage: for a in srange(-20, 20):
            ....:   for b in srange(-20, 20):
            ....:     if a == 0 or b == 0: continue
            ....:     g, s, t = a._xgcd(b)
            ....:     assert g > 0
            ....:     assert a % g == 0 and b % g == 0
            ....:     assert a*s + b*t == g
            ....:     g, s, t = a._xgcd(b, minimal=True)
            ....:     assert g > 0
            ....:     assert a % g == 0 and b % g == 0
            ....:     assert a*s + b*t == g
            ....:     assert s >= 0 and s < abs(b)/g
            ....:     assert abs(t) <= abs(a)/g

        AUTHORS:

        - David Harvey (2007-12-26): added minimality option
        """
        cdef Integer g = PY_NEW(Integer)
        cdef Integer s = PY_NEW(Integer)
        cdef Integer t = PY_NEW(Integer)

        sig_on()
        mpz_gcdext(g.value, s.value, t.value, self.value, n.value)
        sig_off()

        # Note: the GMP documentation for mpz_gcdext (or mpn_gcdext for that
        # matter) makes absolutely no claims about any minimality conditions
        # satisfied by the returned cofactors. They guarantee a non-negative
        # gcd, but that's it. So we have to do some work ourselves.

        if not minimal:
            return g, s, t

        # handle degenerate cases n == 0 and self == 0

        if not mpz_sgn(n.value):
            mpz_set_ui(t.value, 0)
            mpz_abs(g.value, self.value)
            mpz_set_si(s.value, 1 if mpz_sgn(self.value) >= 0 else -1)
            return g, s, t

        if not mpz_sgn(self.value):
            mpz_set_ui(s.value, 0)
            mpz_abs(g.value, n.value)
            mpz_set_si(t.value, 1 if mpz_sgn(n.value) >= 0 else -1)
            return g, s, t

        # both n and self are nonzero, so we need to do a division and
        # make the appropriate adjustment

        cdef mpz_t u1, u2
        mpz_init(u1)
        mpz_init(u2)
        mpz_divexact(u1, n.value, g.value)
        mpz_divexact(u2, self.value, g.value)
        if mpz_sgn(u1) > 0:
            mpz_fdiv_qr(u1, s.value, s.value, u1)
        else:
            mpz_cdiv_qr(u1, s.value, s.value, u1)
        mpz_addmul(t.value, u1, u2)
        mpz_clear(u2)
        mpz_clear(u1)

        return g, s, t

    cpdef _shift_helper(Integer self, y, int sign):
        """
        Function used to compute left and right shifts of integers.
        Shifts self y bits to the left if sign is 1, and to the right
        if sign is -1.

        WARNING: This function does no error checking. In particular,
        it assumes that sign is either 1 or -1,

        EXAMPLES::

            sage: n = 1234
            sage: factor(n)
            2 * 617
            sage: n._shift_helper(1, 1)
            2468
            sage: n._shift_helper(1, -1)
            617
            sage: n._shift_helper(100, 1)
            1564280840681635081446931755433984
            sage: n._shift_helper(100, -1)
            0
            sage: n._shift_helper(-100, 1)
            0
            sage: n._shift_helper(-100, -1)
            1564280840681635081446931755433984

        TESTS::

            sage: 1 << (2^60)
            Traceback (most recent call last):
            ...
            MemoryError: failed to allocate ... bytes   # 64-bit
            OverflowError: ...                          # 32-bit
        """
        cdef long n

        if type(y) is int:
            # For a Python int, we can just use the Python/C API.
            n = PyInt_AS_LONG(y)
        else:
            # If it's not already an Integer, try to convert it.
            if not isinstance(y, Integer):
                try:
                    y = Integer(y)
                except TypeError:
                    raise TypeError("unsupported operands for %s: %s, %s"%(("<<" if sign == 1 else ">>"), self, y))
                except ValueError:
                    return bin_op(self, y, operator.lshift if sign == 1 else operator.rshift)

            # If y wasn't a Python int, it's now an Integer, so set n
            # accordingly.
            if mpz_fits_slong_p((<Integer>y).value):
                n = mpz_get_si((<Integer>y).value)
            elif sign * mpz_sgn((<Integer>y).value) < 0:
                # Doesn't fit in a long so shifting to the right by
                # this much will be 0.
                return PY_NEW(Integer)
            else:
                # Doesn't fit in a long so shifting to the left by
                # this much will raise appropriate overflow error
                n = y

        # Decide which way we're shifting
        n *= sign

        # Now finally call into MPIR to do the shifting.
        cdef Integer z = PY_NEW(Integer)
        sig_on()
        if n < 0:
            mpz_fdiv_q_2exp(z.value, self.value, -n)
        else:
            mpz_mul_2exp(z.value, self.value, n)
        sig_off()
        return z

    def __lshift__(x, y):
        """
        Shift x to the left by y bits.

        EXAMPLES::

            sage: 32 << 2
            128
            sage: 32 << int(2)
            128
            sage: int(32) << 2
            128
            sage: 1 << 2.5
            Traceback (most recent call last):
            ...
            TypeError: unsupported operands for <<: 1, 2.5000...

            sage: 32 << (4/2)
            128

        A negative shift to the left is treated as a right shift::

            sage: 128 << -2
            32
            sage: 128 << (-2^100)
            0
        """
        # note that x need not be self -- int(3) << ZZ(2) will
        # dispatch this function
        if not isinstance(x, Integer):
            return x << int(y)
        return (<Integer>x)._shift_helper(y, 1)

    def __rshift__(x, y):
        """
        Shift x to the right by y bits.

        EXAMPLES::

            sage: 32 >> 2
            8
            sage: 32 >> int(2)
            8
            sage: int(32) >> 2
            8
            sage: 1 >> 2.5
            Traceback (most recent call last):
            ...
            TypeError: unsupported operands for >>: 1, 2.5000...
            sage: 10^5 >> 10^100
            0

        A negative shift to the right is treated as a left shift::

            sage: 8 >> -2
            32
        """
        # note that x need not be self -- int(3) >> ZZ(2) will
        # dispatch this function
        if not isinstance(x, Integer):
            return x >> int(y)
        return (<Integer>x)._shift_helper(y, -1)

    cdef _and(Integer self, Integer other):
        cdef Integer x = PY_NEW(Integer)
        mpz_and(x.value, self.value, other.value)
        return x

    def __and__(x, y):
        """
        Return the bitwise and two integers.

        EXAMPLES::

            sage: n = Integer(6);  m = Integer(2)
            sage: n & m
            2
            sage: n.__and__(m)
            2
        """
        if isinstance(x, Integer) and isinstance(y, Integer):
            return (<Integer>x)._and(y)
        return bin_op(x, y, operator.and_)

    cdef _or(Integer self, Integer other):
        cdef Integer x = PY_NEW(Integer)
        mpz_ior(x.value, self.value, other.value)
        return x

    def __or__(x, y):
        """
        Return the bitwise or of the integers x and y.

        EXAMPLES::

            sage: n = 8; m = 4
            sage: n.__or__(m)
            12
        """
        if isinstance(x, Integer) and isinstance(y, Integer):
            return (<Integer>x)._or(y)
        return bin_op(x, y, operator.or_)

    def __invert__(self):
        """
        Return the multiplicative inverse of self, as a rational number.

        EXAMPLE::

            sage: n = 10
            sage: 1/n
            1/10
            sage: n.__invert__()
            1/10
        """
        return one / self

    def inverse_of_unit(self):
        """
        Return inverse of self if self is a unit in the integers, i.e.,
        self is -1 or 1. Otherwise, raise a ZeroDivisionError.

        EXAMPLES::

            sage: (1).inverse_of_unit()
            1
            sage: (-1).inverse_of_unit()
            -1
            sage: 5.inverse_of_unit()
            Traceback (most recent call last):
            ...
            ZeroDivisionError: Inverse does not exist.
            sage: 0.inverse_of_unit()
            Traceback (most recent call last):
            ...
            ZeroDivisionError: Inverse does not exist.
        """
        if mpz_cmpabs_ui(self.value, 1) == 0:
            return self
        else:
            raise ZeroDivisionError("Inverse does not exist.")

    def inverse_mod(self, n):
        """
        Returns the inverse of self modulo `n`, if this inverse exists.
        Otherwise, raises a ``ZeroDivisionError`` exception.

        INPUT:

        -  ``self`` - Integer

        -  ``n`` - Integer, or ideal of integer ring

        OUTPUT:

        -  ``x`` - Integer such that x\*self = 1 (mod m), or
           raises ZeroDivisionError.

        IMPLEMENTATION:

        Call the mpz_invert GMP library function.

        EXAMPLES::

            sage: a = Integer(189)
            sage: a.inverse_mod(10000)
            4709
            sage: a.inverse_mod(-10000)
            4709
            sage: a.inverse_mod(1890)
            Traceback (most recent call last):
            ...
            ZeroDivisionError: Inverse does not exist.
            sage: a = Integer(19)**100000
            sage: b = a*a
            sage: c = a.inverse_mod(b)
            Traceback (most recent call last):
            ...
            ZeroDivisionError: Inverse does not exist.

        We check that :trac:`10625` is fixed::

            sage: ZZ(2).inverse_mod(ZZ.ideal(3))
            2

        We check that :trac:`9955` is fixed::

            sage: Rational(3)%Rational(-1)
            0
        """
        cdef int r
        if isinstance(n, sage.rings.ideal.Ideal_pid) and n.ring() == the_integer_ring:
            n = n.gen()
        cdef Integer m = as_Integer(n)
        cdef Integer ans = <Integer>PY_NEW(Integer)
        if mpz_cmpabs_ui(m.value, 1) == 0:
            return zero
        sig_on()
        r = mpz_invert(ans.value, self.value, m.value)
        sig_off()
        if r == 0:
            raise ZeroDivisionError("Inverse does not exist.")
        return ans

    def gcd(self, n):
        """
        Return the greatest common divisor of self and `n`.

        EXAMPLE::

            sage: gcd(-1,1)
            1
            sage: gcd(0,1)
            1
            sage: gcd(0,0)
            0
            sage: gcd(2,2^6)
            2
            sage: gcd(21,2^6)
            1
        """
        if not isinstance(n, Integer) and not isinstance(n, int):
            left, right = coercion_model.canonical_coercion(self, n)
            return left.gcd(right)
        cdef Integer m = as_Integer(n)
        cdef Integer g = PY_NEW(Integer)
        sig_on()
        mpz_gcd(g.value, self.value, m.value)
        sig_off()
        return g

    def crt(self, y, m, n):
        """
        Return the unique integer between `0` and `mn` that is congruent to
        the integer modulo `m` and to `y` modulo `n`. We assume that `m` and
        `n` are coprime.

        EXAMPLES::

            sage: n = 17
            sage: m = n.crt(5, 23, 11); m
            247
            sage: m%23
            17
            sage: m%11
            5
        """
        cdef object g, s, t
        cdef Integer _y, _m, _n
        _y = Integer(y); _m = Integer(m); _n = Integer(n)
        g, s, t = _m.xgcd(_n)
        if not g.is_one():
            raise ArithmeticError("CRT requires that gcd of moduli is 1.")
        # Now s*m + t*n = 1, so the answer is x + (y-x)*s*m, where x=self.
        return (self + (_y - self) * s * _m) % (_m * _n)

    def test_bit(self, long index):
        r"""
        Return the bit at ``index``.

        If the index is negative, returns 0.

        Although internally a sign-magnitude representation is used
        for integers, this method pretends to use a two's complement
        representation.  This is illustrated with a negative integer
        below.

        EXAMPLES::

            sage: w = 6
            sage: w.str(2)
            '110'
            sage: w.test_bit(2)
            1
            sage: w.test_bit(-1)
            0
            sage: x = -20
            sage: x.str(2)
            '-10100'
            sage: x.test_bit(4)
            0
            sage: x.test_bit(5)
            1
            sage: x.test_bit(6)
            1
        """
        if index < 0:
            return 0
        else:
            return mpz_tstbit(self.value, index)

    def popcount(self):
        """
        Return the number of 1 bits in the binary representation.
        If self<0, we return Infinity.

        EXAMPLES::

            sage: n = 123
            sage: n.str(2)
            '1111011'
            sage: n.popcount()
            6

            sage: n = -17
            sage: n.popcount()
            +Infinity
        """
        if mpz_sgn(self.value) < 0:
            return sage.rings.infinity.Infinity
        return smallInteger(mpz_popcount(self.value))


    def conjugate(self):
        """
        Return the complex conjugate of this integer, which is the
        integer itself.

        EXAMPLES:
            sage: n = 205
            sage: n.conjugate()
            205
        """
        return self

    def binomial(self, m, algorithm='mpir'):
        """
        Return the binomial coefficient "self choose m".

        INPUT:

        - ``m`` -- an integer

        - ``algorithm`` -- ``'mpir'`` (default) or ``'pari'``; ``'mpir'`` is
          faster for small ``m``, and ``'pari'`` tends to be faster for
          large ``m``

        OUTPUT:

        - integer

        EXAMPLES::

            sage: 10.binomial(2)
            45
            sage: 10.binomial(2, algorithm='pari')
            45
            sage: 10.binomial(-2)
            0
            sage: (-2).binomial(3)
            -4
            sage: (-3).binomial(0)
            1

        The argument ``m`` or (``self-m``) must fit into unsigned long::

            sage: (2**256).binomial(2**256)
            1
            sage: (2**256).binomial(2**256-1)
            115792089237316195423570985008687907853269984665640564039457584007913129639936
            sage: (2**256).binomial(2**128)
            Traceback (most recent call last):
            ...
            OverflowError: m must fit in an unsigned long

        TESTS::

            sage: 0.binomial(0)
            1
            sage: 0.binomial(1)
            0
            sage: 0.binomial(-1)
            0
            sage: 13.binomial(2r)
            78

        Check that it can be interrupted (:trac:`17852`)::

            sage: alarm(0.5); (2^100).binomial(2^22, algorithm='mpir')
            Traceback (most recent call last):
            ...
            AlarmInterrupt

        For PARI, we try 10 interrupts with increasing intervals to
        check for reliable interrupting, see :trac:`18919`::

            sage: from cysignals import AlarmInterrupt
            sage: for i in [1..10]:  # long time (5s)
            ....:     try:
            ....:         alarm(i/11)
            ....:         (2^100).binomial(2^22, algorithm='pari')
            ....:     except AlarmInterrupt:
            ....:         pass
        """
        cdef Integer x
        cdef Integer mm

        if isinstance(m, Integer):
            mm = m
        else:
            mm = Integer(m)

        # trivial cases and potential simplification binom(n,x) -> binom(n,n-x)
        if self == zero or mm < zero or mm > self > zero:
            return one if mm == zero else zero

        if 2*mm > self > zero:
            mm = self - mm

        if mm == zero:
            return one
        if mm == one:
            return self

        # now call the various backend
        if algorithm == 'mpir':
            x = PY_NEW(Integer)
            if mpz_fits_ulong_p(mm.value):
                sig_on()
                mpz_bin_ui(x.value, self.value, mpz_get_ui(mm.value))
                sig_off()
            else:
                raise OverflowError("m must fit in an unsigned long")
            return x
        elif algorithm == 'pari':
            return the_integer_ring(self._pari_().binomial(mm))
        else:
            raise ValueError("algorithm must be one of: 'pari', 'mpir'")


cdef int mpz_set_str_python(mpz_ptr z, char* s, int base) except -1:
    """
    Wrapper around ``mpz_set_str()`` which supports :pep:`3127`
    literals.

    If the string is invalid, a ``TypeError`` will be raised.

    INPUT:

    - ``z`` -- A pre-allocated ``mpz_t`` where the result will be
      stored.

    - ``s`` -- A string to be converted to an ``mpz_t``.

    - ``base`` -- Either 0 or a base between 2 and 36: a base to use
      for the string conversion. 0 means auto-detect using prefixes.

    EXAMPLES::

        sage: Integer('12345')
        12345
        sage: Integer('   -      1  2   3  4   5  ')
        -12345
        sage: Integer(u'  -  0x  1  2   3  4   5  ')
        -74565
        sage: Integer('-0012345', 16)
        -74565
        sage: Integer('+0x12345')
        74565
        sage: Integer('0X12345', 16)
        Traceback (most recent call last):
        ...
        TypeError: unable to convert '0X12345' to an integer
        sage: Integer('0x12345', 1000)
        Traceback (most recent call last):
        ...
        ValueError: base (=1000) must be 0 or between 2 and 36
        sage: Integer('0x00DeadBeef')
        3735928559
        sage: Integer('0x0x12345')
        Traceback (most recent call last):
        ...
        TypeError: unable to convert '0x0x12345' to an integer
        sage: Integer('-0B100')
        -4
        sage: Integer('-0B100', 16)
        -45312
        sage: Integer('0B12345')
        Traceback (most recent call last):
        ...
        TypeError: unable to convert '0B12345' to an integer

    Test zeros::

        sage: Integer('')
        Traceback (most recent call last):
        ...
        TypeError: unable to convert '' to an integer
        sage: Integer("0")
        0
        sage: Integer("  0O  0  ")  # second character is the letter O
        0
        sage: Integer("-00")
        0
        sage: Integer("+00000", 4)
        0

    For octals, the old leading-zero style is deprecated (unless an
    explicit base is given)::

        sage: Integer('0o12')
        10
        sage: Integer('012', 8)
        10
        sage: Integer('012')
        doctest:...: DeprecationWarning: use 0o as octal prefix instead of 0
        If you do not want this number to be interpreted as octal, remove the leading zeros.
        See http://trac.sagemath.org/17413 for details.
        10

    We disallow signs in unexpected places::

        sage: Integer('+ -0')
        Traceback (most recent call last):
        ...
        TypeError: unable to convert '+ -0' to an integer
        sage: Integer('0o-0')
        Traceback (most recent call last):
        ...
        TypeError: unable to convert '0o-0' to an integer
    """
    cdef int sign = 1
    cdef int warnoctal = 0
    cdef char* x = s

    if base != 0 and (base < 2 or base > 36):
        raise ValueError("base (=%s) must be 0 or between 2 and 36"%base)

    while x[0] == c' ': x += 1  # Strip spaces

    # Check for signs
    if x[0] == c'-':
        sign = -1
        x += 1
    elif x[0] == c'+':
        x += 1

    while x[0] == c' ': x += 1  # Strip spaces

    # If no base was given, check for PEP 3127 prefixes
    if base == 0:
        if x[0] != c'0':
            base = 10
        else:
            # String starts with "0"
            if x[1] == c'b' or x[1] == c'B':
                x += 2
                base = 2
            elif x[1] == c'o' or x[1] == c'O':
                x += 2
                base = 8
            elif x[1] == c'x' or x[1] == c'X':
                x += 2
                base = 16
            else:
                # Give deprecation warning about octals, unless the
                # number is zero (to allow for "0").
                base = 8
                warnoctal = 1

    while x[0] == c' ': x += 1  # Strip spaces

    # Disallow a sign here
    if x[0] == '-' or x[0] == '+':
        x = ""  # Force an error below

    assert base >= 2
    if mpz_set_str(z, x, base) != 0:
        raise TypeError("unable to convert %r to an integer" % s)
    if sign < 0:
        mpz_neg(z, z)
    if warnoctal and mpz_sgn(z) != 0:
        from sage.misc.superseded import deprecation
        deprecation(17413, "use 0o as octal prefix instead of 0\nIf you do not want this number to be interpreted as octal, remove the leading zeros.")


cpdef LCM_list(v):
    """
    Return the LCM of a list v of integers. Elements of v are converted
    to Sage integers if they aren't already.

    This function is used, e.g., by rings/arith.py

    INPUT:

    -  ``v`` - list or tuple

    OUTPUT: integer

    EXAMPLES::

        sage: from sage.rings.integer import LCM_list
        sage: w = LCM_list([3,9,30]); w
        90
        sage: type(w)
        <type 'sage.rings.integer.Integer'>

    The inputs are converted to Sage integers.

    ::

        sage: w = LCM_list([int(3), int(9), '30']); w
        90
        sage: type(w)
        <type 'sage.rings.integer.Integer'>
    """
    cdef int i, n = len(v)
    cdef Integer z = <Integer>PY_NEW(Integer)

    for i from 0 <= i < n:
        if not isinstance(v[i], Integer):
            if not isinstance(v, list):
                v = list(v)
            v[i] = Integer(v[i])

    if n == 0:
        return one
    elif n == 1:
        return v[0].abs()

    sig_on()
    mpz_lcm(z.value, (<Integer>v[0]).value, (<Integer>v[1]).value)
    for i from 2 <= i < n:
        mpz_lcm(z.value, z.value, (<Integer>v[i]).value)
    sig_off()

    return z

def GCD_list(v):
    r"""
    Return the greatest common divisor of a list of integers.

    INPUT:

    - ``v`` -- list or tuple

    Elements of `v` are converted to Sage integers.  An empty list has
    GCD zero.

    This function is used, for example, by ``rings/arith.py``.

    EXAMPLES::

        sage: from sage.rings.integer import GCD_list
        sage: w = GCD_list([3,9,30]); w
        3
        sage: type(w)
        <type 'sage.rings.integer.Integer'>

    Check that the bug reported in :trac:`3118` has been fixed::

        sage: sage.rings.integer.GCD_list([2,2,3])
        1

    The inputs are converted to Sage integers.

    ::

        sage: w = GCD_list([int(3), int(9), '30']); w
        3
        sage: type(w)
        <type 'sage.rings.integer.Integer'>

    Check that the GCD of the empty list is zero (:trac:`17257`)::

        sage: GCD_list([])
        0
    """
    cdef int i, n = len(v)
    cdef Integer z = <Integer>PY_NEW(Integer)

    for i from 0 <= i < n:
        if not isinstance(v[i], Integer):
            if not isinstance(v, list):
                v = list(v)
            v[i] = Integer(v[i])

    if n == 0:
        return zero
    elif n == 1:
        return v[0].abs()

    sig_on()
    mpz_gcd(z.value, (<Integer>v[0]).value, (<Integer>v[1]).value)
    for i from 2 <= i < n:
        if mpz_cmp_ui(z.value, 1) == 0:
            break
        mpz_gcd(z.value, z.value, (<Integer>v[i]).value)
    sig_off()

    return z

def make_integer(s):
    """
    Create a Sage integer from the base-32 Python *string* s. This is
    used in unpickling integers.

    EXAMPLES::

        sage: from sage.rings.integer import make_integer
        sage: make_integer('-29')
        -73
        sage: make_integer(29)
        Traceback (most recent call last):
        ...
        TypeError: expected string or Unicode object, sage.rings.integer.Integer found
    """
    cdef Integer r = PY_NEW(Integer)
    r._reduce_set(s)
    return r

cdef class int_to_Z(Morphism):
    """
    Morphism from Python ints to Sage integers.

    EXAMPLES::

        sage: f = ZZ.coerce_map_from(int); type(f)
        <type 'sage.rings.integer.int_to_Z'>
        sage: f(5r)
        5
        sage: type(f(5r))
        <type 'sage.rings.integer.Integer'>
        sage: 1 + 2r
        3
        sage: type(1 + 2r)
        <type 'sage.rings.integer.Integer'>

    This is intented for internal use by the coercion system,
    to facilitate fast expressions mixing ints and more complex
    Python types.  Note that (as with all morphisms) the input
    is forcably coerced to the domain ``int`` if it is not
    already of the correct type which may have undesirable results::

        sage: f.domain()
        Set of Python objects of type 'int'
        sage: f(1/3)
        0
        sage: f(1.7)
        1
        sage: f("10")
        10

    A pool is used for small integers::

        sage: f(10) is f(10)
        True
        sage: f(-2) is f(-2)
        True
    """

    def __init__(self):
        """
        TESTS::

            sage: f = ZZ.coerce_map_from(int)
            sage: f.parent()
            Set of Morphisms from Set of Python objects of type 'int' to Integer Ring in Category of sets
        """
        import integer_ring
        import sage.categories.homset
        from sage.structure.parent import Set_PythonType
        Morphism.__init__(self, sage.categories.homset.Hom(Set_PythonType(int), integer_ring.ZZ))

    cpdef Element _call_(self, a):
        """
        Returns a new integer with the same value as a.

        TESTS::

            sage: f = ZZ.coerce_map_from(int)
            sage: f(100r)
            100

        Note that, for performance reasons, the type of the input is not
        verified; it is assumed to have the memory layout of a Python int::

            sage: f._call_("abc")
            3
            sage: f._call_(5)    # random, the Integer 5
            140031369085760

        In practice, this precondition is verified by the caller (typically
        the coercion system).
        """
        return smallInteger(PyInt_AS_LONG(a))

    def _repr_type(self):
        """
        TESTS::

            sage: f = ZZ.coerce_map_from(int)
            sage: print(f)
            Native morphism:
              From: Set of Python objects of type 'int'
              To:   Integer Ring
        """
        return "Native"

cdef class long_to_Z(Morphism):
    """
    EXAMPLES::

        sage: f = ZZ.coerce_map_from(long); f
        Native morphism:
          From: Set of Python objects of type 'long'
          To:   Integer Ring
        sage: f(1rL)
        1
        sage: f(-10000000000000000000001r)
        -10000000000000000000001
    """
    def __init__(self):
        import integer_ring
        import sage.categories.homset
        from sage.structure.parent import Set_PythonType
        Morphism.__init__(self, sage.categories.homset.Hom(Set_PythonType(long), integer_ring.ZZ))
    cpdef Element _call_(self, a):
        cdef Integer r
        r = <Integer>PY_NEW(Integer)
        mpz_set_pylong(r.value, a)
        return r
    def _repr_type(self):
        return "Native"

############### INTEGER CREATION CODE #####################

# This variable holds the size of any Integer object in bytes.
cdef int sizeof_Integer

# We use a global Integer element to steal all the references
# from.  DO NOT INITIALIZE IT AGAIN and DO NOT REFERENCE IT!
cdef Integer global_dummy_Integer
global_dummy_Integer = Integer()


# A global pool for performance when integers are rapidly created and destroyed.
# It operates on the following principles:
#
# - The pool starts out empty.
# - When an new integer is needed, one from the pool is returned
#   if available, otherwise a new Integer object is created
# - When an integer is collected, it will add it to the pool
#   if there is room, otherwise it will be deallocated.
cdef int integer_pool_size = 100

cdef PyObject** integer_pool
cdef int integer_pool_count = 0

# used for profiling the pool
cdef int total_alloc = 0
cdef int use_pool = 0


cdef PyObject* fast_tp_new(type t, args, kwds) except NULL:
    global integer_pool, integer_pool_count, total_alloc, use_pool

    cdef PyObject* new
    cdef mpz_ptr new_mpz

    # for profiling pool usage
    # total_alloc += 1

    # If there is a ready integer in the pool, we will
    # decrement the counter and return that.

    if integer_pool_count > 0:

        # for profiling pool usage
        # use_pool += 1

        integer_pool_count -= 1
        new = <PyObject *> integer_pool[integer_pool_count]

    # Otherwise, we have to create one.
    else:

        # allocate enough room for the Integer, sizeof_Integer is
        # sizeof(Integer). The use of PyObject_Malloc directly
        # assumes that Integers are not garbage collected, i.e.
        # they do not possess references to other Python
        # objects (as indicated by the Py_TPFLAGS_HAVE_GC flag).
        # See below for a more detailed description.
        new = <PyObject*>PyObject_Malloc( sizeof_Integer )
        if unlikely(new == NULL):
            raise MemoryError

        # Now set every member as set in z, the global dummy Integer
        # created before this tp_new started to operate.
        memcpy(new, (<void*>global_dummy_Integer), sizeof_Integer )

        # We allocate memory for the _mp_d element of the value of this
        # new Integer. We allocate one limb. Normally, one would use
        # mpz_init() for this, but we allocate the memory directly.
        # This saves time both by avoiding extra function calls and
        # because the rest of the mpz struct was already initialized
        # fully using the memcpy above.
        #
        # What is done here is potentially very dangerous as it reaches
        # deeply into the internal structure of GMP. Consequently things
        # may break if a new release of GMP changes some internals. To
        # emphasize this, this is what the GMP manual has to say about
        # the documentation for the struct we are using:
        #
        #  "This chapter is provided only for informational purposes and the
        #  various internals described here may change in future GMP releases.
        #  Applications expecting to be compatible with future releases should use
        #  only the documented interfaces described in previous chapters."
        new_mpz = <mpz_ptr>((<Integer>new).value)
        new_mpz._mp_d = <mp_ptr>check_malloc(GMP_LIMB_BITS >> 3)

    # This line is only needed if Python is compiled in debugging mode
    # './configure --with-pydebug' or SAGE_DEBUG=yes. If that is the
    # case a Python object has a bunch of debugging fields which are
    # initialized with this macro.

    if_Py_TRACE_REFS_then_PyObject_INIT(
            new, Py_TYPE(global_dummy_Integer))

    # The global_dummy_Integer may have a reference count larger than
    # one, but it is expected that newly created objects have a
    # reference count of one. This is potentially unneeded if
    # everybody plays nice, because the gobal_dummy_Integer has only
    # one reference in that case.

    # Objects from the pool have reference count zero, so this
    # needs to be set in this case.

    new.ob_refcnt = 1

    return new

cdef void fast_tp_dealloc(PyObject* o):

    # If there is room in the pool for a used integer object,
    # then put it in rather than deallocating it.

    global integer_pool, integer_pool_count

    cdef mpz_ptr o_mpz = <mpz_ptr>((<Integer>o).value)

    if integer_pool_count < integer_pool_size:

        # Here we free any extra memory used by the mpz_t by
        # setting it to a single limb.
        if o_mpz._mp_alloc > 10:
            _mpz_realloc(o_mpz, 1)

        # It's cheap to zero out an integer, so do it here.
        o_mpz._mp_size = 0

        # And add it to the pool.
        integer_pool[integer_pool_count] = o
        integer_pool_count += 1
        return

    # Again, we move to the mpz_t and clear it. As in fast_tp_new,
    # we free the memory directly.
    sig_free(o_mpz._mp_d)

    # Free the object. This assumes that Py_TPFLAGS_HAVE_GC is not
    # set. If it was set another free function would need to be
    # called.
    PyObject_Free(o)

from sage.misc.allocator cimport hook_tp_functions
cdef hook_fast_tp_functions():
    """
    Initialize the fast integer creation functions.
    """
    global global_dummy_Integer, sizeof_Integer, integer_pool

    integer_pool = <PyObject**>sig_malloc(integer_pool_size * sizeof(PyObject*))

    cdef PyObject* o
    o = <PyObject *>global_dummy_Integer

    # store how much memory needs to be allocated for an Integer.
    sizeof_Integer = o.ob_type.tp_basicsize

    # Finally replace the functions called when an Integer needs
    # to be constructed/destructed.
    hook_tp_functions(global_dummy_Integer, <newfunc>(&fast_tp_new), <destructor>(&fast_tp_dealloc), False)

cdef integer(x):
    if isinstance(x, Integer):
        return x
    return Integer(x)


def free_integer_pool():
    cdef int i
    cdef PyObject *o

    global integer_pool_count, integer_pool_size

    for i from 0 <= i < integer_pool_count:
        o = integer_pool[i]
        mpz_clear( (<Integer>o).value )
        # Free the object. This assumes that Py_TPFLAGS_HAVE_GC is not
        # set. If it was set another free function would need to be
        # called.
        PyObject_Free(o)

    integer_pool_size = 0
    integer_pool_count = 0
    sig_free(integer_pool)

# Replace default allocation and deletion with faster custom ones
hook_fast_tp_functions()

# zero and one initialization
initialized = False
cdef set_zero_one_elements():
    global the_integer_ring, initialized
    if initialized: return
    the_integer_ring._zero_element = Integer(0)
    the_integer_ring._one_element = Integer(1)
    initialized = True
set_zero_one_elements()

cdef Integer zero = the_integer_ring._zero_element
cdef Integer one = the_integer_ring._one_element

# pool of small integer for fast sign computation
# Use the same defaults as Python, documented at http://docs.python.org/2/c-api/int.html#PyInt_FromLong
DEF small_pool_min = -5
DEF small_pool_max = 256
# we could use the above zero and one here
cdef list small_pool = [Integer(k) for k in range(small_pool_min, small_pool_max+1)]

cdef inline Integer smallInteger(long value):
    """
    This is the fastest way to create a (likely) small Integer.
    """
    cdef Integer z
    if small_pool_min <= value <= small_pool_max:
        return <Integer>small_pool[value - small_pool_min]
    else:
        z = PY_NEW(Integer)
        mpz_set_si(z.value, value)
        return z


# The except value is just some random double, it doesn't matter what it is.
cdef double mpz_get_d_nearest(mpz_t x) except? -648555075988944.5:
    """
    Convert a ``mpz_t`` to a ``double``, with round-to-nearest-even.
    This differs from ``mpz_get_d()`` which does round-to-zero.

    TESTS::

        sage: x = ZZ(); float(x)
        0.0
        sage: x = 2^54 - 1
        sage: float(x)
        1.8014398509481984e+16
        sage: float(-x)
        -1.8014398509481984e+16
        sage: x = 2^10000; float(x)
        inf
        sage: float(-x)
        -inf

    ::

        sage: x = (2^53 - 1) * 2^971; float(x)  # Largest double
        1.7976931348623157e+308
        sage: float(-x)
        -1.7976931348623157e+308
        sage: x = (2^53) * 2^971; float(x)
        inf
        sage: float(-x)
        -inf
        sage: x = ZZ((2^53 - 1/2) * 2^971); float(x)
        inf
        sage: float(-x)
        -inf
        sage: x = ZZ((2^53 - 3/4) * 2^971); float(x)
        1.7976931348623157e+308
        sage: float(-x)
        -1.7976931348623157e+308

    AUTHORS:

    - Jeroen Demeyer (:trac:`16385`, based on :trac:`14416`)
    """
    cdef mp_bitcnt_t sx = mpz_sizeinbase(x, 2)

    # Easy case: x is exactly representable as double.
    if sx <= 53:
        return mpz_get_d(x)

    cdef int resultsign = mpz_sgn(x)

    # Check for overflow
    if sx > 1024:
        if resultsign < 0:
            return -1.0/0.0
        else:
            return 1.0/0.0

    # General case

    # We should shift x right by this amount in order
    # to have 54 bits remaining.
    cdef mp_bitcnt_t shift = sx - 54

    # Compute q = trunc(x / 2^shift) and let remainder_is_zero be True
    # if and only if no truncation occurred.
    cdef int remainder_is_zero
    remainder_is_zero = mpz_divisible_2exp_p(x, shift)

    sig_on()

    cdef mpz_t q
    mpz_init(q)
    mpz_tdiv_q_2exp(q, x, shift)

    # Convert abs(q) to a 64-bit integer.
    cdef mp_limb_t* q_limbs = (<mpz_ptr>q)._mp_d
    cdef uint64_t q64
    if sizeof(mp_limb_t) >= 8:
        q64 = q_limbs[0]
    else:
        assert sizeof(mp_limb_t) == 4
        q64 = q_limbs[1]
        q64 = (q64 << 32) + q_limbs[0]

    mpz_clear(q)
    sig_off()

    # Round q from 54 to 53 bits of precision.
    if ((q64 & 1) == 0):
        # Round towards zero
        pass
    else:
        if not remainder_is_zero:
            # Remainder is non-zero: round away from zero
            q64 += 1
        else:
            # Halfway case: round to even
            q64 += (q64 & 2) - 1

    # The conversion of q64 to double is *exact*.
    # This is because q64 is even and satisfies 2^53 <= q64 <= 2^54.
    cdef double d = <double>q64
    if resultsign < 0:
        d = -d
    return ldexp(d, shift)<|MERGE_RESOLUTION|>--- conflicted
+++ resolved
@@ -1565,7 +1565,6 @@
         mpz_to_ZZ(z, self.value)
         sig_off()
 
-<<<<<<< HEAD
     def __add__(left, right):
         r"""
         TESTS::
@@ -1592,10 +1591,7 @@
 
         return coercion_model.bin_op(left, right, operator.add)
 
-    cpdef ModuleElement _add_(self, ModuleElement right):
-=======
     cpdef _add_(self, right):
->>>>>>> 671c3d1a
         """
         Integer addition.
 
@@ -1652,7 +1648,6 @@
             mpz_sub_ui(x.value, self.value, 0 - <unsigned long>n)
         return x
 
-<<<<<<< HEAD
     def __sub__(left, right):
         r"""
         TESTS::
@@ -1683,10 +1678,7 @@
 
         return coercion_model.bin_op(left, right, operator.sub)
 
-    cpdef ModuleElement _sub_(self, ModuleElement right):
-=======
     cpdef _sub_(self, right):
->>>>>>> 671c3d1a
         """
         Integer subtraction.
 
@@ -1766,7 +1758,6 @@
             mpz_mul_si(x.value, self.value, n)
         return x
 
-<<<<<<< HEAD
     def __mul__(left, right):
         r"""
         TESTS::
@@ -1793,10 +1784,7 @@
 
         return coercion_model.bin_op(left, right, operator.mul)
 
-    cpdef RingElement _mul_(self, RingElement right):
-=======
     cpdef _mul_(self, right):
->>>>>>> 671c3d1a
         """
         Integer multiplication.
 
@@ -1821,7 +1809,6 @@
             mpz_mul(x.value, self.value, (<Integer>right).value)
         return x
 
-<<<<<<< HEAD
     def __div__(left, right):
         r"""
         TESTS::
@@ -1870,10 +1857,7 @@
 
         return coercion_model.bin_op(left, right, operator.div)
 
-    cpdef RingElement _div_(self, RingElement right):
-=======
     cpdef _div_(self, right):
->>>>>>> 671c3d1a
         r"""
         Computes `\frac{a}{b}`
 
