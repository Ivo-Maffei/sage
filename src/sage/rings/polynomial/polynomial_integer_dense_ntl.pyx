r"""
Dense univariate polynomials over `\ZZ`, implemented using NTL.

AUTHORS:

- David Harvey: split off from polynomial_element_generic.py (2007-09)
- David Harvey: rewrote to talk to NTL directly, instead of via ntl.pyx
  (2007-09); a lot of this was based on Joel Mohler's recent rewrite of the NTL
  wrapper

Sage includes two implementations of dense univariate polynomials over `\ZZ`;
this file contains the implementation based on NTL, but there is also an
implementation based on FLINT in
:mod:`sage.rings.polynomial.polynomial_integer_dense_flint`.

The FLINT implementation is preferred (FLINT's arithmetic operations are
generally faster), so it is the default; to use the NTL implementation, you can
do::

    sage: K.<x> = PolynomialRing(ZZ, implementation='NTL')
    sage: K
    Univariate Polynomial Ring in x over Integer Ring (using NTL)
"""

#*****************************************************************************
#       Copyright (C) 2007 William Stein <wstein@gmail.com>
#
# This program is free software: you can redistribute it and/or modify
# it under the terms of the GNU General Public License as published by
# the Free Software Foundation, either version 2 of the License, or
# (at your option) any later version.
#                  http://www.gnu.org/licenses/
#*****************************************************************************
from __future__ import print_function

include "sage/ext/stdsage.pxi"
include "cysignals/signals.pxi"
include "sage/libs/ntl/decl.pxi"

from sage.rings.polynomial.polynomial_element cimport Polynomial
from sage.structure.element cimport ModuleElement, RingElement

from sage.rings.integer_ring import IntegerRing
from sage.rings.integer_ring cimport IntegerRing_class
ZZ_sage = IntegerRing()

from sage.rings.polynomial.polynomial_element import is_Polynomial

from sage.libs.ntl.ntl_ZZX cimport ntl_ZZX

from sage.rings.integer_ring import ZZ
from sage.rings.rational_field import QQ
from sage.rings.integer import Integer
from sage.rings.integer cimport Integer
from sage.rings.real_mpfr cimport RealNumber, RealField_class
from sage.rings.real_mpfi cimport RealIntervalFieldElement

from sage.libs.all import pari, pari_gen
from sage.structure.factorization import Factorization
from sage.structure.element import coerce_binop

from sage.rings.fraction_field_element import FractionFieldElement
from sage.arith.all import lcm
import sage.rings.polynomial.polynomial_ring

from sage.libs.ntl.ZZX cimport *

from sage.rings.polynomial.evaluation cimport ZZX_evaluation_mpfr, ZZX_evaluation_mpfi

cdef class Polynomial_integer_dense_ntl(Polynomial):
    r"""
    A dense polynomial over the integers, implemented via NTL.
    """
    cdef Polynomial_integer_dense_ntl _new(self):
        r"""
        Quickly creates a new initialized Polynomial_integer_dense_ntl
        with the correct parent and _is_gen == 0.
        """
        cdef Polynomial_integer_dense_ntl x = Polynomial_integer_dense_ntl.__new__(Polynomial_integer_dense_ntl)
        x._parent = self._parent
        x._is_gen = 0
        return x


    def __init__(self, parent, x=None, check=True, is_gen=False, construct=False):
        r"""
        EXAMPLES::

            sage: R.<x> = PolynomialRing(ZZ, implementation='NTL')
            sage: x
            x

        Construct from list::

            sage: R([])
            0
            sage: R([1, -2, 3])
            3*x^2 - 2*x + 1

        Coercions from other rings are attempted automatically::

            sage: R([1, -6/3, 3])
            3*x^2 - 2*x + 1
            sage: R([1, 5/2, 2])
            Traceback (most recent call last):
            ...
            TypeError: no conversion of this rational to integer

        Construct from constant::

            sage: R(3)
            3

        Coercion from PARI polynomial::

            sage: f = R([-1, 2, 5]); f
            5*x^2 + 2*x - 1
            sage: type(f)
            <type 'sage.rings.polynomial.polynomial_integer_dense_ntl.Polynomial_integer_dense_ntl'>
            sage: type(pari(f))
            <type 'sage.libs.cypari2.gen.Gen'>
            sage: type(R(pari(f)))
            <type 'sage.rings.polynomial.polynomial_integer_dense_ntl.Polynomial_integer_dense_ntl'>
            sage: R(pari(f))
            5*x^2 + 2*x - 1

        Coercion from NTL polynomial::

            sage: f = ntl.ZZX([1, 2, 3])
            sage: print(R(f))
            3*x^2 + 2*x + 1

        Coercion from dictionary::

            sage: f = R({2: -4, 3: 47}); f
            47*x^3 - 4*x^2

        Coercion from fraction field element with trivial denominator::

            sage: f = (x^3 - 1) / (x - 1)
            sage: type(f)
            <type 'sage.rings.fraction_field_element.FractionFieldElement'>
            sage: g = R(f); g
            x^2 + x + 1

        NTL polynomials are limited in size to slightly under the word length::

            sage: PolynomialRing(ZZ, 'x', implementation='NTL')({2^3: 1})
            x^8
            sage: import sys
            sage: PolynomialRing(ZZ, 'x', implementation='NTL')({sys.maxsize>>1: 1})
            Traceback (most recent call last):
            ...
            OverflowError: Dense NTL integer polynomials have a maximum degree of 268435455    # 32-bit
            OverflowError: Dense NTL integer polynomials have a maximum degree of 1152921504606846975    # 64-bit
        """
        Polynomial.__init__(self, parent, is_gen=is_gen)

        cdef Py_ssize_t degree
        cdef Py_ssize_t i
        cdef ZZ_c y

        if x is None:
            return         # leave initialized to 0 polynomial.

        if isinstance(x, Polynomial):
            if x.parent() is self.parent():
                # copy with NTL assignment operator
                self.__poly = (<Polynomial_integer_dense_ntl>x).__poly
                return
            else:
                # coerce coefficients into Sage integers
                x = [Integer(a) for a in x.list()]
                check = False

        elif isinstance(x, dict):
            x = x.items()
            degree = 0
            # find max degree to allocate only once
            for ii, a in x:
                i = ii[0] if type(ii) is tuple else ii # mpoly dict style has tuple keys
                if i < 0:
                    raise ValueError("Negative monomial degrees not allowed: %s" % i)
                elif i > degree:
                    degree = i
            if degree >= NTL_OVFBND:
                raise OverflowError("Dense NTL integer polynomials have a maximum degree of %s" % (NTL_OVFBND-1))
            ZZX_SetCoeff_long(self.__poly, degree, 1)
            # now fill them in
            for ii, a in x:
                i = ii[0] if type(ii) is tuple else ii
                if type(a) is int:
                    ZZX_SetCoeff_long(self.__poly, i, a)
                else:
                    if not isinstance(a, Integer):
                        a = ZZ(a)
                    mpz_to_ZZ(&y, (<Integer>a).value)
                    ZZX_SetCoeff(self.__poly, i, y)
            return

        elif isinstance(x, pari_gen):
            x = [Integer(w) for w in x.Vecrev()]
            check = False

        elif isinstance(x, ntl_ZZX):    # coercion from ntl.pyx object
            # copy with NTL assignment operator
            self.__poly = (<ntl_ZZX>x).x
            return

        elif isinstance(x, FractionFieldElement) and \
                 isinstance(x.numerator(), Polynomial_integer_dense_ntl):
            if x.denominator() == 1:
                # fraction of the form f(x)/1
                self.__poly = (<Polynomial_integer_dense_ntl>x.numerator()).__poly
                return

        elif not isinstance(x, list):
            x = [x]   # constant polynomials

        if len(x) >= NTL_OVFBND:
            raise OverflowError("Dense NTL integer polynomials have a maximum degree of %s" % (NTL_OVFBND-1))

        for i from 0 <= i < len(x):
            a = x[i]
            if type(a) is int:
                ZZX_SetCoeff_long(self.__poly, i, a)
            else:
                if not isinstance(a, Integer):
                    a = ZZ(a)
                mpz_to_ZZ(&y, (<Integer>a).value)
                ZZX_SetCoeff(self.__poly, i, y)


    def content(self):
        r"""
        Return the greatest common divisor of the coefficients of this
        polynomial. The sign is the sign of the leading coefficient.
        The content of the zero polynomial is zero.

        EXAMPLES::

            sage: R.<x> = PolynomialRing(ZZ, implementation='NTL')
            sage: (2*x^2 - 4*x^4 + 14*x^7).content()
            2
            sage: (2*x^2 - 4*x^4 - 14*x^7).content()
            -2
            sage: x.content()
            1
            sage: R(1).content()
            1
            sage: R(0).content()
            0
        """
        cdef ZZ_c y
        cdef Integer z = PY_NEW(Integer)
        ZZX_content(y, self.__poly)
        ZZ_to_mpz(z.value, &y)
        return z

    def _eval_mpfr_(self, RealNumber a):
        r"""
        Evaluate this polynomial on the real number element ``a``.

        This method uses Horner's rule and might not be appropriate for
        polynomials of large degree.

        TESTS::

            sage: R.<x> = PolynomialRing(ZZ, implementation='NTL')
            sage: (x+1)._eval_mpfr_(RR(1.2))
            2.20000000000000
            sage: (x^2)._eval_mpfr_(RR(2.2))
            4.84000000000000
            sage: R.zero()._eval_mpfr_(RR(2.1))
            0.000000000000000
            sage: R.one()._eval_mpfr_(RR(2.1))
            1.00000000000000

            sage: p = x^3 - 2*x^2 + x -1
            sage: p._eval_mpfr_(RR(1.3))
            -0.883000000000000
        """
        cdef RealNumber res = a._new()
        sig_on()
        ZZX_evaluation_mpfr(res.value, self.__poly, a.value)
        sig_off()
        return res

    def _eval_mpfi_(self, RealIntervalFieldElement a):
        r"""
        Evaluate this polynomial on the real interval ``a``.

        This method uses Horner's rule and might not be appropriate for
        polynomials of large degree.

        TESTS::

            sage: R.<x> = PolynomialRing(ZZ, implementation='NTL')
            sage: (x+1)._eval_mpfi_(RIF(1.5))
            2.5000000000000000?
            sage: (x^2)._eval_mpfi_(RIF(1.333,1.334))
            1.78?
            sage: R.zero()._eval_mpfi_(RIF(2.1))
            0
            sage: R.one()._eval_mpfi_(RIF(2.1))
            1

            sage: p = x^3 - x^2 - x - 1
            sage: r = p.roots(RIF, multiplicities=False)[0]
            sage: p._eval_mpfi_(r)
            0.?e-27
        """
        cdef RealIntervalFieldElement res = a._new()
        sig_on()
        ZZX_evaluation_mpfi(res.value, self.__poly, a.value)
        sig_off()
        return res

    def __reduce__(self):
        r"""
        Used for pickling.

        EXAMPLES::

            sage: R.<x> = PolynomialRing(ZZ, implementation='NTL')
            sage: loads(dumps(x)) == x
            True
            sage: f = 2*x + 3
            sage: loads(dumps(f)) == f
            True
        """
        return Polynomial_integer_dense_ntl, \
               (self.parent(), self.list(), False, self.is_gen())

    cdef get_unsafe(self, Py_ssize_t n):
        """
        Return the `n`-th coefficient of ``self``.

        EXAMPLES::

            sage: R.<x> = PolynomialRing(ZZ, implementation='NTL')
            sage: f = 2*x^2 - 3
            sage: f[0]
            -3
            sage: f[1]
            0
            sage: f[2]
            2
            sage: f[3]
            0
            sage: f[-1]
            0
            sage: f = 1 + x + 2*x^2 + 3*x^3 + 4*x^4 + 5*x^5
            sage: f[:4]
            3*x^3 + 2*x^2 + x + 1
            sage: f[:100]
            5*x^5 + 4*x^4 + 3*x^3 + 2*x^2 + x + 1
        """
        cdef Integer z = PY_NEW(Integer)
        ZZ_to_mpz(z.value, &self.__poly.rep.elts()[n])
        return z

    def _repr(self, name=None, bint latex=False):
        """
        Return string representation of this polynomial.

        EXAMPLES::

            sage: R.<x> = PolynomialRing(ZZ, 'x', implementation='NTL')
            sage: (-x+1)^5
            -x^5 + 5*x^4 - 10*x^3 + 10*x^2 - 5*x + 1
        """
        if name is None:
            name = self.parent().variable_name()
        cdef long i
        cdef list all = []
        for i from ZZX_deg(self.__poly) >= i >= 0:
            sign = ZZ_sign(ZZX_coeff(self.__poly, i))
            if sign:
                if sign > 0:
                    sign_str = '+'
                    coeff_str = ZZ_to_PyString(&self.__poly.rep.elts()[i])
                else:
                    sign_str = '-'
                    coeff_str = ZZ_to_PyString(&self.__poly.rep.elts()[i])[1:]
                if i > 0:
                    if coeff_str == '1':
                        coeff_str = ''
                    elif not latex:
                        coeff_str = coeff_str + '*'
                if i > 1:
                    if latex:
                        all.append(" %s %s%s^{%s}" % (sign_str, coeff_str, name, i))
                    else:
                        all.append(" %s %s%s^%s" % (sign_str, coeff_str, name, i))
                elif i == 1:
                    all.append(" %s %s%s" % (sign_str, coeff_str, name))
                else:
                    all.append(" %s %s" % (sign_str, coeff_str))
        if len(all) == 0:
            return '0'
        leading = all[0]
        if leading[1] == '+':
            all[0] = leading[3:]
        else:
            all[0] = '-' + leading[3:]
        return ''.join(all)

    def _latex_(self, name=None):
        """
        Return the latex representation of this polynomial.

        EXAMPLES::

            sage: R.<t> = ZZ['t']
            sage: latex(t^10-t^2-5*t+1)
            t^{10} - t^{2} - 5t + 1
            sage: latex(cyclotomic_polynomial(10^5))
            x^{40000} - x^{30000} + x^{20000} - x^{10000} + 1
        """
        if name is None:
            name = self.parent().latex_variable_names()[0]
        return self._repr(name, latex=True)

    cpdef _add_(self, right):
        r"""
        Returns self plus right.

        EXAMPLES::

            sage: R.<x> = PolynomialRing(ZZ, implementation='NTL')
            sage: f = 2*x + 1
            sage: g = -3*x^2 + 6
            sage: f + g
            -3*x^2 + 2*x + 7
        """
        cdef Polynomial_integer_dense_ntl x = self._new()
        ZZX_add(x.__poly, self.__poly,
                (<Polynomial_integer_dense_ntl>right).__poly)
        return x


    cpdef _sub_(self, right):
        r"""
        Return self minus right.

        EXAMPLES::

            sage: R.<x> = PolynomialRing(ZZ, implementation='NTL')
            sage: f = 2*x + 1
            sage: g = -3*x^2 + 6
            sage: f - g
            3*x^2 + 2*x - 5
        """
        cdef Polynomial_integer_dense_ntl x = self._new()
        ZZX_sub(x.__poly, self.__poly,
                (<Polynomial_integer_dense_ntl>right).__poly)
        return x


    cpdef _neg_(self):
        r"""
        Returns negative of self.

        EXAMPLES::

            sage: R.<x> = PolynomialRing(ZZ, implementation='NTL')
            sage: f = 2*x - 1
            sage: -f
            -2*x + 1
        """
        cdef Polynomial_integer_dense_ntl x = self._new()
        ZZX_negate(x.__poly, self.__poly)
        return x


    @coerce_binop
    def quo_rem(self, right):
        r"""
        Attempts to divide self by right, and return a quotient and remainder.

        If right is monic, then it returns ``(q, r)`` where `self = q * right + r`
        and `deg(r) < deg(right)`.

        If right is not monic, then it returns `(q, 0)` where q = self/right if
        right exactly divides self, otherwise it raises an exception.

        EXAMPLES::

            sage: R.<x> = PolynomialRing(ZZ, implementation='NTL')
            sage: f = R(range(10)); g = R([-1, 0, 1])
            sage: q, r = f.quo_rem(g)
            sage: q, r
            (9*x^7 + 8*x^6 + 16*x^5 + 14*x^4 + 21*x^3 + 18*x^2 + 24*x + 20, 25*x + 20)
            sage: q*g + r == f
            True

            sage: 0//(2*x)
            0

            sage: f = x^2
            sage: f.quo_rem(0)
            Traceback (most recent call last):
            ...
            ArithmeticError: division by zero polynomial

            sage: f = (x^2 + 3) * (2*x - 1)
            sage: f.quo_rem(2*x - 1)
            (x^2 + 3, 0)

            sage: f = x^2
            sage: f.quo_rem(2*x - 1)
            Traceback (most recent call last):
            ...
            ArithmeticError: division not exact in Z[x] (consider coercing to Q[x] first)

        TESTS::

            sage: z = R(0)
            sage: z.quo_rem(1)
            (0, 0)
            sage: z.quo_rem(x)
            (0, 0)
            sage: z.quo_rem(2*x)
            (0, 0)

        """
        cdef Polynomial_integer_dense_ntl _right = <Polynomial_integer_dense_ntl> right

        if ZZX_IsZero(_right.__poly):
            raise ArithmeticError("division by zero polynomial")

        if ZZX_IsZero(self.__poly):
            return self, self

        cdef ZZX_c *q
        cdef ZZX_c *r
        cdef Polynomial_integer_dense_ntl qq = self._new()
        cdef Polynomial_integer_dense_ntl rr = self._new()
        cdef int divisible

        if ZZ_IsOne(ZZX_LeadCoeff(_right.__poly)):
            # divisor is monic. Just do the division and remainder
            ZZX_quo_rem(&self.__poly, &_right.__poly, &r, &q)
            ZZX_swap(qq.__poly, q[0])
            ZZX_swap(rr.__poly, r[0])
            del q
            del r
        else:
            # Non-monic divisor. Check whether it divides exactly.
            q = ZZX_div(&self.__poly, &_right.__poly, &divisible)
            if divisible:
                # exactly divisible
                ZZX_swap(q[0], qq.__poly)
                del q
            else:
                # division failed: clean up and raise exception
                del q
                raise ArithmeticError("division not exact in Z[x] (consider coercing to Q[x] first)")

        return qq, rr



    @coerce_binop
    def gcd(self, right):
        r"""
        Return the GCD of self and right.  The leading
        coefficient need not be 1.

        EXAMPLES::

            sage: R.<x> = PolynomialRing(ZZ, implementation='NTL')
            sage: f = (6*x + 47)*(7*x^2 - 2*x + 38)
            sage: g = (6*x + 47)*(3*x^3 + 2*x + 1)
            sage: f.gcd(g)
            6*x + 47
        """
        # todo: we're doing an unnecessary copy here
        cdef Polynomial_integer_dense_ntl x = self._new()
        cdef ZZX_c* temp = ZZX_gcd(&self.__poly, &(<Polynomial_integer_dense_ntl>right).__poly)
        x.__poly = temp[0]
        del temp
        return x


    @coerce_binop
    def lcm(self, right):
        """
        Return the LCM of self and right.

        EXAMPLES::

            sage: R.<x> = PolynomialRing(ZZ, implementation='NTL')
            sage: f = (6*x + 47)*(7*x^2 - 2*x + 38)
            sage: g = (6*x + 47)*(3*x^3 + 2*x + 1)
            sage: h = f.lcm(g); h
            126*x^6 + 951*x^5 + 486*x^4 + 6034*x^3 + 585*x^2 + 3706*x + 1786
            sage: h == (6*x + 47)*(7*x^2 - 2*x + 38)*(3*x^3 + 2*x + 1)
            True
        """
        g = self.gcd(right)
        return (self * right).quo_rem(g)[0]


    @coerce_binop
    def xgcd(self, right):
        """
        This function can't in general return ``(g,s,t)`` as above,
        since they need not exist.  Instead, over the integers, we
        first multiply `g` by a divisor of the resultant of `a/g` and
        `b/g`, up to sign, and return ``g, u, v`` such that
        ``g = s*self + s*right``.  But note that this `g` may be a
        multiple of the gcd.

        If ``self`` and ``right`` are coprime as polynomials over the
        rationals, then ``g`` is guaranteed to be the resultant of
        self and right, as a constant polynomial.

        EXAMPLES::

            sage: P.<x> = PolynomialRing(ZZ, implementation='NTL')
            sage: F = (x^2 + 2)*x^3; G = (x^2+2)*(x-3)
            sage: g, u, v = F.xgcd(G)
            sage: g, u, v
            (27*x^2 + 54, 1, -x^2 - 3*x - 9)
            sage: u*F + v*G
            27*x^2 + 54
            sage: x.xgcd(P(0))
            (x, 1, 0)
            sage: f = P(0)
            sage: f.xgcd(x)
            (x, 0, 1)
            sage: F = (x-3)^3; G = (x-15)^2
            sage: g, u, v = F.xgcd(G)
            sage: g, u, v
            (2985984, -432*x + 8208, 432*x^2 + 864*x + 14256)
            sage: u*F + v*G
            2985984
        """
        cdef ZZX_c *s
        cdef ZZX_c *t
        cdef ZZ_c *r

        ZZX_xgcd(&self.__poly, &(<Polynomial_integer_dense_ntl>right).__poly, &r, &s, &t, 1)    # proof = 1
        cdef Integer rr = PY_NEW(Integer)
        ZZ_to_mpz(rr.value, r)
        cdef Polynomial_integer_dense_ntl ss = self._new()
        cdef Polynomial_integer_dense_ntl tt = self._new()
        ss.__poly = s[0]
        tt.__poly = t[0]
        del r
        del s
        del t

        if rr == 0:
            f = self.base_extend(QQ)
            g, u, v = f.xgcd(right.base_extend(QQ))
            d = lcm([g.denominator(), u.denominator(), v.denominator()])
            R = self.parent()
            return R(d*g), R(d*u), R(d*v)
        else:
            S = self.parent()
            return S(rr), ss, tt


    cpdef _mul_(self, right):
        r"""
        Returns self multiplied by right.

        EXAMPLES::

            sage: R.<x> = PolynomialRing(ZZ, implementation='NTL')
            sage: (x - 2)*(x^2 - 8*x + 16)
            x^3 - 10*x^2 + 32*x - 32
        """
        cdef Polynomial_integer_dense_ntl x = self._new()
        ZZX_mul(x.__poly, self.__poly,
                (<Polynomial_integer_dense_ntl>right).__poly)
        return x


    cpdef _lmul_(self, RingElement right):
        r"""
        Returns self multiplied by right, where right is a scalar (integer).

        EXAMPLES::

            sage: R.<x> = PolynomialRing(ZZ, implementation='NTL')
            sage: x*3
            3*x
            sage: (2*x^2 + 4)*3
            6*x^2 + 12
        """
        cdef Polynomial_integer_dense_ntl x = self._new()
        cdef ZZ_c _right

        mpz_to_ZZ(&_right, (<Integer>right).value)
        ZZX_mul_ZZ(x.__poly, self.__poly, _right)
        return x


    cpdef _rmul_(self, RingElement right):
        r"""
        Returns self multiplied by right, where right is a scalar (integer).

        EXAMPLES::

            sage: R.<x> = PolynomialRing(ZZ, implementation='NTL')
            sage: 3*x
            3*x
            sage: 3*(2*x^2 + 4)
            6*x^2 + 12
        """
        cdef Polynomial_integer_dense_ntl x = self._new()
        cdef ZZ_c _right

        mpz_to_ZZ(&_right, (<Integer>right).value)
        ZZX_mul_ZZ(x.__poly, self.__poly, _right)
        return x


    def __floordiv__(self, right):
        """
        EXAMPLES::

            sage: R.<x> = PolynomialRing(ZZ, implementation='NTL')
            sage: f = R([9,6,1]) ; f
            x^2 + 6*x + 9
            sage: f // x
            x + 6
            sage: f // 3
            2*x + 3
            sage: g = x^3 ; g
            x^3
            sage: f // g
            0
            sage: g // f
            x - 6
        """
        if is_Polynomial(right) and right.is_constant() and right[0] in ZZ:
            d = ZZ(right[0])
            return self.parent()([c // d for c in self.list()], construct=True)
        elif (right in self.parent().base_ring()):
            d = ZZ(right)
            return self.parent()([c // d for c in self.list()], construct=True)
        else:
            q, _ = self.quo_rem(right)
            return q

    def _unsafe_mutate(self, long n, value):
        r"""
        Sets coefficient of `x^n` to value.

        This is very unsafe, because Sage polynomials are supposed
        to be immutable. (Shhhh don't tell anyone!)

        EXAMPLES::

            sage: R.<x> = PolynomialRing(ZZ, implementation='NTL')
            sage: f = 2*x^2 + 3; f
            2*x^2 + 3
            sage: f._unsafe_mutate(1, 42); f
            2*x^2 + 42*x + 3
        """
        n = int(n)
        if n < 0:
            raise IndexError("n must be >= 0")
        value = Integer(value)
        cdef ZZ_c y
        mpz_to_ZZ(&y, (<Integer>value).value)
        ZZX_SetCoeff(self.__poly, n, y)


    def real_root_intervals(self):
        """
        Returns isolating intervals for the real roots of this polynomial.

        EXAMPLES:
        We compute the roots of the characteristic polynomial of some Salem numbers::

            sage: R.<x> = PolynomialRing(ZZ, implementation='NTL')
            sage: f = 1 - x^2 - x^3 - x^4 + x^6
            sage: f.real_root_intervals()
            [((1/2, 3/4), 1), ((1, 3/2), 1)]
        """

        from sage.rings.polynomial.real_roots import real_roots

        return real_roots(self)

##     def __copy__(self):
##         f = Polynomial_integer_dense(self.parent())
##         f.__poly = self.__poly.copy()
##         return f


    def degree(self, gen=None):
        """
        Return the degree of this polynomial. The zero polynomial has
        degree -1.

        EXAMPLES::

            sage: R.<x> = PolynomialRing(ZZ, implementation='NTL')
            sage: x.degree()
            1
            sage: (x^2).degree()
            2
            sage: R(1).degree()
            0
            sage: R(0).degree()
            -1
        """
        return ZZX_deg(self.__poly)

    def discriminant(self, proof=True):
        r"""
        Return the discriminant of self, which is by definition

        .. MATH::

            (-1)^{m(m-1)/2} {\mbox{\tt resultant}}(a, a')/lc(a),

        where `m = deg(a)`, and `lc(a)` is the leading coefficient of a.
        If ``proof`` is False (the default is True), then this function
        may use a randomized strategy that errors with probability no
        more than `2^{-80}`.

        EXAMPLES::

            sage: f = ntl.ZZX([1,2,0,3])
            sage: f.discriminant()
            -339
            sage: f.discriminant(proof=False)
            -339
        """
        cdef ZZ_c* temp = ZZX_discriminant(&self.__poly, proof)
        cdef Integer x = PY_NEW(Integer)
        ZZ_to_mpz(x.value, temp)
        del temp
        return x


    def __pari__(self, variable=None):
        """
        EXAMPLES::

            sage: t = PolynomialRing(ZZ,"t",implementation='NTL').gen()
            sage: f = t^3 + 3*t - 17
            sage: pari(f)
            t^3 + 3*t - 17
        """
        if variable is None:
            variable = self.parent().variable_name()
        return pari(self.list()).Polrev(variable)


    def squarefree_decomposition(self):
        """
        Return the square-free decomposition of self.  This is
        a partial factorization of self into square-free, relatively
        prime polynomials.

        This is a wrapper for the NTL function SquareFreeDecomp.

        EXAMPLES::

            sage: R.<x> = PolynomialRing(ZZ, implementation='NTL')
            sage: p = 37 * (x-1)^2 * (x-2)^2 * (x-3)^3 * (x-4)
            sage: p.squarefree_decomposition()
            (37) * (x - 4) * (x^2 - 3*x + 2)^2 * (x - 3)^3

        TESTS:

        Verify that :trac:`13053` has been resolved::

            sage: R.<x> = PolynomialRing(ZZ, implementation='NTL')
            sage: f=-x^2
            sage: f.squarefree_decomposition()
            (-1) * x^2

        """
        cdef Polynomial_integer_dense_ntl p = self
        c = p.content()
        if c != 1:
            p = self.parent()(p / c)

        cdef ZZX_c** v
        cdef long* e
        cdef long i, n
        cdef Polynomial_integer_dense_ntl z
        ZZX_squarefree_decomposition(&v, &e, &n, &p.__poly)
        F = []
        for i from 0 <= i < n:
            z = self._new()
            z.__poly = v[i][0]
            F.append((z, e[i]))
            del v[i]
        sig_free(v)
        sig_free(e)
        return Factorization(F, unit=c, sort=False)

    def _factor_pari(self):
        """
        Use pari to factor self.

        EXAMPLES::

            sage: R.<x> = PolynomialRing(ZZ, implementation='NTL')
            sage: f = R([9,6,1]) ; f
            x^2 + 6*x + 9
            sage: f.factor()
            (x + 3)^2
            sage: f._factor_pari()
            (x + 3)^2
        """
        return Polynomial.factor(self) # uses pari for integers over ZZ

    def _factor_ntl(self):
        """
        Use NTL to factor self.

        AUTHOR:

        - Joel B. Mohler

        EXAMPLES::

            sage: R.<x> = PolynomialRing(ZZ, implementation='NTL')
            sage: f = R([9,6,1])
            sage: f._factor_ntl()
            (x + 3)^2
        """
        cdef Polynomial_integer_dense_ntl fac_py
        cdef ZZ_c content
        cdef vec_pair_ZZX_long_c factors
        cdef long i
        cdef int sig_me = ZZX_deg(self.__poly)
        if sig_me > 10:
            sig_on()
        ZZX_factor(content, factors, self.__poly, 0, 0)
        if sig_me > 10:
            sig_off()
        results = []
        unit = None
        if not ZZ_IsOne(content):
            fac_py = self._new()
            ZZX_SetCoeff(fac_py.__poly, 0, content)
            if ZZX_deg(fac_py.__poly) == 0 and ZZ_to_int(fac_py.__poly.rep.elts())==-1:
                unit = fac_py
            else:
                results.append( (fac_py,1) )
        for i from 0 <= i < factors.length():
            fac_py = self._new()
            fac_py.__poly = factors.RawGet(i).a
            results.append( (fac_py,factors.RawGet(i).b) )
        return Factorization(results, unit = unit)

    def factor(self):
        """
        This function overrides the generic polynomial factorization to
        make a somewhat intelligent decision to use Pari or NTL based on
        some benchmarking.

        Note: This function factors the content of the polynomial,
        which can take very long if it's a really big integer.  If you
        do not need the content factored, divide it out of your
        polynomial before calling this function.

        EXAMPLES::

            sage: R.<x>=ZZ[]
            sage: f=x^4-1
            sage: f.factor()
            (x - 1) * (x + 1) * (x^2 + 1)
            sage: f=1-x
            sage: f.factor()
            (-1) * (x - 1)
            sage: f.factor().unit()
            -1
            sage: f = -30*x; f.factor()
            (-1) * 2 * 3 * 5 * x
        """
        cdef int i
        cdef int deg = ZZX_deg(self.__poly)
        # it appears that pari has a window from about degrees 30 and 300 in which it beats NTL.
        c = self.content()
        g = self//c
        if deg < 30 or deg > 300:
            return c.factor()*g._factor_ntl()
        else:
            return c.factor()*g._factor_pari()

    def factor_mod(self, p):
        """
        Return the factorization of self modulo the prime p.

        INPUT:

        - ``p`` -- prime

        OUTPUT: factorization of self reduced modulo p.

        EXAMPLES::

            sage: R.<x> = PolynomialRing(ZZ, 'x', implementation='NTL')
            sage: f = -3*x*(x-2)*(x-9) + x
            sage: f.factor_mod(3)
            x
            sage: f = -3*x*(x-2)*(x-9)
            sage: f.factor_mod(3)
            Traceback (most recent call last):
            ...
            ArithmeticError: factorization of 0 is not defined

            sage: f = 2*x*(x-2)*(x-9)
            sage: f.factor_mod(7)
            (2) * x * (x + 5)^2
        """
        from sage.rings.finite_rings.finite_field_constructor import FiniteField
        p = Integer(p)
        if not p.is_prime():
            raise ValueError("p must be prime")
        if all([c%p==0 for c in self.coefficients()]):
<<<<<<< HEAD
            raise ValueError("factorization of 0 not defined")
        f = self.__pari__()
=======
            raise ArithmeticError("factorization of 0 is not defined")
        f = self._pari_()
>>>>>>> 457b9503
        G = f.factormod(p)
        k = FiniteField(p)
        R = k[self.parent().variable_name()]
        return R(1)._factor_pari_helper(G, unit=R(self).leading_coefficient())


    def factor_padic(self, p, prec=10):
        """
        Return `p`-adic factorization of self to given precision.

        INPUT:

        - ``p`` -- prime

        - ``prec`` -- integer; the precision

        OUTPUT:

        - factorization of ``self`` over the completion at `p`.

        EXAMPLES::

            sage: R.<x> = PolynomialRing(ZZ, implementation='NTL')
            sage: f = x^2 + 1
            sage: f.factor_padic(5, 4)
            ((1 + O(5^4))*x + (2 + 5 + 2*5^2 + 5^3 + O(5^4))) * ((1 + O(5^4))*x + (3 + 3*5 + 2*5^2 + 3*5^3 + O(5^4)))

        A more difficult example::

            sage: f = 100 * (5*x + 1)^2 * (x + 5)^2
            sage: f.factor_padic(5, 10)
            (4 + O(5^10)) * ((5 + O(5^11)))^2 * ((1 + O(5^10))*x + (5 + O(5^10)))^2 * ((5 + O(5^10))*x + (1 + O(5^10)))^2

        """
        from sage.rings.padics.factory import Zp

        p = Integer(p)
        prec = Integer(prec)

        # Parent field for coefficients and polynomial
        K = Zp(p, prec, type='capped-rel')
        R = K[self.parent().variable_name()]

        # Factor the *exact* polynomial using factorpadic()
        G = self._pari_with_name().factorpadic(p, prec)

        from sage.rings.polynomial.padics.polynomial_padic import _pari_padic_factorization_to_sage
        return _pari_padic_factorization_to_sage(G, R, self.leading_coefficient())

    cpdef list list(self, bint copy=True):
        """
        Return a new copy of the list of the underlying
        elements of ``self``.

        EXAMPLES::

            sage: x = PolynomialRing(ZZ,'x',implementation='NTL').0
            sage: f = x^3 + 3*x - 17
            sage: f.list()
            [-17, 3, 0, 1]
            sage: f = PolynomialRing(ZZ,'x',implementation='NTL')(0)
            sage: f.list()
            []
        """
        return [self.get_unsafe(i) for i in range(self.degree()+1)]


    @coerce_binop
    def resultant(self, other, proof=True):
        """
        Returns the resultant of self and other, which must lie in the same
        polynomial ring.

        If proof = False (the default is proof=True), then this function may use a
        randomized strategy that errors with probability no more than `2^{-80}`.

        INPUT:

        - other -- a polynomial

        OUTPUT:

        an element of the base ring of the polynomial ring

        EXAMPLES::

            sage: x = PolynomialRing(ZZ,'x',implementation='NTL').0
            sage: f = x^3 + x + 1;  g = x^3 - x - 1
            sage: r = f.resultant(g); r
            -8
            sage: r.parent() is ZZ
            True
        """
        cdef Polynomial_integer_dense_ntl _other = <Polynomial_integer_dense_ntl>(self.parent()._coerce_(other))
        cdef ZZ_c* temp = ZZX_resultant(&self.__poly, &_other.__poly, proof)
        cdef Integer x = PY_NEW(Integer)
        ZZ_to_mpz(x.value, temp)
        del temp
        return x<|MERGE_RESOLUTION|>--- conflicted
+++ resolved
@@ -1023,13 +1023,8 @@
         if not p.is_prime():
             raise ValueError("p must be prime")
         if all([c%p==0 for c in self.coefficients()]):
-<<<<<<< HEAD
-            raise ValueError("factorization of 0 not defined")
+            raise ArithmeticError("factorization of 0 is not defined")
         f = self.__pari__()
-=======
-            raise ArithmeticError("factorization of 0 is not defined")
-        f = self._pari_()
->>>>>>> 457b9503
         G = f.factormod(p)
         k = FiniteField(p)
         R = k[self.parent().variable_name()]
