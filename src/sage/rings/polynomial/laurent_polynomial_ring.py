--- conflicted
+++ resolved
@@ -670,15 +670,6 @@
         return not (self == other)
 
     def __hash__(self):
-<<<<<<< HEAD
-        """
-        Return the hash of ``self``.
-
-        EXAMPLES::
-
-            sage: h = hash(LaurentPolynomialRing(ZZ,'x,y,z'))
-        """
-=======
         """
         Return the hash of ``self``.
 
@@ -691,7 +682,6 @@
             sage: h1 == h2 and h1 != h3 and h1 != h4
             True
         """
->>>>>>> ba6a115f
         return hash(self._R) ^ 12059065606945654693
 
     def _latex_(self):
