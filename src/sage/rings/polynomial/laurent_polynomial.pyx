--- conflicted
+++ resolved
@@ -28,15 +28,9 @@
 
     def _integer_(self, ZZ):
         r"""
-<<<<<<< HEAD
-        Convert this laurent polynomial to an integer.
-
-        This is only possible if the laurent polynomial is constant.
-=======
         Convert this Laurent polynomial to an integer.
 
         This is only possible if the Laurent polynomial is constant.
->>>>>>> 65e2fc52
 
         OUTPUT:
 
@@ -50,11 +44,7 @@
             sage: a._integer_(ZZ)
             Traceback (most recent call last):
             ...
-<<<<<<< HEAD
-            ValueError: a is not constant.
-=======
             ValueError: a is not constant
->>>>>>> 65e2fc52
             sage: L(2/3)._integer_(ZZ)
             Traceback (most recent call last):
             ...
@@ -70,11 +60,7 @@
             sage: a._integer_(ZZ)
             Traceback (most recent call last):
             ...
-<<<<<<< HEAD
-            ValueError: a is not constant.
-=======
             ValueError: a is not constant
->>>>>>> 65e2fc52
             sage: L(2/3)._integer_(ZZ)
             Traceback (most recent call last):
             ...
@@ -83,24 +69,14 @@
             42
         """
         if not self.is_constant():
-<<<<<<< HEAD
-            raise ValueError('{} is not constant.'.format(self))
-=======
             raise ValueError('{} is not constant'.format(self))
->>>>>>> 65e2fc52
         return ZZ(self.constant_coefficient())
 
     def _rational_(self):
         r"""
-<<<<<<< HEAD
-        Convert this laurent polynomial to a rational.
-
-        This is only possible if the laurent polynomial is constant.
-=======
         Convert this Laurent polynomial to a rational.
 
         This is only possible if the Laurent polynomial is constant.
->>>>>>> 65e2fc52
 
         OUTPUT:
 
@@ -114,11 +90,7 @@
             sage: a._rational_()
             Traceback (most recent call last):
             ...
-<<<<<<< HEAD
-            ValueError: a is not constant.
-=======
             ValueError: a is not constant
->>>>>>> 65e2fc52
             sage: QQ(L(2/3))
             2/3
 
@@ -130,20 +102,12 @@
             sage: a._rational_()
             Traceback (most recent call last):
             ...
-<<<<<<< HEAD
-            ValueError: a is not constant.
-=======
             ValueError: a is not constant
->>>>>>> 65e2fc52
             sage: QQ(L(2/3))
             2/3
         """
         if not self.is_constant():
-<<<<<<< HEAD
-            raise ValueError('{} is not constant.'.format(self))
-=======
             raise ValueError('{} is not constant'.format(self))
->>>>>>> 65e2fc52
         from sage.rings.rational_field import QQ
         return QQ(self.constant_coefficient())
 
@@ -1249,11 +1213,7 @@
 
     def is_constant(self):
         """
-<<<<<<< HEAD
-        Return whether this laurent polynomial is constant.
-=======
         Return whether this Laurent polynomial is constant.
->>>>>>> 65e2fc52
 
         EXAMPLES::
 
@@ -2696,25 +2656,6 @@
         return (self._mon == ETuple({}, int(self.parent().ngens())) and
                 self._poly.is_constant())
 
-    def is_constant(self):
-        r"""
-        Return whether this laurent polynomial is constant.
-
-        EXAMPLES::
-
-            sage: L.<a, b> = LaurentPolynomialRing(QQ)
-            sage: L(0).is_constant()
-            True
-            sage: L(42).is_constant()
-            True
-            sage: a.is_constant()
-            False
-            sage: (1/b).is_constant()
-            False
-        """
-        return self._mon == ETuple({}, int(self.parent().ngens())) and \
-            self._poly.is_constant()
-
     def _symbolic_(self, R):
         """
         EXAMPLES::
