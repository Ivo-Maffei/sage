--- conflicted
+++ resolved
@@ -4,19 +4,14 @@
 
 The class ``PowerSeries_poly`` provides additional methods for univariate power series.
 """
-from __future__ import absolute_import
-from __future__ import print_function
+from __future__ import absolute_import, print_function
 
 from .power_series_ring_element cimport PowerSeries
 from sage.structure.element cimport Element, ModuleElement, RingElement
-<<<<<<< HEAD
-from infinity import infinity, is_Infinite
+from .infinity import infinity, is_Infinite
 from sage.libs.all import pari_gen, PariError
-=======
-from .infinity import infinity, is_Infinite
-from sage.libs.all import PariError
->>>>>>> cb559513
 from sage.misc.superseded import deprecated_function_alias
+
 
 cdef class PowerSeries_poly(PowerSeries):
 
