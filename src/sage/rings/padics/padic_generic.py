"""
p-Adic Generic

A generic superclass for all p-adic parents.

AUTHORS:

- David Roe
- Genya Zaytman: documentation
- David Harvey: doctests
- Julian Rueth (2013-03-16): test methods for basic arithmetic

"""

#*****************************************************************************
#       Copyright (C) 2007-2013 David Roe <roed.math@gmail.com>
#                               William Stein <wstein@gmail.com>
#                               Julian Rueth <julian.rueth@fsfe.org>
#
#  Distributed under the terms of the GNU General Public License (GPL)
#  as published by the Free Software Foundation; either version 2 of
#  the License, or (at your option) any later version.
#
#                  http://www.gnu.org/licenses/
#*****************************************************************************
from __future__ import print_function
from __future__ import absolute_import

from sage.misc.prandom import sample
from sage.misc.misc import some_tuples
from copy import copy

from sage.structure.richcmp import richcmp
from sage.categories.principal_ideal_domains import PrincipalIdealDomains
from sage.categories.morphism import Morphism
from sage.categories.fields import Fields
from sage.rings.infinity import infinity
from .local_generic import LocalGeneric
from sage.rings.ring import PrincipalIdealDomain
from sage.rings.integer import Integer
from sage.rings.padics.padic_printing import pAdicPrinter
from sage.rings.padics.precision_error import PrecisionError
from sage.misc.cachefunc import cached_method
from sage.structure.richcmp import richcmp_not_equal


class pAdicGeneric(PrincipalIdealDomain, LocalGeneric):
    def __init__(self, base, p, prec, print_mode, names, element_class, category=None):
        """
        Initialization.

        INPUT:

            - base -- Base ring.
            - p -- prime
            - print_mode -- dictionary of print options
            - names -- how to print the uniformizer
            - element_class -- the class for elements of this ring

        EXAMPLES::

            sage: R = Zp(17) #indirect doctest
        """
        if category is None:
            if self.is_field():
                category = Fields()
            else:
                category = PrincipalIdealDomains()
        category = category.Metric().Complete()
        LocalGeneric.__init__(self, base, prec, names, element_class, category)
        self._printer = pAdicPrinter(self, print_mode)

    def some_elements(self):
        r"""
        Returns a list of elements in this ring.

        This is typically used for running generic tests (see :class:`TestSuite`).

        EXAMPLES::

            sage: Zp(2,4).some_elements()
            [0, 1 + O(2^4), 2 + O(2^5), 1 + 2^2 + 2^3 + O(2^4), 2 + 2^2 + 2^3 + 2^4 + O(2^5)]
        """
        p = self(self.prime())
        a = self.gen()
        one = self.one()
        L = [self.zero(), one, p, (one+p+p).inverse_of_unit(), p-p**2]
        if a != p:
            L.extend([a, (one + a + p).inverse_of_unit()])
        if self.is_field():
            L.extend([~(p-p-a),p**(-20)])
        return L

    def _modified_print_mode(self, print_mode):
        """
        Returns a dictionary of print options, starting with self's
        print options but modified by the options in the dictionary
        print_mode.

        INPUT:

            - print_mode -- dictionary with keys in ['mode', 'pos', 'ram_name', 'unram_name', 'var_name', 'max_ram_terms', 'max_unram_terms', 'max_terse_terms', 'sep', 'alphabet']

        EXAMPLES::

            sage: R = Zp(5)
            sage: R._modified_print_mode({'mode': 'bars'})['ram_name']
            '5'
        """
        if print_mode is None:
            print_mode = {}
        elif isinstance(print_mode, str):
            print_mode = {'mode': print_mode}
        for option in ['mode', 'pos', 'ram_name', 'unram_name', 'var_name', 'max_ram_terms', 'max_unram_terms', 'max_terse_terms', 'sep', 'alphabet', 'show_prec']:
            if option not in print_mode:
                print_mode[option] = self._printer.dict()[option]
        return print_mode

    def ngens(self):
        """
        Returns the number of generators of self.

        We conventionally define this as 1: for base rings, we take a
        uniformizer as the generator; for extension rings, we take a
        root of the minimal polynomial defining the extension.

        EXAMPLES::

            sage: Zp(5).ngens()
            1
            sage: Zq(25,names='a').ngens()
            1
        """
        return 1

    def gens(self):
        """
        Returns a list of generators.

        EXAMPLES::

            sage: R = Zp(5); R.gens()
            [5 + O(5^21)]
            sage: Zq(25,names='a').gens()
            [a + O(5^20)]
            sage: S.<x> = ZZ[]; f = x^5 + 25*x -5; W.<w> = R.ext(f); W.gens()
            [w + O(w^101)]
        """
        return [self.gen()]

    def __richcmp__(self, other, op):
        """
        Return 0 if self == other, and 1 or -1 otherwise.

        We consider two p-adic rings or fields to be equal if they are
        equal mathematically, and also have the same precision cap and
        printing parameters.

        EXAMPLES::

            sage: R = Qp(7)
            sage: S = Qp(7,print_mode='val-unit')
            sage: R == S
            False
            sage: S = Qp(7,type='capped-rel')
            sage: R == S
            True
            sage: R is S
            True
        """
        if not isinstance(other, pAdicGeneric):
            return NotImplemented

        lx = self.prime()
        rx = other.prime()
        if lx != rx:
            return richcmp_not_equal(lx, rx, op)

        lx = self.precision_cap()
        rx = other.precision_cap()
        if lx != rx:
            return richcmp_not_equal(lx, rx, op)

        return self._printer.richcmp_modes(other._printer, op)

    #def ngens(self):
    #    return 1

    #def gen(self, n = 0):
    #    if n != 0:
    #        raise IndexError, "only one generator"
    #    return self(self.prime())

    def print_mode(self):
        r"""
        Returns the current print mode as a string.

        INPUT:

            self -- a p-adic field

        OUTPUT:

            string -- self's print mode

        EXAMPLES::

            sage: R = Qp(7,5, 'capped-rel')
            sage: R.print_mode()
            'series'
        """
        return self._printer._print_mode()

    #def element_class(self):
    #    return self._element_class

    def characteristic(self):
        r"""
        Returns the characteristic of self, which is always 0.

        INPUT:

            self -- a p-adic parent

        OUTPUT:

            integer -- self's characteristic, i.e., 0

        EXAMPLES::

            sage: R = Zp(3, 10,'fixed-mod'); R.characteristic()
            0
        """
        return Integer(0)

    def prime(self):
        """
        Returns the prime, ie the characteristic of the residue field.

        INPUT:

            self -- a p-adic parent

        OUTPUT:

            integer -- the characteristic of the residue field

        EXAMPLES::

            sage: R = Zp(3,5,'fixed-mod')
            sage: R.prime()
            3
        """
        return self.prime_pow._prime()

    def uniformizer_pow(self, n):
        """
        Returns p^n, as an element of self.

        If n is infinity, returns 0.

        EXAMPLES::

            sage: R = Zp(3, 5, 'fixed-mod')
            sage: R.uniformizer_pow(3)
            3^3 + O(3^5)
            sage: R.uniformizer_pow(infinity)
            O(3^5)
        """
        if n is infinity:
            return self(0)
        return self(self.prime_pow.pow_Integer_Integer(n))

    def _unram_print(self):
        """
        For printing.  Will be None if the unramified subextension of self is of degree 1 over Z_p or Q_p.

        EXAMPLES::

            sage: Zp(5)._unram_print()
        """
        return None

    def residue_characteristic(self):
        """
        Return the prime, i.e., the characteristic of the residue field.

        OUTPUT:

        integer -- the characteristic of the residue field

        EXAMPLES::

            sage: R = Zp(3,5,'fixed-mod')
            sage: R.residue_characteristic()
            3
        """
        return self.prime()

    def residue_class_field(self):
        """
        Returns the residue class field.

        INPUT:

            self -- a p-adic ring

        OUTPUT:

            the residue field

        EXAMPLES::

            sage: R = Zp(3,5,'fixed-mod')
            sage: k = R.residue_class_field()
            sage: k
            Finite Field of size 3
        """
        from sage.rings.finite_rings.finite_field_constructor import GF
        return GF(self.prime())

    def residue_field(self):
        """
        Returns the residue class field.

        INPUT:

            self -- a p-adic ring

        OUTPUT:

            the residue field

        EXAMPLES::

            sage: R = Zp(3,5,'fixed-mod')
            sage: k = R.residue_field()
            sage: k
            Finite Field of size 3
        """
        return self.residue_class_field()

    def residue_ring(self, n):
        """
        Returns the quotient of the ring of integers by the nth power of the maximal ideal.

        EXAMPLES::

            sage: R = Zp(11)
            sage: R.residue_ring(3)
            Ring of integers modulo 1331
        """
        from sage.rings.finite_rings.integer_mod_ring import Zmod
        return Zmod(self.prime()**n)

    def residue_system(self):
        """
        Returns a list of elements representing all the residue classes.

        INPUT:

            self -- a p-adic ring

        OUTPUT:

            list of elements -- a list of elements representing all the residue classes

        EXAMPLES::

            sage: R = Zp(3, 5,'fixed-mod')
            sage: R.residue_system()
            [O(3^5), 1 + O(3^5), 2 + O(3^5)]
        """
        return [self(i) for i in self.residue_class_field()]

    def fraction_field(self, print_mode=None):
        r"""
        Returns the fraction field of this ring or field.

        For `\ZZ_p`, this is the `p`-adic field with the same options,
        and for extensions, it is just the extension of the fraction
        field of the base determined by the same polynomial.

        The fraction field of a capped absolute ring is capped relative,
        and that of a fixed modulus ring is floating point.

        INPUT:

        - ``print_mode`` -- a dictionary containing print options.
          Defaults to the same options as this ring.

        OUTPUT:

        - the fraction field of this ring.

        EXAMPLES::

            sage: R = Zp(5, print_mode='digits')
            sage: K = R.fraction_field(); repr(K(1/3))[3:]
            '31313131313131313132'
            sage: L = R.fraction_field({'max_ram_terms':4}); repr(L(1/3))[3:]
            '3132'
            sage: U.<a> = Zq(17^4, 6, print_mode='val-unit', print_max_terse_terms=3)
            sage: U.fraction_field()
            Unramified Extension in a defined by x^4 + 7*x^2 + 10*x + 3 with capped relative precision 6 over 17-adic Field
            sage: U.fraction_field({"pos":False}) == U.fraction_field()
            False
        """
        if self.is_field() and print_mode is None:
            return self
        if print_mode is None:
            return self.change(field=True)
        else:
            return self.change(field=True, **print_mode)

    def integer_ring(self, print_mode=None):
        r"""
        Returns the ring of integers of this ring or field.

        For `\QQ_p`, this is the `p`-adic ring with the same options,
        and for extensions, it is just the extension of the ring
        of integers of the base determined by the same polynomial.

        INPUT:

        - ``print_mode`` -- a dictionary containing print options.
          Defaults to the same options as this ring.

        OUTPUT:

        - the ring of elements of this field with nonnegative valuation.

        EXAMPLES::

            sage: K = Qp(5, print_mode='digits')
            sage: R = K.integer_ring(); repr(R(1/3))[3:]
            '31313131313131313132'
            sage: S = K.integer_ring({'max_ram_terms':4}); repr(S(1/3))[3:]
            '3132'
            sage: U.<a> = Qq(17^4, 6, print_mode='val-unit', print_max_terse_terms=3)
            sage: U.integer_ring()
            Unramified Extension in a defined by x^4 + 7*x^2 + 10*x + 3 with capped relative precision 6 over 17-adic Ring
            sage: U.fraction_field({"pos":False}) == U.fraction_field()
            False
        """
        #Currently does not support fields with non integral defining polynomials.  This should change when the padic_general_extension framework gets worked out.
        if not self.is_field() and print_mode is None:
            return self
        if print_mode is None:
            return self.change(field=False)
        else:
            return self.change(field=False, **print_mode)

    def teichmuller(self, x, prec = None):
        r"""
        Returns the teichmuller representative of x.

        INPUT:

            - self -- a p-adic ring
            - x -- something that can be cast into self

        OUTPUT:

            - element -- the teichmuller lift of x

        EXAMPLES::

            sage: R = Zp(5, 10, 'capped-rel', 'series')
            sage: R.teichmuller(2)
            2 + 5 + 2*5^2 + 5^3 + 3*5^4 + 4*5^5 + 2*5^6 + 3*5^7 + 3*5^9 + O(5^10)
            sage: R = Qp(5, 10,'capped-rel','series')
            sage: R.teichmuller(2)
            2 + 5 + 2*5^2 + 5^3 + 3*5^4 + 4*5^5 + 2*5^6 + 3*5^7 + 3*5^9 + O(5^10)
            sage: R = Zp(5, 10, 'capped-abs', 'series')
            sage: R.teichmuller(2)
            2 + 5 + 2*5^2 + 5^3 + 3*5^4 + 4*5^5 + 2*5^6 + 3*5^7 + 3*5^9 + O(5^10)
            sage: R = Zp(5, 10, 'fixed-mod', 'series')
            sage: R.teichmuller(2)
            2 + 5 + 2*5^2 + 5^3 + 3*5^4 + 4*5^5 + 2*5^6 + 3*5^7 + 3*5^9 + O(5^10)
            sage: R = Zp(5,5)
            sage: S.<x> = R[]
            sage: f = x^5 + 75*x^3 - 15*x^2 +125*x - 5
            sage: W.<w> = R.ext(f)
            sage: y = W.teichmuller(3); y
            3 + 3*w^5 + w^7 + 2*w^9 + 2*w^10 + 4*w^11 + w^12 + 2*w^13 + 3*w^15 + 2*w^16 + 3*w^17 + w^18 + 3*w^19 + 3*w^20 + 2*w^21 + 2*w^22 + 3*w^23 + 4*w^24 + O(w^25)
            sage: y^5 == y
            True
            sage: g = x^3 + 3*x + 3
            sage: A.<a> = R.ext(g)
            sage: b = A.teichmuller(1 + 2*a - a^2); b
            (4*a^2 + 2*a + 1) + 2*a*5 + (3*a^2 + 1)*5^2 + (a + 4)*5^3 + (a^2 + a + 1)*5^4 + O(5^5)
            sage: b^125 == b
            True

        We check that :trac:`23736` is resolved::

            sage: R.teichmuller(GF(5)(2))
            2 + 5 + 2*5^2 + 5^3 + 3*5^4 + O(5^5)

        AUTHORS:

        - Initial version: David Roe
        - Quadratic time version: Kiran Kedlaya <kedlaya@math.mit.edu> (3/27/07)
        """
        ans = self(x) if prec is None else self(x, prec)
        # Since teichmuller representatives are defined at infinite precision,
        # we can lift to precision prec, as long as the absolute precision of ans is positive.
        if ans.precision_absolute() <= 0:
            raise ValueError("Not enough precision to determine Teichmuller representative")
        if ans.valuation() > 0:
            return self(0) if prec is None else self(0, prec)
        ans = ans.lift_to_precision(prec)
        if ans is x:
            ans = copy(ans)
        ans._teichmuller_set_unsafe()
        return ans

    def teichmuller_system(self):
        r"""
        Returns a set of teichmuller representatives for the invertible elements of `\ZZ / p\ZZ`.

        INPUT:

        - self -- a p-adic ring

        OUTPUT:

        - list of elements -- a list of teichmuller representatives for the invertible elements of `\ZZ / p\ZZ`

        EXAMPLES::

            sage: R = Zp(3, 5,'fixed-mod', 'terse')
            sage: R.teichmuller_system()
            [1 + O(3^5), 242 + O(3^5)]

        Check that :trac:`20457` is fixed::

            sage: F.<a> = Qq(5^2,6)
            sage: F.teichmuller_system()[3]
            (2*a + 2) + (4*a + 1)*5 + 4*5^2 + (2*a + 1)*5^3 + (4*a + 1)*5^4 + (2*a + 3)*5^5 + O(5^6)

        NOTES:

        Should this return 0 as well?
        """
        R = self.residue_class_field()
        prec = self.precision_cap()
        return [self.teichmuller(self(i).lift_to_precision(prec)) for i in R if i != 0]

#     def different(self):
#         raise NotImplementedError

#     def automorphisms(self):
#         r"""
#         Returns the group of automorphisms of `\ZZ_p`, i.e. the trivial group.
#         """
#         raise NotImplementedError

#     def galois_group(self):
#         r"""
#         Returns the Galois group of `\ZZ_p`, i.e. the trivial group.
#         """
#         raise NotImplementedError

#     def hasGNB(self):
#         r"""
#         Returns whether or not `\ZZ_p` has a Gauss Normal Basis.
#         """
#         raise NotImplementedError

    def extension(self, modulus, prec = None, names = None, print_mode = None, implementation='FLINT', **kwds):
        """
        Create an extension of this p-adic ring.

        EXAMPLES::

            sage: k = Qp(5)
            sage: R.<x> = k[]
            sage: l.<w> = k.extension(x^2-5); l
            Eisenstein Extension in w defined by x^2 - 5 with capped relative precision 40 over 5-adic Field

            sage: F = list(Qp(19)['x'](cyclotomic_polynomial(5)).factor())[0][0]
            sage: L = Qp(19).extension(F, names='a')
            sage: L
            Unramified Extension in a defined by x^2 + 8751674996211859573806383*x + 1 with capped relative precision 20 over 19-adic Field
        """
        from sage.rings.padics.factory import ExtensionFactory
        if print_mode is None:
            print_mode = {}
        elif isinstance(print_mode, str):
            print_mode = {'print_mode': print_mode}
        else:
            if not isinstance(print_mode, dict):
                print_mode = dict(print_mode)
            for option in ['mode', 'pos', 'max_ram_terms', 'max_unram_terms', 'max_terse_terms', 'sep', 'alphabet']:
                if option in print_mode:
                    print_mode["print_" + option] = print_mode[option]
                    del print_mode[option]
                elif "print_" + option not in print_mode:
                    if "print_" + option in kwds:
                        print_mode["print_" + option] = kwds["print_" + option]
                    else:
                        print_mode["print_" + option] = self._printer.dict()[option]
            for option in ['ram_name', 'unram_name', 'var_name']:
                if option not in print_mode:
                    if option in kwds:
                        print_mode[option] = kwds[option]
                    else:
                        print_mode[option] = self._printer.dict()[option]
        return ExtensionFactory(base=self, modulus=modulus, prec=prec, names=names, check = True, implementation=implementation, **print_mode)

    def _test_add(self, **options):
        """
        Test addition of elements of this ring.

        INPUT:

        - ``options`` -- any keyword arguments accepted by :meth:`_tester`.

        EXAMPLES::

            sage: Zp(3)._test_add()

        .. SEEALSO::

            :class:`TestSuite`

        """
        tester = self._tester(**options)
        elements = tester.some_elements()

        for x in elements:
            y = x + self.zero()
            tester.assertEqual(y,x)
            tester.assertEqual(y.precision_absolute(),x.precision_absolute())
            tester.assertEqual(y.precision_relative(),x.precision_relative())

        for x,y in some_tuples(elements, 2, tester._max_runs):
            z = x + y
            tester.assertIs(z.parent(), self)
            zprec = min(x.precision_absolute(), y.precision_absolute())
            if not self.is_floating_point():
                tester.assertEqual(z.precision_absolute(), zprec)
            tester.assertGreaterEqual(z.valuation(), min(x.valuation(),y.valuation()))
            if x.valuation() != y.valuation():
                tester.assertEqual(z.valuation(), min(x.valuation(),y.valuation()))
            tester.assert_(y.is_equal_to(z-x,zprec))
            tester.assert_(x.is_equal_to(z-y,zprec))

    def _test_sub(self, **options):
        """
        Test subtraction on elements of this ring.

        INPUT:

        - ``options`` -- any keyword arguments accepted by :meth:`_tester`.

        EXAMPLES::

            sage: Zp(3)._test_sub()

        .. SEEALSO::

            :class:`TestSuite`

        """
        tester = self._tester(**options)

        elements = list(tester.some_elements())
        for x in elements:
            y = x - self.zero()
            tester.assertEqual(y, x)
            tester.assertEqual(y.precision_absolute(), x.precision_absolute())
            tester.assertEqual(y.precision_relative(), x.precision_relative())

        for x,y in some_tuples(elements, 2, tester._max_runs):
            z = x - y
            tester.assertIs(z.parent(), self)
            zprec = min(x.precision_absolute(), y.precision_absolute())
            if not self.is_floating_point():
                tester.assertEqual(z.precision_absolute(), zprec)
            tester.assertGreaterEqual(z.valuation(), min(x.valuation(),y.valuation()))
            if x.valuation() != y.valuation():
                tester.assertEqual(z.valuation(), min(x.valuation(),y.valuation()))
            tester.assert_((-y).is_equal_to(z - x,zprec))
            tester.assert_(x.is_equal_to(z + y,zprec))

    def _test_invert(self, **options):
        """
        Test multiplicative inversion of elements of this ring.

        INPUT:

        - ``options`` -- any keyword arguments accepted by :meth:`_tester`.

        EXAMPLES::

            sage: Zp(3)._test_invert()

        .. SEEALSO::

            :class:`TestSuite`

        """
        tester = self._tester(**options)

        elements = tester.some_elements()
        for x in elements:
            try:
                y = ~x
            except (ZeroDivisionError, PrecisionError, ValueError):
                tester.assertFalse(x.is_unit())
                if not self.is_fixed_mod(): tester.assertTrue(x.is_zero())
            else:
                try:
                    e = y * x
                except ZeroDivisionError:
                    tester.assertTrue(self.is_floating_point() and (x.is_zero() or y.is_zero()))
                else:
                    tester.assertFalse(x.is_zero())
                    tester.assertIs(y.parent(), self if self.is_fixed_mod() else self.fraction_field())
                    tester.assertTrue(e.is_one())
                    tester.assertEqual(e.precision_relative(), x.precision_relative())
                    tester.assertEqual(y.valuation(), -x.valuation())

    def _test_mul(self, **options):
        """
        Test multiplication of elements of this ring.

        INPUT:

        - ``options`` -- any keyword arguments accepted by :meth:`_tester`.

        EXAMPLES::

            sage: Zp(3)._test_mul()

        .. SEEALSO::

            :class:`TestSuite`

        """
        tester = self._tester(**options)

        elements = list(tester.some_elements())
        for x,y in some_tuples(elements, 2, tester._max_runs):
            z = x * y
            tester.assertIs(z.parent(), self)
            if self.is_capped_relative() or self.is_floating_point():
                tester.assertEqual(z.precision_relative(), min(x.precision_relative(), y.precision_relative()))
            else:
                tester.assertLessEqual(z.precision_relative(), min(x.precision_relative(), y.precision_relative()))
            if not z.is_zero():
                tester.assertEqual(z.valuation(), x.valuation() + y.valuation())

    def _test_div(self, **options):
        """
        Test division of elements of this ring.

        INPUT:

        - ``options`` -- any keyword arguments accepted by :meth:`_tester`.

        EXAMPLES::

            sage: Zp(3)._test_div()

        .. SEEALSO::

            :class:`TestSuite`

        """
        tester = self._tester(**options)

        elements = list(tester.some_elements())
        for x,y in some_tuples(elements, 2, tester._max_runs):
            try:
                z = x / y
            except (ZeroDivisionError, PrecisionError, ValueError):
                if self.is_fixed_mod(): tester.assertFalse(y.is_unit())
                else: tester.assertTrue(y.is_zero())
            else:
                try:
                    xx = z*y
                except ZeroDivisionError:
                    tester.assertTrue(self.is_floating_point() and (z.is_zero() or y.is_zero()))
                else:
                    tester.assertFalse(y.is_zero())
                    tester.assertIs(z.parent(), self if self.is_fixed_mod() else self.fraction_field())
                    tester.assertEqual(z.precision_relative(), min(x.precision_relative(), y.precision_relative()))
                    tester.assertEqual(z.valuation(), x.valuation() - y.valuation())
                    tester.assertEqual(xx, x)

    def _test_neg(self, **options):
        """
        Test the negation operator on elements of this ring.

        INPUT:

        - ``options`` -- any keyword arguments accepted by :meth:`_tester`.

        EXAMPLES::

            sage: Zp(3)._test_neg()

        .. SEEALSO::

            :class:`TestSuite`
        """
        tester = self._tester(**options)
        for x in tester.some_elements():
            y = -x
            tester.assertIs(y.parent(), self)
            tester.assertTrue((x+y).is_zero())
            tester.assertEqual(y.valuation(),x.valuation())
            tester.assertEqual(x.precision_absolute(),y.precision_absolute())
            tester.assertEqual(x.precision_relative(),y.precision_relative())
            tester.assertEqual(x.is_zero(),y.is_zero())
            tester.assertEqual(x.is_unit(),y.is_unit())

    def _test_log(self, **options):
        """
        Test the log operator on elements of this ring.

        INPUT:

        - ``options`` -- any keyword arguments accepted by :meth:`_tester`.

        EXAMPLES::

            sage: Zp(3)._test_log()

        .. SEEALSO::

            :class:`TestSuite`
        """
        tester = self._tester(**options)
        for x in tester.some_elements():
            if x.is_zero(): continue
            l = x.log(p_branch=0)
            tester.assertIs(l.parent(), self)
            tester.assertGreater(l.valuation(), 0)
            if self.is_capped_absolute() or self.is_capped_relative():
                tester.assertEqual(x.precision_relative(), l.precision_absolute())

        if self.is_capped_absolute() or self.is_capped_relative():
            # In the fixed modulus setting, rounding errors may occur
            elements = list(tester.some_elements())
            for x, y, b in some_tuples(elements, 3, tester._max_runs):
                if x.is_zero() or y.is_zero(): continue
                r1 = x.log(pi_branch=b) + y.log(pi_branch=b)
                r2 = (x*y).log(pi_branch=b)
                tester.assertEqual(r1, r2)

            p = self.prime()
            for x in tester.some_elements():
                if x.is_zero(): continue
                if p == 2:
                    a = 4 * x.unit_part()
                else:
                    a = p * x.unit_part()
                b = a.exp().log()
                c = (1+a).log().exp()
                tester.assertEqual(a, b)
                tester.assertEqual(1+a, c)

    def _test_teichmuller(self, **options):
        """
        Test Teichmuller lifts.

        INPUT:

        - ``options`` -- any keyword arguments accepted by :meth:`_tester`.

        EXAMPLES::

            sage: Zp(3)._test_teichmuller()

        .. SEEALSO::

            :class:`TestSuite`
        """
        tester = self._tester(**options)

        for x in tester.some_elements():
            try:
                y = self.teichmuller(x)
            except ValueError:
                tester.assertTrue(x.valuation() < 0 or x.precision_absolute()==0)
            else:
                try:
                    tester.assertEqual(x.residue(), y.residue())
                except (NotImplementedError, AttributeError):
                    pass
                tester.assertEqual(y**self.residue_field().order(), y)

    def _test_convert_residue_field(self, **options):
        r"""
        Test that conversion of residue field elements back to this ring works.

        INPUT:

         - ``options`` -- any keyword arguments accepted by :meth:`_tester`.

        EXAMPLES::

            sage: Zp(3)._test_convert_residue_field()

        .. SEEALSO::

            :class:`TestSuite`
        """
        tester = self._tester(**options)

        for x in tester.some_elements():
            if x.valuation() < 0:
                continue
            if x.precision_absolute() <= 0:
                continue
            y = x.residue()
            z = self(y)
            tester.assertEqual(z.residue(), y)

    @cached_method
    def _log_unit_part_p(self):
        """
        Compute the logarithm of the unit-part of `p`.

        If `\pi` is the uniformizer in this ring, then we can uniquely write
        `p=\pi^e u` where `u` is a `\pi`-adic unit. This method computes the
        logarithm of `u`.

        This is a helper method for
        :meth:`sage.rings.padics.padic_generic_element.pAdicGenericElement.log`.

        TESTS::

            sage: R = Qp(3,5)
            sage: R._log_unit_part_p()
            O(3^5)

            sage: S.<x> = ZZ[]
            sage: W.<pi> = R.extension(x^3-3)
            sage: W._log_unit_part_p()
            O(pi^15)

            sage: W.<pi> = R.extension(x^3-3*x-3)
            sage: W._log_unit_part_p()
            2 + pi + 2*pi^2 + pi^4 + pi^5 + 2*pi^7 + 2*pi^8 + pi^9 + 2*pi^10 + pi^11 + pi^12 + 2*pi^14 + O(pi^15)

        """
        return self(self.prime()).unit_part().log()

    def frobenius_endomorphism(self, n=1):
        """
        INPUT:

        -  ``n`` -- an integer (default: 1)

        OUTPUT:

        The `n`-th power of the absolute arithmetic Frobenius
        endomorphism on this field.

        EXAMPLES::

            sage: K.<a> = Qq(3^5)
            sage: Frob = K.frobenius_endomorphism(); Frob
            Frobenius endomorphism on Unramified Extension ... lifting a |--> a^3 on the residue field
            sage: Frob(a) == a.frobenius()
            True

        We can specify a power::

            sage: K.frobenius_endomorphism(2)
            Frobenius endomorphism on Unramified Extension ... lifting a |--> a^(3^2) on the residue field

        The result is simplified if possible::

            sage: K.frobenius_endomorphism(6)
            Frobenius endomorphism on Unramified Extension ... lifting a |--> a^3 on the residue field
            sage: K.frobenius_endomorphism(5)
            Identity endomorphism of Unramified Extension ...

        Comparisons work::

            sage: K.frobenius_endomorphism(6) == Frob
            True
        """
        from .morphism import FrobeniusEndomorphism_padics
        return FrobeniusEndomorphism_padics(self, n)

    def _test_elements_eq_transitive(self, **options):
        """
        The operator ``==`` is not transitive for `p`-adic numbers. We disable
        the check of the category framework by overriding this method.

        EXAMPLES:

            sage: R = Zp(3)
            sage: R(3) == R(0,1)
            True
            sage: R(0,1) == R(6)
            True
            sage: R(3) == R(6)
            False
            sage: R._test_elements_eq_transitive()

        """
        pass

<<<<<<< HEAD
    def valuation(self):
        r"""
        Return the `p`-adic valuation on this ring.

        OUTPUT:

        a valuation that is normalized such that the rational prime `p` has
        valuation 1.

        EXAMPLES::

            sage: K = Qp(3)
            sage: R.<a> = K[]
            sage: L.<a> = K.extension(a^3 - 3)
            sage: v = L.valuation(); v
            3-adic valuation
            sage: v(3)
            1
            sage: L(3).valuation()
            3

        The normalization is chosen such that the valuation restricts to the
        valuation on the base ring::

            sage: v(3) == K.valuation()(3)
            True
            sage: v.restriction(K) == K.valuation()
            True

        .. SEEALSO::

            :meth:`NumberField_generic.valuation() <sage.rings.number_field.number_field.NumberField_generic.valuation>`,
            :meth:`Order.valuation() <sage.rings.number_field.order.Order.valuation>`

        """
        from sage.rings.padics.padic_valuation import pAdicValuation
        return pAdicValuation(self)
=======
class ResidueReductionMap(Morphism):
    """
    Reduction map from a p-adic ring or field to its residue field or ring.

    These maps must be created using the :meth:`_create_` method in order
    to support categories correctly.

    EXAMPLES::

        sage: from sage.rings.padics.padic_generic import ResidueReductionMap
        sage: R.<a> = Zq(125); k = R.residue_field()
        sage: f = ResidueReductionMap._create_(R, k); f
        Reduction morphism:
          From: Unramified Extension in a defined by x^3 + 3*x + 3 with capped relative precision 20 over 5-adic Ring
          To:   Finite Field in a0 of size 5^3
    """
    @staticmethod
    def _create_(R, k):
        """
        Initialization.  We have to implement this as a static method
        in order to call ``__make_element_class__``.

        INPUT:

        - ``R`` -- a `p`-adic ring or field.
        - ``k`` -- the residue field of ``R``, or a residue ring of ``R``.

        EXAMPLES::

            sage: f = Zmod(49).convert_map_from(Zp(7))
            sage: TestSuite(f).run()
            sage: K.<a> = Qq(125); k = K.residue_field(); f = k.convert_map_from(K)
            sage: TestSuite(f).run()
        """
        if R.is_field():
            from sage.categories.sets_with_partial_maps import SetsWithPartialMaps
            cat = SetsWithPartialMaps()
        else:
            from sage.categories.rings import Rings
            cat = Rings()
        from sage.categories.homset import Hom
        kfield = R.residue_field()
        N = k.cardinality()
        q = kfield.cardinality()
        n = N.exact_log(q)
        if N != q**n:
            raise RuntimeError("N must be a power of q")
        H = Hom(R, k, cat)
        f = H.__make_element_class__(ResidueReductionMap)(H)
        f._n = n
        if kfield is k:
            f._field = True
        else:
            f._field = False
        return f

    def is_surjective(self):
        """
        The reduction map is surjective.

        EXAMPLES::

            sage: GF(7).convert_map_from(Qp(7)).is_surjective()
            True
        """
        return True

    def is_injective(self):
        """
        The reduction map is far from injective.

        EXAMPLES::

            sage: GF(5).convert_map_from(ZpCA(5)).is_injective()
            False
        """
        return False

    def _call_(self, x):
        """
        Evaluate this morphism.

        EXAMPLES::

            sage: R.<a> = Zq(125); k = R.residue_field()
            sage: f = k.convert_map_from(R)
            sage: f(15)
            0
            sage: f(1/(1+a))
            a0^2 + 4*a0 + 4

            sage: Zmod(121).convert_map_from(Qp(11))(3/11)
            Traceback (most recent call last):
            ...
            ValueError: element must have non-negative valuation in order to compute residue.
        """
        return x.residue(self._n, field=self._field, check_prec=self._field)

    def section(self):
        """
        Returns the section from the residue ring or field
        back to the p-adic ring or field.

        EXAMPLES::

            sage: GF(3).convert_map_from(Zp(3)).section()
            Lifting morphism:
              From: Finite Field of size 3
              To:   3-adic Ring with capped relative precision 20
        """
        return ResidueLiftingMap._create_(self.codomain(), self.domain())

    def _repr_type(self):
        """
        Type of morphism, for printing.

        EXAMPLES::

            sage: GF(3).convert_map_from(Zp(3))._repr_type()
            'Reduction'
        """
        return "Reduction"

    def _richcmp_(self, other, op):
        r"""
        Compare this element to ``other`` with respect to ``op``.

        EXAMPLES::

            sage: from sage.rings.padics.padic_generic import ResidueReductionMap
            sage: f = ResidueReductionMap._create_(Zp(3), GF(3))
            sage: g = ResidueReductionMap._create_(Zp(3), GF(3))
            sage: f is g
            False
            sage: f == g
            True
        """
        if type(self) != type(other):
            return NotImplemented
        return richcmp((self.domain(), self.codomain()), (other.domain(), other.codomain()), op)

# A class for the Teichmuller lift would also be reasonable....

class ResidueLiftingMap(Morphism):
    """
    Lifting map to a p-adic ring or field from its residue field or ring.

    These maps must be created using the :meth:`_create_` method in order
    to support categories correctly.

    EXAMPLES::

        sage: from sage.rings.padics.padic_generic import ResidueLiftingMap
        sage: R.<a> = Zq(125); k = R.residue_field()
        sage: f = ResidueLiftingMap._create_(k, R); f
        Lifting morphism:
          From: Finite Field in a0 of size 5^3
          To:   Unramified Extension in a defined by x^3 + 3*x + 3 with capped relative precision 20 over 5-adic Ring
    """
    @staticmethod
    def _create_(k, R):
        """
        Initialization.  We have to implement this as a static method
        in order to call ``__make_element_class__``.

        INPUT:

        - ``k`` -- the residue field of ``R``, or a residue ring of ``R``.
        - ``R`` -- a `p`-adic ring or field.

        EXAMPLES::

            sage: f = Zp(3).convert_map_from(Zmod(81))
            sage: TestSuite(f).run()
        """
        from sage.categories.sets_cat import Sets
        from sage.categories.homset import Hom
        kfield = R.residue_field()
        N = k.cardinality()
        q = kfield.cardinality()
        n = N.exact_log(q)
        if N != q**n:
            raise RuntimeError("N must be a power of q")
        H = Hom(k, R, Sets())
        f = H.__make_element_class__(ResidueLiftingMap)(H)
        f._n = n
        return f

    def _call_(self, x):
        """
        Evaluate this morphism.

        EXAMPLES::

            sage: R.<a> = Zq(27); k = R.residue_field(); a0 = k.gen()
            sage: f = R.convert_map_from(k); f
            Lifting morphism:
              From: Finite Field in a0 of size 3^3
              To:   Unramified Extension in a defined by x^3 + 2*x + 1 with capped relative precision 20 over 3-adic Ring
            sage: f(a0 + 1)
            (a + 1) + O(3)

            sage: Zp(3)(Zmod(81)(0))
            O(3^4)
        """
        R = self.codomain()
        if R.degree() == 1:
            return R.element_class(R, x, self._n)
        elif R.f() == 1:
            return R([x], self._n)
        elif R.e() == 1:
            return R(x.polynomial().list(), self._n)
        else:
            raise NotImplementedError

    def _call_with_args(self, x, args=(), kwds={}):
        """
        Evaluate this morphism with extra arguments.

        EXAMPLES::

            sage: f = Zp(2).convert_map_from(Zmod(128))
            sage: f(7, 5) # indirect doctest
            1 + 2 + 2^2 + O(2^5)
        """
        R = self.codomain()
        if args:
            args = (min(args[0], self._n),) + args[1:]
        else:
            kwds['absprec'] = min(kwds.get('absprec', self._n), self._n)
        if R.degree() == 1:
            return R.element_class(R, x, *args, **kwds)
        elif R.f() == 1:
            return R([x], *args, **kwds)
        elif R.e() == 1:
            return R(x.polynomial().list(), *args, **kwds)
        else:
            raise NotImplementedError

    def _repr_type(self):
        """
        Type of morphism, for printing.

        EXAMPLES::

            sage: Zp(3).convert_map_from(GF(3))._repr_type()
            'Lifting'
        """
        return "Lifting"

    def _richcmp_(self, other, op):
        r"""
        Compare this element to ``other`` with respect to ``op``.

        EXAMPLES::

            sage: from sage.rings.padics.padic_generic import ResidueLiftingMap
            sage: f = ResidueLiftingMap._create_(GF(3), Zp(3))
            sage: g = ResidueLiftingMap._create_(GF(3), Zp(3))
            sage: f is g
            False
            sage: f == g
            True
        """
        if type(self) != type(other):
            return NotImplemented
        return richcmp((self.domain(), self.codomain()), (other.domain(), other.codomain()), op)
>>>>>>> bc45dab3

def local_print_mode(obj, print_options, pos = None, ram_name = None):
    r"""
    Context manager for safely temporarily changing the print_mode
    of a p-adic ring/field.

    EXAMPLES::

        sage: R = Zp(5)
        sage: R(45)
        4*5 + 5^2 + O(5^21)
        sage: with local_print_mode(R, 'val-unit'):
        ....:     print(R(45))
        5 * 9 + O(5^21)

    .. NOTE::

        For more documentation see ``localvars`` in parent_gens.pyx
    """
    if isinstance(print_options, str):
        print_options = {'mode': print_options}
    elif not isinstance(print_options, dict):
        raise TypeError("print_options must be a dictionary or a string")
    if pos is not None:
        print_options['pos'] = pos
    if ram_name is not None:
        print_options['ram_name'] = ram_name
    for option in ['mode', 'pos', 'ram_name', 'unram_name', 'var_name', 'max_ram_terms', 'max_unram_terms', 'max_terse_terms', 'sep', 'alphabet']:
        if option not in print_options:
            print_options[option] = obj._printer.dict()[option]
    return pAdicPrinter(obj, print_options)<|MERGE_RESOLUTION|>--- conflicted
+++ resolved
@@ -1010,7 +1010,6 @@
         """
         pass
 
-<<<<<<< HEAD
     def valuation(self):
         r"""
         Return the `p`-adic valuation on this ring.
@@ -1048,7 +1047,7 @@
         """
         from sage.rings.padics.padic_valuation import pAdicValuation
         return pAdicValuation(self)
-=======
+
 class ResidueReductionMap(Morphism):
     """
     Reduction map from a p-adic ring or field to its residue field or ring.
@@ -1316,7 +1315,6 @@
         if type(self) != type(other):
             return NotImplemented
         return richcmp((self.domain(), self.codomain()), (other.domain(), other.codomain()), op)
->>>>>>> bc45dab3
 
 def local_print_mode(obj, print_options, pos = None, ram_name = None):
     r"""
