"""
Finitely Presented Groups

Finitely presented groups are constructed as quotients of
:mod:`~sage.groups.free_group`::

    sage: F.<a,b,c> = FreeGroup()
    sage: G = F / [a^2, b^2, c^2, a*b*c*a*b*c]
    sage: G
    Finitely presented group < a, b, c | a^2, b^2, c^2, (a*b*c)^2 >

One can create their elements by mutiplying the generators or by
specifying a Tietze list (see
:meth:`~sage.groups.finitely_presented.FinitelyPresentedGroupElement.Tietze`)
as in the case of free groups::

    sage: G.gen(0) * G.gen(1)
    a*b
    sage: G([1,2,-1])
    a*b*a^-1
    sage: a.parent()
    Free Group on generators {a, b, c}
    sage: G.inject_variables()
    Defining a, b, c
    sage: a.parent()
    Finitely presented group < a, b, c | a^2, b^2, c^2, (a*b*c)^2 >

Notice that, even if they are represented in the same way, the
elements of a finitely presented group and the elements of the
corresponding free group are not the same thing.  However, they can be
converted from one parent to the other::

    sage: F.<a,b,c> = FreeGroup()
    sage: G = F / [a^2,b^2,c^2,a*b*c*a*b*c]
    sage: F([1])
    a
    sage: G([1])
    a
    sage: F([1]) is G([1])
    False
    sage: F([1]) == G([1])
    False
    sage: G(a*b/c)
    a*b*c^-1
    sage: F(G(a*b/c))
    a*b*c^-1

Finitely presented groups are implemented via GAP. You can use the
:meth:`~sage.groups.libgap_wrapper.ParentLibGAP.gap` method to access
the underlying LibGAP object::

    sage: G = FreeGroup(2)
    sage: G.inject_variables()
    Defining x0, x1
    sage: H = G / (x0^2, (x0*x1)^2, x1^2)
    sage: H.gap()
    <fp group on the generators [ x0, x1 ]>

This can be useful, for example, to use GAP functions that are not yet
wrapped in Sage::

    sage: H.gap().LowerCentralSeries()
    [ Group(<fp, no generators known>), Group(<fp, no generators known>) ]

The same holds for the group elements::

    sage: G = FreeGroup(2)
    sage: H = G / (G([1, 1]), G([2, 2, 2]), G([1, 2, -1, -2]));  H
    Finitely presented group < x0, x1 | x0^2, x1^3, x0*x1*x0^-1*x1^-1 >
    sage: a = H([1])
    sage: a
    x0
    sage: a.gap()
    x0
    sage: a.gap().Order()
    2
    sage: type(_)    # note that the above output is not a Sage integer
    <type 'sage.libs.gap.element.GapElement_Integer'>

You can use call syntax to replace the generators with a set of
arbitrary ring elements. For example, take the free abelian group
obtained by modding out the commutator subgroup of the free group::

    sage: G = FreeGroup(2)
    sage: G_ab = G / [G([1, 2, -1, -2])];  G_ab
    Finitely presented group < x0, x1 | x0*x1*x0^-1*x1^-1 >
    sage: a,b = G_ab.gens()
    sage: g =  a * b
    sage: M1 = matrix([[1,0],[0,2]])
    sage: M2 = matrix([[0,1],[1,0]])
    sage: g(3, 5)
    15
    sage: g(M1, M1)
    [1 0]
    [0 4]
    sage: M1*M2 == M2*M1   # matrices do not commute
    False
    sage: g(M1, M2)
    Traceback (most recent call last):
    ...
    ValueError: the values do not satisfy all relations of the group

.. WARNING::

    Some methods are not guaranteed to finish since the word problem
    for finitely presented groups is, in general, undecidable. In
    those cases the process may run unil the available memory is
    exhausted.

REFERENCES:

- :wikipedia:`Presentation_of_a_group`

- :wikipedia:`Word_problem_for_groups`

AUTHOR:

- Miguel Angel Marco Buzunariz
"""

##############################################################################
#       Copyright (C) 2012 Miguel Angel Marco Buzunariz <mmarco@unizar.es>
#
#  Distributed under the terms of the GNU General Public License (GPL)
#
#  The full text of the GPL is available at:
#
#                  http://www.gnu.org/licenses/
##############################################################################


from sage.groups.group import Group
from sage.groups.libgap_wrapper import ParentLibGAP, ElementLibGAP
from sage.groups.libgap_mixin import GroupMixinLibGAP
from sage.structure.unique_representation import UniqueRepresentation
from sage.libs.gap.libgap import libgap
from sage.libs.gap.element import GapElement
from sage.rings.integer import Integer
from sage.rings.integer_ring import IntegerRing
from sage.misc.cachefunc import cached_method
from sage.groups.free_group import FreeGroupElement

from sage.structure.element import Element, MultiplicativeGroupElement
from sage.interfaces.gap import gap
from sage.rings.integer import Integer
from sage.rings.integer_ring import IntegerRing
from sage.functions.generalized import sign
from sage.matrix.constructor import matrix

class FinitelyPresentedGroupElement(FreeGroupElement):
    """
    A wrapper of GAP's Finitely Presented Group elements.

    The elements are created by passing the Tietze list that determines them.

    EXAMPLES::

        sage: G = FreeGroup('a, b')
        sage: H = G / [G([1]), G([2, 2, 2])]
        sage: H([1, 2, 1, -1])
        a*b
        sage: H([1, 2, 1, -2])
        a*b*a*b^-1
        sage: x = H([1, 2, -1, -2])
        sage: x
        a*b*a^-1*b^-1
        sage: y = H([2, 2, 2, 1, -2, -2, -2])
        sage: y
        b^3*a*b^-3
        sage: x*y
        a*b*a^-1*b^2*a*b^-3
        sage: x^(-1)
        b*a*b^-1*a^-1
    """

    def __init__(self, parent, x, check=True):
        """
        The Python constructor.

        See :class:`FinitelyPresentedGroupElement` for details.

        TESTS::

            sage: G = FreeGroup('a, b')
            sage: H = G / [G([1]), G([2, 2, 2])]
            sage: H([1, 2, 1, -1])
            a*b

            sage: TestSuite(G).run()
            sage: TestSuite(H).run()

            sage: G.<a,b> = FreeGroup()
            sage: H = G / (G([1]), G([2, 2, 2]))
            sage: x = H([1, 2, -1, -2])
            sage: TestSuite(x).run()
            sage: TestSuite(G.one()).run()
        """
        if not isinstance(x, GapElement):
            F = parent.free_group()
            free_element = F(x)
            fp_family = parent.one().gap().FamilyObj()
            x = libgap.ElementOfFpGroup(fp_family, free_element.gap())
        ElementLibGAP.__init__(self, parent, x)

    def __reduce__(self):
        """
        Used in pickling.

        TESTS::

            sage: F.<a,b> = FreeGroup()
            sage: G = F / [a*b, a^2]
            sage: G.inject_variables()
            Defining a, b
            sage: a.__reduce__()
            (Finitely presented group < a, b | a*b, a^2 >, ((1,),))
            sage: (a*b*a^-1).__reduce__()
            (Finitely presented group < a, b | a*b, a^2 >, ((1, 2, -1),))

            sage: F.<a,b,c> = FreeGroup('a, b, c')
            sage: G = F.quotient([a*b*c/(b*c*a), a*b*c/(c*a*b)])
            sage: G.__reduce__()
            (<class 'sage.groups.finitely_presented.FinitelyPresentedGroup'>,
             (Free Group on generators {a, b, c},
             (a*b*c*a^-1*c^-1*b^-1, a*b*c*b^-1*a^-1*c^-1)))
            sage: G.inject_variables()
            Defining a, b, c
            sage: x = a*b*c
            sage: x.__reduce__()
            (Finitely presented group < a, b, c | a*b*c*a^-1*c^-1*b^-1, a*b*c*b^-1*a^-1*c^-1 >,
             ((1, 2, 3),))
        """
        return (self.parent(), tuple([self.Tietze()]))

    def _repr_(self):
        """
        Return a string representation.

        OUTPUT:

        String.

        EXAMPLES::

            sage: G.<a,b> = FreeGroup()
            sage: H = G / [a^2, b^3]
            sage: H.gen(0)
            a
            sage: H.gen(0)._repr_()
            'a'
            sage: H.one()
            1
        """
        # computing that an element is actually one can be very expensive
        if self.Tietze() == ():
            return '1'
        else:
            return self.gap()._repr_()

    @cached_method
    def Tietze(self):
        """
        Return the Tietze list of the element.

        The Tietze list of a word is a list of integers that represent
        the letters in the word.  A positive integer `i` represents
        the letter corresponding to the `i`-th generator of the group.
        Negative integers represent the inverses of generators.

        OUTPUT:

        A tuple of integers.

        EXAMPLES::

            sage: G = FreeGroup('a, b')
            sage: H = G / (G([1]), G([2, 2, 2]))
            sage: H.inject_variables()
            Defining a, b
            sage: a.Tietze()
            (1,)
            sage: x = a^2*b^(-3)*a^(-2)
            sage: x.Tietze()
            (1, 1, -2, -2, -2, -1, -1)
        """
        tl = self.gap().UnderlyingElement().TietzeWordAbstractWord()
        return tuple(tl.sage())

    def __call__(self, *values, **kwds):
        """
        Replace the generators of the free group with ``values``.

        INPUT:

        - ``*values`` -- a list/tuple/iterable of the same length as
          the number of generators.

        - ``check=True`` -- boolean keyword (default:
          ``True``). Whether to verify that ``values`` satisfy the
          relations in the finitely presented group.

        OUTPUT:

        The product of ``values`` in the order and with exponents
        specified by ``self``.

        EXAMPLES::

            sage: G.<a,b> = FreeGroup()
            sage: H = G / [a/b];  H
            Finitely presented group < a, b | a*b^-1 >
            sage: H.simplified()
            Finitely presented group < a |  >

        The generator `b` can be eliminated using the relation `a=b`. Any
        values that you plug into a word must satisfy this relation::

            sage: A, B = H.gens()
            sage: w = A^2 * B
            sage: w(2,2)
            8
            sage: w(3,3)
            27
            sage: w(1,2)
            Traceback (most recent call last):
            ...
            ValueError: the values do not satisfy all relations of the group
            sage: w(1, 2, check=False)    # result depends on presentation of the group element
            2
        """
        values = list(values)
        if kwds.get('check', True):
            for rel in self.parent().relations():
                rel = rel(values)
                if rel != 1:
                    raise ValueError('the values do not satisfy all relations of the group')
        return super(FinitelyPresentedGroupElement, self).__call__(values)


def wrap_FpGroup(libgap_fpgroup):
    """
    Wrap a GAP finitely presented group.

    This function changes the comparison method of
    ``libgap_free_group`` to comparison by Python ``id``. If you want
    to put the LibGAP free group into a container ``(set, dict)`` then you
    should understand the implications of
    :meth:`~sage.libs.gap.element.GapElement._set_compare_by_id`. To
    be safe, it is recommended that you just work with the resulting
    Sage :class:`FinitelyPresentedGroup`.

    INPUT:

    - ``libgap_fpgroup`` -- a LibGAP finitely presented group

    OUTPUT:

    A Sage :class:`FinitelyPresentedGroup`.

    EXAMPLES:

    First construct a LibGAP finitely presented group::

        sage: F = libgap.FreeGroup(['a', 'b'])
        sage: a_cubed = F.GeneratorsOfGroup()[0] ^ 3
        sage: P = F / libgap([ a_cubed ]);   P
        <fp group of size infinity on the generators [ a, b ]>
        sage: type(P)
        <type 'sage.libs.gap.element.GapElement'>

    Now wrap it::

        sage: from sage.groups.finitely_presented import wrap_FpGroup
        sage: wrap_FpGroup(P)
        Finitely presented group < a, b | a^3 >
    """
    assert libgap_fpgroup.IsFpGroup()
    libgap_fpgroup._set_compare_by_id()
    from sage.groups.free_group import wrap_FreeGroup
    free_group = wrap_FreeGroup(libgap_fpgroup.FreeGroupOfFpGroup())
    relations = tuple( free_group(rel.UnderlyingElement())
                       for rel in libgap_fpgroup.RelatorsOfFpGroup() )
    return FinitelyPresentedGroup(free_group, relations)


<<<<<<< HEAD
=======
class RewritingSystem(object):
    """
    A class that wraps GAP's rewriting systems.

    A rewriting system is a set of rules that allow to transform
    one word in the group to an equivalent one.

    If the rewriting system is confluent, then the transformated
    word is a unique reduced form of the element of the group.

    .. WARNING::

        Note that the process of making a rewriting system confluent
        might not end.

    INPUT:

    - ``G`` -- a group

    REFERENCES:

    - :wikipedia:`Knuth-Bendix_completion_algorithm`

    EXAMPLES::

        sage: F.<a,b> = FreeGroup()
        sage: G = F / [a*b/a/b]
        sage: k = G.rewriting_system()
        sage: k
        Rewriting system of Finitely presented group < a, b | a*b*a^-1*b^-1 >
        with rules:
            a*b*a^-1*b^-1    --->    1

        sage: k.reduce(a*b*a*b)
        (a*b)^2
        sage: k.make_confluent()
        sage: k
        Rewriting system of Finitely presented group < a, b | a*b*a^-1*b^-1 >
        with rules:
            b^-1*a^-1    --->    a^-1*b^-1
            b^-1*a    --->    a*b^-1
            b*a^-1    --->    a^-1*b
            b*a    --->    a*b

        sage: k.reduce(a*b*a*b)
        a^2*b^2

    .. TODO::

        - Include support for different orderings (currently only shortlex
          is used).

        - Include the GAP package kbmag for more functionalities, including
          automatic structures and faster compiled functions.

    AUTHORS:

    - Miguel Angel Marco Buzunariz (2013-12-16)
    """
    def __init__(self, G):
        """
        Initialize ``self``.

        EXAMPLES::

            sage: F.<a,b,c> = FreeGroup()
            sage: G = F / [a^2, b^3, c^5]
            sage: k = G.rewriting_system()
            sage: k
            Rewriting system of Finitely presented group < a, b, c | a^2, b^3, c^5 >
            with rules:
                a^2    --->    1
                b^3    --->    1
                c^5    --->    1
        """
        self._free_group = G.free_group()
        self._fp_group = G
        self._fp_group_gap = G.gap()
        self._monoid_isomorphism = self._fp_group_gap.IsomorphismFpMonoid()
        self._monoid = self._monoid_isomorphism.Image()
        self._gap = self._monoid.KnuthBendixRewritingSystem()

    def __repr__(self):
        """
        Return a string representation.

        EXAMPLES::

            sage: F.<a> = FreeGroup()
            sage: G = F / [a^2]
            sage: k = G.rewriting_system()
            sage: k
            Rewriting system of Finitely presented group < a | a^2 >
            with rules:
                a^2    --->    1
        """
        ret = "Rewriting system of {}\nwith rules:".format(self._fp_group)
        for i in sorted(self.rules().items()): # Make sure they are sorted to the repr is unique
            ret += "\n    {}    --->    {}".format(i[0], i[1])
        return ret

    def free_group(self):
        """
        The free group after which the rewriting system is defined

        EXAMPLES::

            sage: F = FreeGroup(3)
            sage: G = F / [ [1,2,3], [-1,-2,-3] ]
            sage: k = G.rewriting_system()
            sage: k.free_group()
            Free Group on generators {x0, x1, x2}
        """
        return self._free_group

    def finitely_presented_group(self):
        """
        The finitely presented group where the rewriting system is defined.

        EXAMPLES::

            sage: F = FreeGroup(3)
            sage: G = F / [ [1,2,3], [-1,-2,-3], [1,1], [2,2] ]
            sage: k = G.rewriting_system()
            sage: k.make_confluent()
            sage: k
            Rewriting system of Finitely presented group < x0, x1, x2 | x0*x1*x2, x0^-1*x1^-1*x2^-1, x0^2, x1^2 >
            with rules:
                x0^-1    --->    x0
                x1^-1    --->    x1
                x2^-1    --->    x2
                x0^2    --->    1
                x0*x1    --->    x2
                x0*x2    --->    x1
                x1*x0    --->    x2
                x1^2    --->    1
                x1*x2    --->    x0
                x2*x0    --->    x1
                x2*x1    --->    x0
                x2^2    --->    1
            sage: k.finitely_presented_group()
            Finitely presented group < x0, x1, x2 | x0*x1*x2, x0^-1*x1^-1*x2^-1, x0^2, x1^2 >
        """
        return self._fp_group

    def reduce(self, element):
        """
        Applies the rules in the rewriting system to the element, to obtain
        a reduced form.

        If the rewriting system is confluent, this reduced form is unique
        for all words representing the same element.

        EXAMPLES::

            sage: F.<a,b> = FreeGroup()
            sage: G = F/[a^2, b^3, (a*b/a)^3, b*a*b*a]
            sage: k = G.rewriting_system()
            sage: k.reduce(b^4)
            b
            sage: k.reduce(a*b*a)
            a*b*a
        """
        eg = self._fp_group(element).gap()
        egim = self._monoid_isomorphism.Image(eg)
        red = self.gap().ReducedForm(egim.UnderlyingElement())
        redfpmon = self._monoid.One().FamilyObj().ElementOfFpMonoid(red)
        reducfpgr = self._monoid_isomorphism.PreImagesRepresentative(redfpmon)
        tz = reducfpgr.UnderlyingElement().TietzeWordAbstractWord(self._free_group.gap().GeneratorsOfGroup())
        return self._fp_group(tz.sage())

    def gap(self):
        """
        The gap representation of the rewriting system.

        EXAMPLES::

            sage: F.<a,b>=FreeGroup()
            sage: G=F/[a*a,b*b]
            sage: k=G.rewriting_system()
            sage: k.gap()
            Knuth Bendix Rewriting System for Monoid( [ a, A, b, B ], ... ) with rules
            [ [ a^2, <identity ...> ], [ a*A, <identity ...> ],
              [ A*a, <identity ...> ], [ b^2, <identity ...> ],
              [ b*B, <identity ...> ], [ B*b, <identity ...> ] ]
        """
        return self._gap

    def rules(self):
        """
        Return the rules that form the rewritig system.

        OUTPUT:

        A dictionary containing the rules of the rewriting system.
        Each key is a word in the free group, and its corresponding
        value is the word to which it is reduced.

        EXAMPLES::

            sage: F.<a,b> = FreeGroup()
            sage: G = F / [a*a*a,b*b*a*a]
            sage: k = G.rewriting_system()
            sage: k
            Rewriting system of Finitely presented group < a, b | a^3, b^2*a^2 >
            with rules:
                a^3    --->    1
                b^2*a^2    --->    1

            sage: k.rules()
            {b^2*a^2: 1, a^3: 1}
            sage: k.make_confluent()
            sage: sorted(k.rules().items())
            [(a^-2, a), (a^-1*b^-1, a*b), (a^-1*b, b^-1), (a^2, a^-1),
             (a*b^-1, b), (b^-1*a^-1, a*b), (b^-1*a, b), (b^-2, a^-1),
             (b*a^-1, b^-1), (b*a, a*b), (b^2, a)]
        """
        dic = {}
        grules = self.gap().Rules()
        for i in grules:
            a, b = i
            afpmon = self._monoid.One().FamilyObj().ElementOfFpMonoid(a)
            afg = self._monoid_isomorphism.PreImagesRepresentative(afpmon)
            atz = afg.UnderlyingElement().TietzeWordAbstractWord(self._free_group.gap().GeneratorsOfGroup())
            af = self._free_group(atz.sage())
            if len(af.Tietze()) != 0:
                bfpmon = self._monoid.One().FamilyObj().ElementOfFpMonoid(b)
                bfg = self._monoid_isomorphism.PreImagesRepresentative(bfpmon)
                btz = bfg.UnderlyingElement().TietzeWordAbstractWord(self._free_group.gap().GeneratorsOfGroup())
                bf = self._free_group(btz.sage())
                dic[af]=bf
        return dic

    def is_confluent(self):
        """
        Return ``True`` if the system is confluent and ``False`` otherwise.

        EXAMPLES::

            sage: F = FreeGroup(3)
            sage: G = F / [F([1,2,1,2,1,3,-1]),F([2,2,2,1,1,2]),F([1,2,3])]
            sage: k = G.rewriting_system()
            sage: k.is_confluent()
            False
            sage: k
            Rewriting system of Finitely presented group < x0, x1, x2 | (x0*x1)^2*x0*x2*x0^-1, x1^3*x0^2*x1, x0*x1*x2 >
            with rules:
                x0*x1*x2    --->    1
                x1^3*x0^2*x1    --->    1
                (x0*x1)^2*x0*x2*x0^-1    --->    1

            sage: k.make_confluent()
            sage: k.is_confluent()
            True
            sage: k
            Rewriting system of Finitely presented group < x0, x1, x2 | (x0*x1)^2*x0*x2*x0^-1, x1^3*x0^2*x1, x0*x1*x2 >
            with rules:
                x0^-1    --->    x0
                x1^-1    --->    x1
                x0^2    --->    1
                x0*x1    --->    x2^-1
                x0*x2^-1    --->    x1
                x1*x0    --->    x2
                x1^2    --->    1
                x1*x2^-1    --->    x0*x2
                x1*x2    --->    x0
                x2^-1*x0    --->    x0*x2
                x2^-1*x1    --->    x0
                x2^-2    --->    x2
                x2*x0    --->    x1
                x2*x1    --->    x0*x2
                x2^2    --->    x2^-1
        """
        return self._gap.IsConfluent().sage()

    def make_confluent(self):
        """
        Applies Knuth-Bendix algorithm to try to transform the rewriting
        system into a confluent one.

        Note that this method does not return any object, just changes the
        rewriting sytem internally.

        .. WARNING:

            This algorithm is not granted to finish. Although it may be useful
            in some occasions to run it, interrupt it manually after some time
            and use then the transformed rewriting system. Even if it is not
            confluent, it could be used to reduce some words.

        ALGORITHM:

        Uses GAP's ``MakeConfluent``.

        EXAMPLES::

            sage: F.<a,b> = FreeGroup()
            sage: G = F / [a^2,b^3,(a*b/a)^3,b*a*b*a]
            sage: k = G.rewriting_system()
            sage: k
            Rewriting system of Finitely presented group < a, b | a^2, b^3, a*b^3*a^-1, (b*a)^2 >
            with rules:
                a^2    --->    1
                b^3    --->    1
                (b*a)^2    --->    1
                a*b^3*a^-1    --->    1

            sage: k.make_confluent()
            sage: k
            Rewriting system of Finitely presented group < a, b | a^2, b^3, a*b^3*a^-1, (b*a)^2 >
            with rules:
                a^-1    --->    a
                a^2    --->    1
                b^-1*a    --->    a*b
                b^-2    --->    b
                b*a    --->    a*b^-1
                b^2    --->    b^-1
        """
        try:
            self._gap.MakeConfluent()
        except ValueError:
            raise ValueError('could not make the system confluent')

>>>>>>> 6452f9d3
class FinitelyPresentedGroup(GroupMixinLibGAP, UniqueRepresentation,
    Group, ParentLibGAP):
    """
    A class that wraps GAP's Finitely Presented Groups.

    .. WARNING::

        You should use
        :meth:`~sage.groups.free_group.FreeGroup_class.quotient` to
        construct finitely presented groups as quotients of free
        groups.

    EXAMPLES::

        sage: G.<a,b> = FreeGroup()
        sage: H = G / [a, b^3]
        sage: H
        Finitely presented group < a, b | a, b^3 >
        sage: H.gens()
        (a, b)

        sage: F.<a,b> = FreeGroup('a, b')
        sage: J = F / (F([1]), F([2, 2, 2]))
        sage: J is H
        True

        sage: G = FreeGroup(2)
        sage: H = G / (G([1, 1]), G([2, 2, 2]))
        sage: H.gens()
        (x0, x1)
        sage: H.gen(0)
        x0
        sage: H.ngens()
        2
        sage: H.gap()
        <fp group on the generators [ x0, x1 ]>
        sage: type(_)
        <type 'sage.libs.gap.element.GapElement'>
    """
    Element = FinitelyPresentedGroupElement

    def __init__(self, free_group, relations):
        """
        The Python constructor.

        TESTS::

            sage: G = FreeGroup('a, b')
            sage: H = G / (G([1]), G([2])^3)
            sage: H
            Finitely presented group < a, b | a, b^3 >

            sage: F = FreeGroup('a, b')
            sage: J = F / (F([1]), F([2, 2, 2]))
            sage: J is H
            True

            sage: TestSuite(H).run()
            sage: TestSuite(J).run()
        """
        from sage.groups.free_group import is_FreeGroup
        assert is_FreeGroup(free_group)
        assert isinstance(relations, tuple)
        self._free_group = free_group
        self._relations = relations
        self._assign_names(free_group.variable_names())
        parent_gap = free_group.gap() / libgap([ rel.gap() for rel in relations])
        ParentLibGAP.__init__(self, parent_gap)
        Group.__init__(self)

    def __reduce__(self):
        """
        Used in pickling.

        TESTS::

            sage: F = FreeGroup(4)
            sage: F.inject_variables()
            Defining x0, x1, x2, x3
            sage: G = F.quotient([x0*x2, x3*x1*x3, x2*x1*x2])
            sage: G.__reduce__()
            (<class 'sage.groups.finitely_presented.FinitelyPresentedGroup'>,
             (Free Group on generators {x0, x1, x2, x3},
              (x0*x2, x3*x1*x3, x2*x1*x2)))

            sage: F.<a,b,c> = FreeGroup()
            sage: F.inject_variables()
            Defining a, b, c
            sage: G = F / [a*b*c/(b*c*a), a*b*c/(c*a*b)]
            sage: G.__reduce__()
            (<class 'sage.groups.finitely_presented.FinitelyPresentedGroup'>,
             (Free Group on generators {a, b, c},
              (a*b*c*a^-1*c^-1*b^-1, a*b*c*b^-1*a^-1*c^-1)))
        """
        return (FinitelyPresentedGroup, (self._free_group, self._relations))

    def _repr_(self):
        """
        Return a string representation.

        OUTPUT:

        String.

        TESTS::

            sage: G.<a,b> = FreeGroup()
            sage: H = G / (G([1]), G([2])^3)
            sage: H  # indirect doctest
            Finitely presented group < a, b | a, b^3 >
            sage: H._repr_()
            'Finitely presented group < a, b | a, b^3 >'
        """
        gens = ', '.join(self.variable_names())
        rels = ', '.join([ str(r) for r in self.relations() ])
        return 'Finitely presented group ' + '< '+ gens + ' | ' + rels + ' >'

    def _latex_(self):
        """
        Return a LaTeX representation

        OUTPUT:

        String. A valid LaTeX math command sequence.

        TESTS::

            sage: F=FreeGroup(4)
            sage: F.inject_variables()
            Defining x0, x1, x2, x3
            sage: G=F.quotient([x0*x2, x3*x1*x3, x2*x1*x2])
            sage: G._latex_()
            '\\langle x_{0}, x_{1}, x_{2}, x_{3} \\mid x_{0}\\cdot x_{2} , x_{3}\\cdot x_{1}\\cdot x_{3} , x_{2}\\cdot x_{1}\\cdot x_{2}\\rangle'
        """
        r = '\\langle '
        for i in range(self.ngens()):
            r = r+self.gen(i)._latex_()
            if i < self.ngens()-1:
                r = r+', '
        r = r+' \\mid '
        for i in range(len(self._relations)):
            r = r+(self._relations)[i]._latex_()
            if i < len(self.relations())-1:
                r = r+' , '
        r = r+'\\rangle'
        return r

    def free_group(self):
        """
        Return the free group (without relations).

        OUTPUT:

        A :func:`~sage.groups.free_group.FreeGroup`.

        EXAMPLES::

            sage: G.<a,b,c> = FreeGroup()
            sage: H = G / (a^2, b^3, a*b*~a*~b)
            sage: H.free_group()
            Free Group on generators {a, b, c}
            sage: H.free_group() is G
            True
        """
        return self._free_group

    def relations(self):
        """
        Return the relations of the group.

        OUTPUT:

        The relations as a tuple of elements of :meth:`free_group`.

        EXAMPLES::

            sage: F = FreeGroup(5, 'x')
            sage: F.inject_variables()
            Defining x0, x1, x2, x3, x4
            sage: G = F.quotient([x0*x2, x3*x1*x3, x2*x1*x2])
            sage: G.relations()
            (x0*x2, x3*x1*x3, x2*x1*x2)
            sage: all(rel in F for rel in G.relations())
            True
        """
        return self._relations

    @cached_method
    def cardinality(self, limit=4096000):
        """
        Compute the cardinality of ``self``.

        INPUT:

        - ``limit`` -- integer (default: 4096000). The maximal number
          of cosets before the computation is aborted.

        OUTPUT:

        Integer or ``Infinity``. The number of elements in the group.

        EXAMPLES::

            sage: G.<a,b> = FreeGroup('a, b')
            sage: H = G / (a^2, b^3, a*b*~a*~b)
            sage: H.cardinality()
            6

            sage: F.<a,b,c> = FreeGroup()
            sage: J = F / (F([1]), F([2, 2, 2]))
            sage: J.cardinality()
            +Infinity

        ALGORITHM:

            Uses GAP.

        .. WARNING::

            This is in general not a decidable problem, so it is not
            guaranteed to give an answer. If the group is infinite, or
            too big, you should be prepared for a long computation
            that consumes all the memory without finishing if you do
            not set a sensible ``limit``.
        """
        with libgap.global_context('CosetTableDefaultMaxLimit', limit):
            if not libgap.IsFinite(self.gap()):
                from sage.rings.infinity import Infinity
                return Infinity
            try:
                size = self.gap().Size()
            except ValueError:
                raise ValueError('Coset enumeration ran out of memory, is the group finite?')
        return size.sage()

    order = cardinality

    def as_permutation_group(self, limit=4096000):
        """
        Return an isomorphic permutation group.

        The generators of the resulting group correspond to the images
        by the isomorphism of the generators of the given group.

        INPUT:

        - ``limit`` -- integer (default: 4096000). The maximal number
          of cosets before the computation is aborted.

        OUTPUT:

        A Sage
        :func:`~sage.groups.perm_gps.permgroup.PermutationGroup`. If
        the number of cosets exceeds the given ``limit``, a
        ``ValueError`` is returned.

        EXAMPLES::

            sage: G.<a,b> = FreeGroup()
            sage: H = G / (a^2, b^3, a*b*~a*~b)
            sage: H.as_permutation_group()
            Permutation Group with generators [(1,2)(3,5)(4,6), (1,3,4)(2,5,6)]

            sage: G.<a,b> = FreeGroup()
            sage: H = G / [a^3*b]
            sage: H.as_permutation_group(limit=1000)
            Traceback (most recent call last):
            ...
            ValueError: Coset enumeration exceeded limit, is the group finite?

        ALGORITHM:

            Uses GAP's coset enumeration on the trivial subgroup.

        .. WARNING::

            This is in general not a decidable problem (in fact, it is
            not even posible to check if the group is finite or
            not). If the group is infinite, or too big, you should be
            prepared for a long computation that consumes all the
            memory without finishing if you do not set a sensible
            ``limit``.
        """
        with libgap.global_context('CosetTableDefaultMaxLimit', limit):
            try:
                trivial_subgroup = self.gap().TrivialSubgroup()
                coset_table = self.gap().CosetTable(trivial_subgroup).sage()
            except ValueError:
                raise ValueError('Coset enumeration exceeded limit, is the group finite?')
        from sage.combinat.permutation import Permutation
        from sage.groups.perm_gps.permgroup import PermutationGroup
        return PermutationGroup([
                Permutation(coset_table[2*i]) for i in range(len(coset_table)/2)])

    def direct_product(self, H, reduced=False, new_names=True):
        r"""
        Return the direct product of ``self`` with finitely presented
        group ``H``.

        Calls GAP function ``DirectProduct``, which returns the direct
        product of a list of groups of any representation.

        From [JohnsonPG90]_ (pg 45, proposition 4): If `G`, `H` are groups
        presented by `\langle X \mid R \rangle` and `\langle Y \mid S \rangle`
        respectively, then their direct product has the presentation
        `\langle X, Y \mid R, S, [X, Y] \rangle` where `[X, Y]` denotes the
        set of commutators `\{ x^{-1} y^{-1} x y \mid x \in X, y \in Y \}`.

        INPUT:

        - ``H`` -- a finitely presented group

        - ``reduced`` -- (default: ``False``) boolean; if ``True``, then
          attempt to reduce the presentation of the product group

        - ``new_names`` -- (default: ``True``) boolean; If ``True``, then
          lexicographical variable names are assigned to the generators of
          the group to be returned. If ``False``, the group to be returned
          keeps the generator names of the two groups forming the direct
          product. Note that one cannot ask to reduce the output and ask
          to keep the old variable names, as they they may change meaning
          in the output group if its presentation is reduced.

        OUTPUT:

        The direct product of ``self`` with ``H`` as a finitely
        presented group.

        EXAMPLES::

            sage: G = FreeGroup()
            sage: C12 =  ( G / [G([1,1,1,1])] ).direct_product( G / [G([1,1,1])]); C12
            Finitely presented group < a, b | a^4, b^3, a^-1*b^-1*a*b >
            sage: C12.order(), C12.as_permutation_group().is_cyclic()
            (12, True)
            sage: klein = ( G / [G([1,1])] ).direct_product( G / [G([1,1])]); klein
            Finitely presented group < a, b | a^2, b^2, a^-1*b^-1*a*b >
            sage: klein.order(), klein.as_permutation_group().is_cyclic()
            (4, False)

        We can keep the variable names from ``self`` and ``H`` to examine how
        new relations are formed::

            sage: F = FreeGroup("a"); G = FreeGroup("g")
            sage: X = G / [G.0^12]; A = F / [F.0^6]
            sage: X.direct_product(A, new_names=False)
            Finitely presented group < g, a | g^12, a^6, g^-1*a^-1*g*a >
            sage: A.direct_product(X, new_names=False)
            Finitely presented group < a, g | a^6, g^12, a^-1*g^-1*a*g >

        Or we can attempt to reduce the output group presentation::

            sage: F = FreeGroup("a"); G = FreeGroup("g")
            sage: X = G / [G.0]; A = F / [F.0]
            sage: X.direct_product(A, new_names=True)
            Finitely presented group < a, b | a, b, a^-1*b^-1*a*b >
            sage: X.direct_product(A, reduced=True, new_names=True)
            Finitely presented group <  |  >

        But we cannot do both::

            sage: K = FreeGroup(['a','b'])
            sage: D = K / [K.0^5, K.1^8]
            sage: D.direct_product(D, reduced=True, new_names=False)
            Traceback (most recent call last):
            ...
            ValueError: cannot reduce output and keep old variable names

        TESTS::

            sage: G = FreeGroup()
            sage: Dp = (G / [G([1,1])]).direct_product( G / [G([1,1,1,1,1,1])] )
            sage: Dp.as_permutation_group().is_isomorphic(PermutationGroup(['(1,2)','(3,4,5,6,7,8)']))
            True
            sage: C7 = G / [G.0**7]; C6 =  G / [G.0**6]
            sage: C14 = G / [G.0**14]; C3 =  G / [G.0**3]
            sage: C7.direct_product(C6).is_isomorphic(C14.direct_product(C3))
            True
            sage: F = FreeGroup(2); D = F / [F([1,1,1,1,1]),F([2,2]),F([1,2])**2]
            sage: D.direct_product(D).as_permutation_group().is_isomorphic(
            ....: direct_product_permgroups([DihedralGroup(5),DihedralGroup(5)]))
            True

        AUTHORS:

        - Davis Shurbert (2013-07-20): initial version

        REFERENCES:

        .. [JohnsonPG90] D.L. Johnson. *Presentations of Groups*.
           Cambridge University Press. (1990).
        """
        from sage.groups.free_group import FreeGroup, _lexi_gen

        if not isinstance(H, FinitelyPresentedGroup):
            raise TypeError("input must be a finitely presented group")
        if reduced and not new_names:
            raise ValueError("cannot reduce output and keep old variable names")

        fp_product = libgap.DirectProduct([self.gap(), H.gap()])
        GAP_gens = fp_product.FreeGeneratorsOfFpGroup()
        if new_names:
            name_itr = _lexi_gen() # Python generator for lexicographical variable names
            gen_names = [name_itr.next() for i in GAP_gens]
        else:
            gen_names= [str(g) for g in self.gens()] + [str(g) for g in H.gens()]
        # Build the direct product in Sage for better variable names
        ret_F = FreeGroup(gen_names)
        ret_rls = tuple([ret_F(rel_word.TietzeWordAbstractWord(GAP_gens).sage())
            for rel_word in fp_product.RelatorsOfFpGroup()])
        ret_fpg = FinitelyPresentedGroup(ret_F, ret_rls)
        if reduced:
            ret_fpg = ret_fpg.simplified()
        return ret_fpg

    def semidirect_product(self, H, hom, check=True, reduced=False):
        """
        The semidirect product of ``self`` with ``H`` via ``hom``.

        If there exists a homomorphism `\phi` from a group `G` to the
        automorphism group of a group `H`, then we can define the semidirect
        product of `G` with `H` via `\phi` as the cartesian product of `G`
        and `H` with the operation

        .. MATH::

                (g_1, h_1)(g_2, h_2) = (g_1 g_2, \phi(g_2)(h_1) h_2).

        INPUT:

        - ``H`` -- Finitely presented group which is implicitly acted on
          by ``self`` and can be naturally embedded as a normal subgroup
          of the semidirect product.

        - ``hom`` -- Homomorphism from ``self`` to the automorphism group
          of ``H``. Given as a pair, with generators of ``self`` in the
          first slot and the images of the corresponding generators in the
          second. These images must be automorphisms of ``H``, given again
          as a pair of generators and images.

        - ``check`` -- Boolean (default ``True``). If ``False`` the defining
          homomorphism and automorphism images are not tested for validity.
          This test can be costly with large groups, so it can be bypassed
          if the user is confident that his morphisms are valid.

        - ``reduced`` -- Boolean (default ``False``). If ``True`` then the
          method attempts to reduce the presentation of the output group.

        OUTPUT:

        The semidirect product of ``self`` with ``H`` via ``hom`` as a
        finitely presented group. See
        :meth:`PermutationGroup_generic.semidirect_product
        <sage.groups.perm_gps.permgroup.PermutationGroup_generic.semidirect_product>`
        for a more in depth explanation of a semidirect product.

        AUTHORS:

        - Davis Shurbert (8-1-2013)

        EXAMPLES:

        Group of order 12 as two isomorphic semidirect products::

            sage: D4 = groups.presentation.Dihedral(4)
            sage: C3 = groups.presentation.Cyclic(3)
            sage: alpha1 = ([C3.gen(0)],[C3.gen(0)])
            sage: alpha2 = ([C3.gen(0)],[C3([1,1])])
            sage: S1 = D4.semidirect_product(C3, ([D4.gen(1), D4.gen(0)],[alpha1,alpha2]))
            sage: C2 = groups.presentation.Cyclic(2)
            sage: Q = groups.presentation.DiCyclic(3)
            sage: a = Q([1]); b = Q([-2])
            sage: alpha = (Q.gens(), [a,b])
            sage: S2 = C2.semidirect_product(Q, ([C2.0],[alpha]))
            sage: S1.is_isomorphic(S2)
            True

        Dihedral groups can be constructed as semidirect products
        of cyclic groups::

            sage: C2 = groups.presentation.Cyclic(2)
            sage: C8 = groups.presentation.Cyclic(8)
            sage: hom = (C2.gens(), [ ([C8([1])], [C8([-1])]) ])
            sage: D = C2.semidirect_product(C8, hom)
            sage: D.as_permutation_group().is_isomorphic(DihedralGroup(8))
            True

        You can attempt to reduce the presentation of the output group::

            sage: D = C2.semidirect_product(C8, hom); D
            Finitely presented group < a, b, c, d |
             a^2, b^-1*a^-1*b*a*d^-1*c^-1, c^-1*a^-1*c*a*d^-1, d^-1*a^-1*d*a,
             b^2*c^-1, c^-1*b^-1*c*b, d^-1*b^-1*d*b, c^2*d^-1, d^-1*c^-1*d*c, d^2 >
            sage: D = C2.semidirect_product(C8, hom, reduced=True); D
            Finitely presented group < a, b | a^2, (a*b)^2, b^8 >

            sage: C3 = groups.presentation.Cyclic(3)
            sage: C4 = groups.presentation.Cyclic(4)
            sage: hom = (C3.gens(), [(C4.gens(), C4.gens())])
            sage: C3.semidirect_product(C4, hom)
            Finitely presented group < a, b, c |
             a^3, b^-1*a^-1*b*a, c^-1*a^-1*c*a, b^2*c^-1, c^-1*b^-1*c*b, c^2 >
            sage: D = C3.semidirect_product(C4, hom, reduced=True); D
            Finitely presented group < a, b | a^3, b^4, b^-1*a^-1*b*a >
            sage: D.as_permutation_group().is_cyclic()
            True

        You can turn off the checks for the validity of the input morphisms.
        This check is expensive but behavior is unpredictable if inputs are
        invalid and are not caught by these tests. Due to a failure in GAP
        to list elements of an automorphism group in some cases, this check
        may cause the method to timeout or raise a GAP error. For example,
        if ``H`` is the cyclic group of order 6, then ``semidirect_product``
        appears to fall into an infinite loop due to this failure.::

            sage: C5 = groups.presentation.Cyclic(5)
            sage: C12 = groups.presentation.Cyclic(12)
            sage: hom = (C5.gens(), [(C12.gens(), C12.gens())])
            sage: C5.semidirect_product(C12, hom)
            Traceback (most recent call last):
            ...
            ValueError: libGAP: Error, <elm> is not contained in the source group
            sage: sp = C5.semidirect_product(C12, hom, check=False); sp
            Finitely presented group < a, b, c, d |
             a^5, b^-1*a^-1*b*a, c^-1*a^-1*c*a, d^-1*a^-1*d*a, b^2*d^-1,
             c^-1*b^-1*c*b, d^-1*b^-1*d*b, c^3, d^-1*c^-1*d*c, d^2 >
            sage: sp.as_permutation_group().is_cyclic(), sp.order()
            (True, 60)

        TESTS::

            sage: C = groups.presentation.Cyclic(7)
            sage: D = groups.presentation.Dihedral(5)
            sage: id1 = ([C.0], [(D.gens(),D.gens())])
            sage: Se1 =  C.semidirect_product(D, id1)
            sage: id2 = (D.gens(), [(C.gens(),C.gens()),(C.gens(),C.gens())])
            sage: Se2 =  D.semidirect_product(C ,id2)
            sage: Dp1 = C.direct_product(D);
            sage: Dp1.is_isomorphic(Se1), Dp1.is_isomorphic(Se2)
            (True, True)

        Most checks for validity of input are left to GAP to handle::

            sage: bad_aut = ([C.0], [(D.gens(),[D.0, D.0])])
            sage: C.semidirect_product(D, bad_aut)
            Traceback (most recent call last):
            ...
            ValueError: images of input homomorphism must be automorphisms
            sage: bad_hom = ([D.0, D.1], [(C.gens(),C.gens())])
            sage: D.semidirect_product(C, bad_hom)
            Traceback (most recent call last):
            ...
            ValueError: libGAP: Error, <gens> and <imgs> must be lists of same length
        """
        from sage.groups.free_group import FreeGroup, _lexi_gen

        if not isinstance(H, FinitelyPresentedGroup):
            raise TypeError("input must be a finitely presented group")

        GAP_self = self.gap(); GAP_H = H.gap()
        auto_grp = libgap.AutomorphismGroup(H.gap())
        self_gens = [h.gap() for h in hom[0]]
        # construct image automorphisms in GAP
        GAP_aut_imgs = [ libgap.GroupHomomorphismByImages(GAP_H, GAP_H, [g.gap() for g in gns],
            [i.gap() for i in img]) for (gns, img) in hom[1] ]

        # check for automorphism validity in images of operation defining homomorphism,
        # and construct the defining homomorphism.
        if check:
            if not all([a in libgap.List(libgap.AutomorphismGroup(GAP_H)) for a in GAP_aut_imgs]):
                raise ValueError("images of input homomorphism must be automorphisms")
            GAP_def_hom = libgap.GroupHomomorphismByImages(GAP_self, auto_grp, self_gens, GAP_aut_imgs)
        else:
            GAP_def_hom = GAP_self.GroupHomomorphismByImagesNC( auto_grp, self_gens, GAP_aut_imgs)

        prod = libgap.SemidirectProduct(GAP_self, GAP_def_hom, GAP_H)
        # Convert pc group to fp group
        if prod.IsPcGroup():
            prod = libgap.Image(libgap.IsomorphismFpGroupByPcgs(prod.FamilyPcgs() , 'x'))
        if not prod.IsFpGroup():
            raise NotImplementedError("unable to convert GAP output to equivalent Sage fp group")

        # Convert GAP group object to Sage via Tietze
        # lists for readability of variable names
        GAP_gens = prod.FreeGeneratorsOfFpGroup()
        name_itr = _lexi_gen() # Python generator for lexicographical variable names
        ret_F = FreeGroup([name_itr.next() for i in GAP_gens])
        ret_rls = tuple([ret_F(rel_word.TietzeWordAbstractWord(GAP_gens).sage())
            for rel_word in prod.RelatorsOfFpGroup()])
        ret_fpg = FinitelyPresentedGroup(ret_F, ret_rls)
        if reduced:
            ret_fpg = ret_fpg.simplified()
        return ret_fpg

    def _element_constructor_(self, *args, **kwds):
        """
        Construct an element of ``self``.

        TESTS::

            sage: G.<a,b> = FreeGroup()
            sage: H = G / (G([1]), G([2, 2, 2]))
            sage: H([1, 2, 1, -1]) # indirect doctest
            a*b
            sage: H([1, 2, 1, -2]) # indirect doctest
            a*b*a*b^-1
        """
        if len(args)!=1:
            return self.element_class(self, *args, **kwds)
        x = args[0]
        if x==1:
            return self.one()
        try:
            P = x.parent()
        except AttributeError:
            return self.element_class(self, x, **kwds)
        if P is self._free_group:
            return self.element_class(self, x.Tietze(), **kwds)
        return self.element_class(self, x, **kwds)

    @cached_method
    def abelian_invariants(self):
        r"""
        Return the abelian invariants of ``self``.

        The abelian invariants are given by a list of integers
        `(i_1, \ldots, i_j)`, such that the abelianization of the group is
        isomorphic to `\ZZ / (i_1) \times \cdots \times \ZZ / (i_j)`.

        EXAMPLES::

            sage: G = FreeGroup(4, 'g')
            sage: G.inject_variables()
            Defining g0, g1, g2, g3
            sage: H = G.quotient([g1^2, g2*g1*g2^(-1)*g1^(-1), g1*g3^(-2), g0^4])
            sage: H.abelian_invariants()
            (0, 4, 4)

        ALGORITHM:

        Uses GAP.
        """
        invariants = self.gap().AbelianInvariants()
        return tuple( i.sage() for i in invariants )

    def simplification_isomorphism(self):
        """
        Return an isomorphism from ``self`` to a finitely presented group with
        a (hopefully) simpler presentation.

        EXAMPLES::

            sage: G.<a,b,c> = FreeGroup()
            sage: H = G / [a*b*c, a*b^2, c*b/c^2]
            sage: I = H.simplification_isomorphism()
            sage: I
            Generic morphism:
              From: Finitely presented group < a, b, c | a*b*c, a*b^2, c*b*c^-2 >
              To:   Finitely presented group < b |  >
            sage: I(a)
            b^-2
            sage: I(b)
            b
            sage: I(c)
            b

        TESTS::

            sage: F = FreeGroup(1)
            sage: G = F.quotient([F.0])
            sage: G.simplification_isomorphism()
            Generic morphism:
              From: Finitely presented group < x | x >
              To:   Finitely presented group <  |  >

        ALGORITM:

        Uses GAP.
        """
        I = self.gap().IsomorphismSimplifiedFpGroup()
        domain = self
        codomain = wrap_FpGroup(I.Range())
        phi = lambda x: codomain(I.ImageElm(x.gap()))
        return self.hom(phi, codomain)

    def simplified(self):
        """
        Return an isomorphic group with a (hopefully) simpler presentation.

        OUTPUT:

        A new finitely presented group. Use
        :meth:`simplification_isomorphism` if you want to know the
        isomorphism.

        EXAMPLES::

            sage: G.<x,y> = FreeGroup()
            sage: H = G /  [x ^5, y ^4, y*x*y^3*x ^3]
            sage: H
            Finitely presented group < x, y | x^5, y^4, y*x*y^3*x^3 >
            sage: H.simplified()
            Finitely presented group < x, y | y^4, y*x*y^-1*x^-2, x^5 >

        A more complicate example::

            sage: G.<e0, e1, e2, e3, e4, e5, e6, e7, e8, e9> = FreeGroup()
            sage: rels = [e6, e5, e3, e9, e4*e7^-1*e6, e9*e7^-1*e0,
            ...           e0*e1^-1*e2, e5*e1^-1*e8, e4*e3^-1*e8, e2]
            sage: H = G.quotient(rels);  H
            Finitely presented group < e0, e1, e2, e3, e4, e5, e6, e7, e8, e9 |
            e6, e5, e3, e9, e4*e7^-1*e6, e9*e7^-1*e0, e0*e1^-1*e2, e5*e1^-1*e8, e4*e3^-1*e8, e2 >
            sage: H.simplified()
            Finitely presented group < e0 | e0^2 >
        """
        return self.simplification_isomorphism().codomain()

    def alexander_matrix(self):
        """
        Return the Alexander matrix of the group.

        This matrix is given by the fox derivatives of the relations
        with respect to the generators.

        OUTPUT:

        A group algebra-valued matrix. It depends on the (fixed)
        choice of presentation.

        EXAMPLES::

            sage: G.<a,b,c> = FreeGroup()
            sage: H = G.quotient([a*b/a/b, a*c/a/c, c*b/c/b])
            sage: H.alexander_matrix()
            [     B[1] - B[a*b*a^-1] B[a] - B[a*b*a^-1*b^-1]                       0]
            [     B[1] - B[a*c*a^-1]                       0 B[a] - B[a*c*a^-1*c^-1]]
            [                      0 B[c] - B[c*b*c^-1*b^-1]      B[1] - B[c*b*c^-1]]

            sage: G.<a,b,c,d,e> = FreeGroup()
            sage: H = G.quotient([a*b/a/b, a*c/a/c, a*d/a/d, b*c*d/(c*d*b), b*c*d/(d*b*c)])
            sage: H.alexander_matrix()
            [              B[1] - B[a*b*a^-1]          B[a] - B[a*b*a^-1*b^-1]                                0                                0                                0]
            [              B[1] - B[a*c*a^-1]                                0          B[a] - B[a*c*a^-1*c^-1]                                0                                0]
            [              B[1] - B[a*d*a^-1]                                0                                0          B[a] - B[a*d*a^-1*d^-1]                                0]
            [                               0             B[1] - B[b*c*d*b^-1]   B[b] - B[b*c*d*b^-1*d^-1*c^-1]      B[b*c] - B[b*c*d*b^-1*d^-1]                                0]
            [                               0        B[1] - B[b*c*d*c^-1*b^-1]             B[b] - B[b*c*d*c^-1] B[b*c] - B[b*c*d*c^-1*b^-1*d^-1]                                0]
        """
        rel = self.relations()
        gen = self._free_group.gens()
        return matrix(len(rel), len(gen),
                      lambda i,j: rel[i].fox_derivative(gen[j]))

    def rewriting_system(self):
        """
        Return the rewriting system corresponding to the finitely presented
        group. This rewriting system can be used to reduce words with respect
        to the relations.

        If the rewriting system is transformed into a confluent one, the
        reduction process will give as a result the (unique) reduced form
        of an element.

        EXAMPLES::

            sage: F.<a,b> = FreeGroup()
            sage: G = F / [a^2,b^3,(a*b/a)^3,b*a*b*a]
            sage: k = G.rewriting_system()
            sage: k
            Rewriting system of Finitely presented group < a, b | a^2, b^3, a*b^3*a^-1, (b*a)^2 >
            with rules:
                a^2    --->    1
                b^3    --->    1
                (b*a)^2    --->    1
                a*b^3*a^-1    --->    1

            sage: G([1,1,2,2,2])
            a^2*b^3
            sage: k.reduce(G([1,1,2,2,2]))
            1
            sage: k.reduce(G([2,2,1]))
            b^2*a
            sage: k.make_confluent()
            sage: k.reduce(G([2,2,1]))
            a*b
        """
        return RewritingSystem(self)
<|MERGE_RESOLUTION|>--- conflicted
+++ resolved
@@ -383,8 +383,6 @@
     return FinitelyPresentedGroup(free_group, relations)
 
 
-<<<<<<< HEAD
-=======
 class RewritingSystem(object):
     """
     A class that wraps GAP's rewriting systems.
@@ -708,7 +706,6 @@
         except ValueError:
             raise ValueError('could not make the system confluent')
 
->>>>>>> 6452f9d3
 class FinitelyPresentedGroup(GroupMixinLibGAP, UniqueRepresentation,
     Group, ParentLibGAP):
     """
