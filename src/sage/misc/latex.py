--- conflicted
+++ resolved
@@ -2617,14 +2617,8 @@
         sage: latex_variable_name('5')
         '5'
     """
-<<<<<<< HEAD
-    import re
-    # if x is an integer (it might be the case for padics), we return x
-    if re.match('\d+$', x):
-=======
     # if x is an integer (it might be the case for padics), we return x
     if re.match(r'\d+$', x):
->>>>>>> 9db4320e
         return x
     underscore = x.find("_")
     if underscore == -1:
