"""
Stopgaps
"""

#*****************************************************************************
#       Copyright (C) 2012 William Stein <wstein@gmail.com>
#
# This program is free software: you can redistribute it and/or modify
# it under the terms of the GNU General Public License as published by
# the Free Software Foundation, either version 2 of the License, or
# (at your option) any later version.
#                  http://www.gnu.org/licenses/
#*****************************************************************************
from __future__ import absolute_import

import warnings


from sage.doctest import DOCTEST_MODE
cdef bint ENABLED = not DOCTEST_MODE

def set_state(bint mode):
    """
    Enable or disable the stopgap warnings.

    INPUT:

    - ``mode`` -- (bool); if True, enable stopgaps; otherwise, disable.

    EXAMPLES::

        sage: import sage.misc.stopgap
        sage: sage.misc.stopgap.set_state(False)
        sage: sage.misc.stopgap.stopgap("Displays nothing.", 12345)
        sage: sage.misc.stopgap.set_state(True)
        sage: sage.misc.stopgap.stopgap("Displays something.", 123456)
        doctest:...:
<<<<<<< HEAD
        ...StopgapWarning: Displays something.
        This issue is being tracked at http://trac.sagemath.org/sage_trac/ticket/123456.
=======
        StopgapWarning: Displays something.
        This issue is being tracked at https://trac.sagemath.org/sage_trac/ticket/123456.
>>>>>>> adce4312
        sage: sage.misc.stopgap.set_state(False)
    """
    global ENABLED
    ENABLED = mode

class StopgapWarning(Warning):
    """
    This class is used to warn users of a known issue that may produce
    mathematically incorrect results.
    """
    pass

warnings.filterwarnings('always', category=StopgapWarning)

cdef set _stopgap_cache = set([])

def stopgap(message, int ticket_no):
    r"""
    Issue a stopgap warning.

    INPUT:

     - ``message`` - an explanation of how an incorrect answer might be produced.

     - ``ticket_no`` - an integer, giving the number of the Trac ticket tracking the underlying issue.

    EXAMPLES::

        sage: import sage.misc.stopgap
        sage: sage.misc.stopgap.set_state(True)
        sage: sage.misc.stopgap.stopgap("Computation of heights on elliptic curves over number fields can return very imprecise results.", 12509)
        doctest:...
<<<<<<< HEAD
        ...StopgapWarning: Computation of heights on elliptic curves over number fields can return very imprecise results.
        This issue is being tracked at http://trac.sagemath.org/sage_trac/ticket/12509.
=======
        StopgapWarning: Computation of heights on elliptic curves over number fields can return very imprecise results.
        This issue is being tracked at https://trac.sagemath.org/sage_trac/ticket/12509.
>>>>>>> adce4312
        sage: sage.misc.stopgap.stopgap("This is not printed", 12509)
        sage: sage.misc.stopgap.set_state(False)  # so rest of doctesting fine
    """
    if not ENABLED or ticket_no in _stopgap_cache:
        return
    # We reset show_warning so that the message is not printed twice.
    old_format = warnings.formatwarning
    def my_format(message, category, filename, lineno, line=None):
        return "%s:%s:\n%s\n%s\n%s\n" % (filename, lineno, "*"*80, message, "*"*80)
    warnings.formatwarning = my_format
    message = message + "\nThis issue is being tracked at https://trac.sagemath.org/sage_trac/ticket/%s." % ticket_no
    warnings.warn(StopgapWarning(message), stacklevel=2)
    warnings.formatwarning = old_format
    _stopgap_cache.add(ticket_no)<|MERGE_RESOLUTION|>--- conflicted
+++ resolved
@@ -35,13 +35,8 @@
         sage: sage.misc.stopgap.set_state(True)
         sage: sage.misc.stopgap.stopgap("Displays something.", 123456)
         doctest:...:
-<<<<<<< HEAD
         ...StopgapWarning: Displays something.
-        This issue is being tracked at http://trac.sagemath.org/sage_trac/ticket/123456.
-=======
-        StopgapWarning: Displays something.
         This issue is being tracked at https://trac.sagemath.org/sage_trac/ticket/123456.
->>>>>>> adce4312
         sage: sage.misc.stopgap.set_state(False)
     """
     global ENABLED
@@ -74,13 +69,8 @@
         sage: sage.misc.stopgap.set_state(True)
         sage: sage.misc.stopgap.stopgap("Computation of heights on elliptic curves over number fields can return very imprecise results.", 12509)
         doctest:...
-<<<<<<< HEAD
         ...StopgapWarning: Computation of heights on elliptic curves over number fields can return very imprecise results.
-        This issue is being tracked at http://trac.sagemath.org/sage_trac/ticket/12509.
-=======
-        StopgapWarning: Computation of heights on elliptic curves over number fields can return very imprecise results.
         This issue is being tracked at https://trac.sagemath.org/sage_trac/ticket/12509.
->>>>>>> adce4312
         sage: sage.misc.stopgap.stopgap("This is not printed", 12509)
         sage: sage.misc.stopgap.set_state(False)  # so rest of doctesting fine
     """
