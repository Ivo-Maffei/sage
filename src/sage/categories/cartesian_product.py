--- conflicted
+++ resolved
@@ -141,20 +141,12 @@
         EXAMPLES::
 
             sage: cartesian_product([[0,1], ('a','b','c')])
-<<<<<<< HEAD
-            The cartesian product of ({0, 1}, {'a', 'b', 'c'})
-=======
             The Cartesian product of ({0, 1}, {'a', 'b', 'c'})
->>>>>>> 4d80eb34
             sage: _.category()
             Category of Cartesian products of finite enumerated sets
 
             sage: cartesian_product([set([0,1,2]), [0,1]])
-<<<<<<< HEAD
-            The cartesian product of ({0, 1, 2}, {0, 1})
-=======
             The Cartesian product of ({0, 1, 2}, {0, 1})
->>>>>>> 4d80eb34
             sage: _.category()
             Category of Cartesian products of sets
 
@@ -162,11 +154,7 @@
 
             sage: C = cartesian_product([])
             sage: C
-<<<<<<< HEAD
-            The cartesian product of ()
-=======
             The Cartesian product of ()
->>>>>>> 4d80eb34
             sage: C.cardinality()
             1
             sage: C.an_element()
