r"""
Groups
"""
#*****************************************************************************
#  Copyright (C) 2005      David Kohel <kohel@maths.usyd.edu>
#                          William Stein <wstein@math.ucsd.edu>
#                2008      Teresa Gomez-Diaz (CNRS) <Teresa.Gomez-Diaz@univ-mlv.fr>
#                2008-2009 Nicolas M. Thiery <nthiery at users.sf.net>
#
#  Distributed under the terms of the GNU General Public License (GPL)
#                  http://www.gnu.org/licenses/
#******************************************************************************

from sage.misc.cachefunc import cached_method
from sage.misc.lazy_import import LazyImport
from sage.categories.category_with_axiom import CategoryWithAxiom
from sage.categories.monoids import Monoids
from sage.categories.algebra_functor import AlgebrasCategory
from sage.categories.cartesian_product import CartesianProductsCategory, cartesian_product
from sage.categories.finite_enumerated_sets import FiniteEnumeratedSets

class Groups(CategoryWithAxiom):
    """
    The category of (multiplicative) groups, i.e. monoids with
    inverses.

    EXAMPLES::

        sage: Groups()
        Category of groups
        sage: Groups().super_categories()
        [Category of monoids, Category of inverse unital magmas]

    TESTS::

        sage: TestSuite(Groups()).run()
    """
    _base_category_class_and_axiom = (Monoids, "Inverse")

    def example(self):
        """
        EXAMPLES::

            sage: Groups().example()
            General Linear Group of degree 4 over Rational Field
        """
        from sage.rings.rational_field import QQ
        from sage.groups.matrix_gps.linear import GL
        return GL(4,QQ)

    @staticmethod
    def free(index_set=None, names=None, **kwds):
        r"""
        Return the free group.

        INPUT:

        - ``index_set`` -- (optional) an index set for the generators; if
          an integer, then this represents `\{0, 1, \ldots, n-1\}`

        - ``names`` -- a string or list/tuple/iterable of strings
          (default: ``'x'``); the generator names or name prefix

        When the index set is an integer or only variable names are given,
        this returns :class:`~sage.groups.free_group.FreeGroup_class`, which
        currently has more features due to the interface with GAP than
        :class:`~sage.groups.indexed_free_group.IndexedFreeGroup`.

        EXAMPLES::

            sage: Groups.free(index_set=ZZ)
            Free group indexed by Integer Ring
            sage: Groups().free(ZZ)
            Free group indexed by Integer Ring
            sage: Groups().free(5)
            Free Group on generators {x0, x1, x2, x3, x4}
            sage: F.<x,y,z> = Groups().free(); F
            Free Group on generators {x, y, z}
        """
        from sage.rings.all import ZZ
        if index_set in ZZ or (index_set is None and names is not None):
            from sage.groups.free_group import FreeGroup
            if names is None:
                return FreeGroup(index_set, **kwds)
            return FreeGroup(index_set, names, **kwds)

        from sage.groups.indexed_free_group import IndexedFreeGroup
        return IndexedFreeGroup(index_set, **kwds)

    class ParentMethods:

        def group_generators(self):
            """
            Returns group generators for self.

            This default implementation calls :meth:`.gens`, for
            backward compatibility.

            EXAMPLES::

                sage: A = AlternatingGroup(4)
                sage: A.group_generators()
                Family ((2,3,4), (1,2,3))
            """
            from sage.sets.family import Family
            try:
                return Family(self.gens())
            except AttributeError:
                raise NotImplementedError("no generators are implemented for this group")

        def monoid_generators(self):
            r"""
            Return the generators of ``self`` as a monoid.

            Let `G` be a group with generating set `X`. In general, the
            generating set of `G` as a monoid is given by `X \cup X^{-1}`,
            where `X^{-1}` is the set of inverses of `X`. If `G` is a finite
            group, then the generating set as a monoid is `X`.

            EXAMPLES::

                sage: A = AlternatingGroup(4)
                sage: A.monoid_generators()
                Family ((2,3,4), (1,2,3))
                sage: F.<x,y> = FreeGroup()
                sage: F.monoid_generators()
                Family (x, y, x^-1, y^-1)
            """
<<<<<<< HEAD
            if self in Groups().Finite():
                return self.group_generators()
=======
>>>>>>> d4c7a885
            G = self.group_generators()
            from sage.categories.finite_enumerated_sets import FiniteEnumeratedSets
            if G not in FiniteEnumeratedSets():
                raise NotImplementedError("currently only implemented for finitely generated groups")
            from sage.sets.family import Family
            return Family(tuple(G) + tuple(~x for x in G))

        def _test_inverse(self, **options):
            """
            Run generic tests on the method :meth:`.__invert__`.

            See also: :class:`TestSuite`.

            EXAMPLES::

                sage: G = SymmetricGroup(3)
                sage: G._test_inverse()
            """
            tester = self._tester(**options)
            for x in tester.some_elements():
                tester.assertEquals(x * ~x, self.one())
                tester.assertEquals(~x * x, self.one())

        def semidirect_product(self, N, mapping, check = True):
            r"""
            The semi-direct product of two groups

            EXAMPLES::

                sage: G = Groups().example()
                sage: G.semidirect_product(G,Morphism(G,G))
                Traceback (most recent call last):
                ...
                NotImplementedError: semidirect product of General Linear Group of degree 4 over Rational Field and General Linear Group of degree 4 over Rational Field not yet implemented
            """
            raise NotImplementedError("semidirect product of %s and %s not yet implemented"%(self, N))

        def holomorph(self):
            r"""
            The holomorph of a group

            The holomorph of a group `G` is the semidirect product
            `G \rtimes_{id} Aut(G)`, where `id` is the identity function
            on `Aut(G)`, the automorphism group of `G`.

            See :wikipedia:`Holomorph (mathematics)`

            EXAMPLES::

                sage: G = Groups().example()
                sage: G.holomorph()
                Traceback (most recent call last):
                ...
                NotImplementedError: holomorph of General Linear Group of degree 4 over Rational Field not yet implemented
            """
            raise NotImplementedError("holomorph of %s not yet implemented"%self)

        def cayley_table(self, names='letters', elements=None):
            r"""
            Returns the "multiplication" table of this multiplicative group,
            which is also known as the "Cayley table".

            .. note:: The order of the elements in the row and column
              headings is equal to the order given by the table's
              :meth:`~sage.matrix.operation_table.OperationTable.column_keys`
              method.  The association between the actual elements and the
              names/symbols used in the table can also be retrieved as
              a dictionary with the
              :meth:`~sage.matrix.operation_table.OperationTable.translation`
              method.

            For groups, this routine should behave identically to the
            :meth:`~sage.categories.magmas.Magmas.ParentMethods.multiplication_table`
            method for magmas, which applies in greater generality.

            INPUT:

            - ``names`` - the type of names used, values are:

              * ``'letters'`` - lowercase ASCII letters are used
                for a base 26 representation of the elements'
                positions in the list given by :meth:`list`,
                padded to a common width with leading 'a's.
              * ``'digits'`` - base 10 representation of the
                elements' positions in the list given by
                :meth:`~sage.matrix.operation_table.OperationTable.column_keys`,
                padded to a common width with leading zeros.
              * ``'elements'`` - the string representations
                of the elements themselves.
              * a list - a list of strings, where the length
                of the list equals the number of elements.

            - ``elements`` - default = ``None``.  A list of
              elements of the group, in forms that can be
              coerced into the structure, eg. their string
              representations. This may be used to impose an
              alternate ordering on the elements, perhaps when
              this is used in the context of a particular structure.
              The default is to use whatever ordering is provided by the
              the group, which is reported by the
              :meth:`~sage.matrix.operation_table.OperationTable.column_keys`
              method.  Or the ``elements`` can be a subset
              which is closed under the operation. In particular,
              this can be used when the base set is infinite.

            OUTPUT:
            An object representing the multiplication table.  This is
            an :class:`~sage.matrix.operation_table.OperationTable` object
            and even more documentation can be found there.


            EXAMPLES:

            Permutation groups, matrix groups and abelian groups
            can all compute their multiplication tables.  ::

                sage: G = DiCyclicGroup(3)
                sage: T = G.cayley_table()
                sage: T.column_keys()
                ((), (5,6,7), (5,7,6)...(1,4,2,3)(5,7))
                sage: T
                *  a b c d e f g h i j k l
                 +------------------------
                a| a b c d e f g h i j k l
                b| b c a e f d i g h l j k
                c| c a b f d e h i g k l j
                d| d e f a b c j k l g h i
                e| e f d b c a l j k i g h
                f| f d e c a b k l j h i g
                g| g h i j k l d e f a b c
                h| h i g k l j f d e c a b
                i| i g h l j k e f d b c a
                j| j k l g h i a b c d e f
                k| k l j h i g c a b f d e
                l| l j k i g h b c a e f d

            ::

                sage: M=SL(2,2)
                sage: M.cayley_table()
                *  a b c d e f
                 +------------
                a| a b c d e f
                b| b a d c f e
                c| c f e b a d
                d| d e f a b c
                e| e d a f c b
                f| f c b e d a
                <BLANKLINE>

            ::

                sage: A=AbelianGroup([2,3])
                sage: A.cayley_table()
                *  a b c d e f
                 +------------
                a| a b c d e f
                b| b c a e f d
                c| c a b f d e
                d| d e f a b c
                e| e f d b c a
                f| f d e c a b

            Lowercase ASCII letters are the default symbols used
            for the table, but you can also specify the use of
            decimal digit strings, or provide your own strings
            (in the proper order if they have meaning).
            Also, if the elements themselves are not too complex,
            you can choose to just use the string representations
            of the elements themselves.  ::

                sage: C=CyclicPermutationGroup(11)
                sage: C.cayley_table(names='digits')
                 *  00 01 02 03 04 05 06 07 08 09 10
                  +---------------------------------
                00| 00 01 02 03 04 05 06 07 08 09 10
                01| 01 02 03 04 05 06 07 08 09 10 00
                02| 02 03 04 05 06 07 08 09 10 00 01
                03| 03 04 05 06 07 08 09 10 00 01 02
                04| 04 05 06 07 08 09 10 00 01 02 03
                05| 05 06 07 08 09 10 00 01 02 03 04
                06| 06 07 08 09 10 00 01 02 03 04 05
                07| 07 08 09 10 00 01 02 03 04 05 06
                08| 08 09 10 00 01 02 03 04 05 06 07
                09| 09 10 00 01 02 03 04 05 06 07 08
                10| 10 00 01 02 03 04 05 06 07 08 09

            ::

                sage: G=QuaternionGroup()
                sage: names=['1', 'I', '-1', '-I', 'J', '-K', '-J', 'K']
                sage: G.cayley_table(names=names)
                 *   1  I -1 -I  J -K -J  K
                  +------------------------
                 1|  1  I -1 -I  J -K -J  K
                 I|  I -1 -I  1  K  J -K -J
                -1| -1 -I  1  I -J  K  J -K
                -I| -I  1  I -1 -K -J  K  J
                 J|  J -K -J  K -1 -I  1  I
                -K| -K -J  K  J  I -1 -I  1
                -J| -J  K  J -K  1  I -1 -I
                 K|  K  J -K -J -I  1  I -1

            ::

                sage: A=AbelianGroup([2,2])
                sage: A.cayley_table(names='elements')
                    *      1    f1    f0 f0*f1
                     +------------------------
                    1|     1    f1    f0 f0*f1
                   f1|    f1     1 f0*f1    f0
                   f0|    f0 f0*f1     1    f1
                f0*f1| f0*f1    f0    f1     1

            The :meth:`~sage.matrix.operation_table.OperationTable.change_names`
            routine behaves similarly, but changes an existing table "in-place."
            ::

                sage: G=AlternatingGroup(3)
                sage: T=G.cayley_table()
                sage: T.change_names('digits')
                sage: T
                *  0 1 2
                 +------
                0| 0 1 2
                1| 1 2 0
                2| 2 0 1

            For an infinite group, you can still work with finite sets of
            elements, provided the set is closed under multiplication.
            Elements will be coerced into the group as part of setting
            up the table.  ::

                sage: G=SL(2,ZZ)
                sage: G
                Special Linear Group of degree 2 over Integer Ring
                sage: identity = matrix(ZZ, [[1,0], [0,1]])
                sage: G.cayley_table(elements=[identity, -identity])
                *  a b
                 +----
                a| a b
                b| b a

            The
            :class:`~sage.matrix.operation_table.OperationTable`
            class provides even greater flexibility, including changing
            the operation.  Here is one such example, illustrating the
            computation of commutators.  ``commutator`` is defined as
            a function of two variables, before being used to build
            the table. From this, the commutator subgroup seems obvious,
            and creating a Cayley table with just these three elements
            confirms that they form a closed subset in the group.
            ::

                sage: from sage.matrix.operation_table import OperationTable
                sage: G=DiCyclicGroup(3)
                sage: commutator = lambda x, y: x*y*x^-1*y^-1
                sage: T=OperationTable(G, commutator)
                sage: T
                .  a b c d e f g h i j k l
                 +------------------------
                a| a a a a a a a a a a a a
                b| a a a a a a c c c c c c
                c| a a a a a a b b b b b b
                d| a a a a a a a a a a a a
                e| a a a a a a c c c c c c
                f| a a a a a a b b b b b b
                g| a b c a b c a c b a c b
                h| a b c a b c b a c b a c
                i| a b c a b c c b a c b a
                j| a b c a b c a c b a c b
                k| a b c a b c b a c b a c
                l| a b c a b c c b a c b a
                sage: trans = T.translation()
                sage: comm = [trans['a'], trans['b'],trans['c']]
                sage: comm
                [(), (5,6,7), (5,7,6)]
                sage: P=G.cayley_table(elements=comm)
                sage: P
                *  a b c
                 +------
                a| a b c
                b| b c a
                c| c a b

            TODO:

            Arrange an ordering of elements into cosets of a normal
            subgroup close to size `\sqrt{n}`.  Then the quotient
            group structure is often apparent in the table.  See
            comments on Trac #7555.

            AUTHOR:

            - Rob Beezer (2010-03-15)

            """
            from sage.matrix.operation_table import OperationTable
            import operator
            return OperationTable(self, operation=operator.mul, names=names, elements=elements)

    class ElementMethods:
        ## inv(x), x/y
        pass

    Finite = LazyImport('sage.categories.finite_groups', 'FiniteGroups')
    #Algebras = LazyImport('sage.categories.group_algebras', 'GroupAlgebras')

    class Commutative(CategoryWithAxiom):
        """
        Category of commutative (abelian) groups.

        A group `G` is *commutative* if `xy = yx` for all `x,y \in G`.
        """
        @staticmethod
        def free(index_set=None, names=None, **kwds):
            r"""
            Return the free commutative group.

            INPUT:

            - ``index_set`` -- (optional) an index set for the generators; if
              an integer, then this represents `\{0, 1, \ldots, n-1\}`

            - ``names`` -- a string or list/tuple/iterable of strings
              (default: ``'x'``); the generator names or name prefix

            EXAMPLES::

                sage: Groups.Commutative.free(index_set=ZZ)
                Free abelian group indexed by Integer Ring
                sage: Groups().Commutative().free(ZZ)
                Free abelian group indexed by Integer Ring
                sage: Groups().Commutative().free(5)
                Multiplicative Abelian group isomorphic to Z x Z x Z x Z x Z
                sage: F.<x,y,z> = Groups().Commutative().free(); F
                Multiplicative Abelian group isomorphic to Z x Z x Z
            """
            from sage.rings.all import ZZ
            if names is not None:
                if isinstance(names, str):
                    if ',' not in names and index_set in ZZ:
                        names = [names + repr(i) for i in range(index_set)]
                    else:
                        names = names.split(',')
                names = tuple(names)
                if index_set is None:
                    index_set = ZZ(len(names))
                if index_set in ZZ:
                    from sage.groups.abelian_gps.abelian_group import AbelianGroup
                    return AbelianGroup(index_set, names=names, **kwds)

            if index_set in ZZ:
                from sage.groups.abelian_gps.abelian_group import AbelianGroup
                return AbelianGroup(index_set, **kwds)

            from sage.groups.indexed_free_group import IndexedFreeAbelianGroup
            return IndexedFreeAbelianGroup(index_set, names=names, **kwds)

    class Algebras(AlgebrasCategory):
        r"""
        The category of group algebras over a given base ring.

        EXAMPLES::

            sage: GroupAlgebras(IntegerRing())
            Category of group algebras over Integer Ring
            sage: GroupAlgebras(IntegerRing()).super_categories()
            [Category of hopf algebras with basis over Integer Ring,
             Category of monoid algebras over Integer Ring]

        Here is how to create the group algebra of a group `G`::

            sage: G = DihedralGroup(5)
            sage: QG = G.algebra(QQ); QG
            Group algebra of Dihedral group of order 10 as a permutation group over Rational Field

        and an example of computation::

            sage: g = G.an_element(); g
            (1,2,3,4,5)
            sage: (QG.term(g) + 1)**3
            B[()] + 3*B[(1,2,3,4,5)] + 3*B[(1,3,5,2,4)] + B[(1,4,2,5,3)]

        .. TODO::

            - Check which methods would be better located in
              ``Monoid.Algebras`` or ``Groups.Finite.Algebras``.

        TESTS::

            sage: A = GroupAlgebras(QQ).example(GL(3, GF(11)))
            sage: A.one_basis()
            [1 0 0]
            [0 1 0]
            [0 0 1]
            sage: A = SymmetricGroupAlgebra(QQ,4)
            sage: x = Permutation([4,3,2,1])
            sage: A.product_on_basis(x,x)
            [1, 2, 3, 4]

            sage: C = GroupAlgebras(ZZ)
            sage: TestSuite(C).run()
        """

        def extra_super_categories(self):
            """
            Implement the fact that the algebra of a group is a Hopf
            algebra.

            EXAMPLES::

                sage: C = Groups().Algebras(QQ)
                sage: C.extra_super_categories()
                [Category of hopf algebras over Rational Field]
                sage: sorted(C.super_categories(), key=str)
                [Category of hopf algebras with basis over Rational Field,
                 Category of monoid algebras over Rational Field]
            """
            from sage.categories.hopf_algebras import HopfAlgebras
            return [HopfAlgebras(self.base_ring())]

        def example(self, G = None):
            """
            Return an example of group algebra.

            EXAMPLES::

                sage: GroupAlgebras(QQ[x]).example()
                Group algebra of Dihedral group of order 8 as a permutation group over Univariate Polynomial Ring in x over Rational Field

            An other group can be specified as optional argument::

                sage: GroupAlgebras(QQ).example(AlternatingGroup(4))
                Group algebra of Alternating group of order 4!/2 as a permutation group over Rational Field
            """
            from sage.groups.perm_gps.permgroup_named import DihedralGroup
            if G is None:
                G = DihedralGroup(4)
            return G.algebra(self.base_ring())

        class ParentMethods:

            def _repr_(self):
                r"""
                Return the string representation of `self`.

                EXAMPLES::

                    sage: A = Groups().example().algebra(QQ); A
                    Group algebra of General Linear Group of degree 4 over Rational Field over Rational Field
                    sage: A._name= "foo"
                    sage: A
                    foo over Rational Field
                """
                if hasattr(self, "_name"):
                    return self._name + " over {}".format(self.base_ring())
                else:
                    return 'Group algebra of {} over {}'.format(self.basis().keys(),
                                                                self.base_ring())

            def group(self):
                r"""
                Return the underlying group of the group algebra.

                EXAMPLES::

                    sage: GroupAlgebras(QQ).example(GL(3, GF(11))).group()
                    General Linear Group of degree 3 over Finite Field of size 11
                    sage: SymmetricGroupAlgebra(QQ,10).group()
                    Symmetric group of order 10! as a permutation group
                """
                return self.basis().keys()

            def algebra_generators(self):
                r"""
                Return generators of this group algebra (as an algebra).

                EXAMPLES::

                    sage: GroupAlgebras(QQ).example(AlternatingGroup(10)).algebra_generators()
                    Finite family {(1,2,3,4,5,6,7,8,9): B[(1,2,3,4,5,6,7,8,9)], (8,9,10): B[(8,9,10)]}

                .. NOTE::

                    This function is overloaded for SymmetricGroupAlgebras
                    to return Permutations and not Elements of the
                    symmetric group::

                        sage: GroupAlgebras(QQ).example(SymmetricGroup(10)).algebra_generators()
                        [[2, 1, 3, 4, 5, 6, 7, 8, 9, 10], [2, 3, 4, 5, 6, 7, 8, 9, 10, 1]]
                """
                from sage.sets.family import Family
                return Family(self.group().gens(), self.term)

            def _conjugacy_classes_representatives_underlying_group(self):
                r"""
                Return a complete list of representatives of conjugacy
                classes of the underlying group.

                This works only for permutation groups. The ordering is
                that given by GAP.

                EXAMPLES::

                    sage: G = PermutationGroup([[(1,2),(3,4)], [(1,2,3,4)]])
                    sage: SG = GroupAlgebras(QQ).example(G)
                    sage: SG._conjugacy_classes_representatives_underlying_group()
                    [(), (2,4), (1,2)(3,4), (1,2,3,4), (1,3)(2,4)]

                .. NOTE::

                    This function is overloaded for SymmetricGroupAlgebras to
                    return Permutations and not Elements of the symmetric group::

                    sage: SymmetricGroupAlgebra(ZZ,3)._conjugacy_classes_representatives_underlying_group()
                    [[2, 3, 1], [2, 1, 3], [1, 2, 3]]
                """
                return self.group().conjugacy_classes_representatives()

            def center(self):
                r"""
                Return the center of the group algebra.

                The canonical basis of the center of the group algebra
                is the family `(f_\sigma)_{\sigma\in C}`, where `C` is
                any collection of representatives of the conjugacy
                classes of the group, and `f_\sigma` is the sum of the
                elements in the conjugacy class of `\sigma`.

                OUTPUT:

                - A free module `V` indexed by conjugacy class
                  representatives of the group; its elements represent
                  formal linear combinations of the canonical basis
                  elements.

                .. WARNING::

                    - This method requires the underlying group to
                      have a method ``conjugacy_classes_representatives``
                      (every permutation group has one, thanks GAP!).
                    - The product has not been implemented yet.

                EXAMPLES::

                    sage: SymmetricGroupAlgebra(ZZ,3).center()
                    Free module generated by {[2, 3, 1], [2, 1, 3], [1, 2, 3]} over Integer Ring

                .. SEEALSO::

                    - :meth:`Groups.Algebras.ElementMethods.central_form`
                    - :meth:`Monoids.Algebras.ElementMethods.is_central`
                """
                I = self._conjugacy_classes_representatives_underlying_group()
                from sage.combinat.free_module import CombinatorialFreeModule
                return CombinatorialFreeModule(self.base_ring(), I)

            # Coalgebra structure

            def coproduct_on_basis(self, g):
                r"""
                Return the coproduct of the element ``g`` of the basis.

                Each basis element ``g`` is group-like. This method is
                used to compute the coproduct of any element.

                EXAMPLES::

                    sage: A=CyclicPermutationGroup(6).algebra(ZZ);A
                    Group algebra of Cyclic group of order 6 as a permutation group over Integer Ring
                    sage: g=CyclicPermutationGroup(6).an_element();g
                    (1,2,3,4,5,6)
                    sage: A.coproduct_on_basis(g)
                    B[(1,2,3,4,5,6)] # B[(1,2,3,4,5,6)]
                    sage: a=A.an_element();a
                    B[()] + 3*B[(1,2,3,4,5,6)] + 3*B[(1,3,5)(2,4,6)]
                    sage: a.coproduct()
                    B[()] # B[()] + 3*B[(1,2,3,4,5,6)] # B[(1,2,3,4,5,6)] + 3*B[(1,3,5)(2,4,6)] # B[(1,3,5)(2,4,6)]
                """
                from sage.categories.tensor import tensor
                g = self.term(g)
                return tensor([g, g])

            def antipode_on_basis(self,g):
                r"""
                Return the antipode of the element ``g`` of the basis.

                Each basis element ``g`` is group-like, and so has
                antipode `g^{-1}`. This method is used to compute the
                antipode of any element.

                EXAMPLES::

                    sage: A=CyclicPermutationGroup(6).algebra(ZZ);A
                    Group algebra of Cyclic group of order 6 as a permutation group over Integer Ring
                    sage: g=CyclicPermutationGroup(6).an_element();g
                    (1,2,3,4,5,6)
                    sage: A.antipode_on_basis(g)
                    B[(1,6,5,4,3,2)]
                    sage: a=A.an_element();a
                    B[()] + 3*B[(1,2,3,4,5,6)] + 3*B[(1,3,5)(2,4,6)]
                    sage: a.antipode()
                    B[()] + 3*B[(1,5,3)(2,6,4)] + 3*B[(1,6,5,4,3,2)]
                """
                return self.term(~g)

            def counit_on_basis(self,g):
                r"""
                Return the counit of the element ``g`` of the basis.

                Each basis element ``g`` is group-like, and so has
                counit `1`. This method is used to compute the
                counit of any element.

                EXAMPLES::

                    sage: A=CyclicPermutationGroup(6).algebra(ZZ);A
                    Group algebra of Cyclic group of order 6 as a permutation group over Integer Ring
                    sage: g=CyclicPermutationGroup(6).an_element();g
                    (1,2,3,4,5,6)
                    sage: A.counit_on_basis(g)
                    1
                """
                return self.base_ring().one()

            def counit(self,x):
                r"""
                Return the counit of the element ``x`` of the group
                algebra.

                This is the sum of all coefficients of ``x`` with respect
                to the standard basis of the group algebra.

                EXAMPLES::

                    sage: A=CyclicPermutationGroup(6).algebra(ZZ);A
                    Group algebra of Cyclic group of order 6 as a permutation group over Integer Ring
                    sage: a=A.an_element();a
                    B[()] + 3*B[(1,2,3,4,5,6)] + 3*B[(1,3,5)(2,4,6)]
                    sage: a.counit()
                    7
                """
                return self.base_ring().sum(x.coefficients())

        class ElementMethods:

            def central_form(self):
                r"""
                Return ``self`` in the canonical basis of the center
                of the group algebra.

                INPUT:

                - ``self`` -- a central element of the group algebra

                OUTPUT:

                - A formal linear combination of the conjugacy class
                  representatives representing its coordinates in the
                  canonical basis of the center. See
                  :meth:`Groups.Algebras.ParentMethods.center` for
                  details.

                .. WARNING::

                    - This method requires the underlying group to
                      have a method ``conjugacy_classes_representatives``
                      (every permutation group has one, thanks GAP!).
                    - This method does not check that the element is
                      indeed central. Use the method
                      :meth:`Monoids.Algebras.ElementMethods.is_central`
                      for this purpose.
                    - This function has a complexity linear in the
                      number of conjugacy classes of the group. One
                      could easily implement a function whose
                      complexity is linear in the size of the support
                      of ``self``.

                EXAMPLES::

                    sage: QS3 = SymmetricGroupAlgebra(QQ, 3)
                    sage: A=QS3([2,3,1])+QS3([3,1,2])
                    sage: A.central_form()
                    B[[2, 3, 1]]
                    sage: QS4 = SymmetricGroupAlgebra(QQ, 4)
                    sage: B=sum(len(s.cycle_type())*QS4(s) for s in Permutations(4))
                    sage: B.central_form()
                    4*B[[1, 2, 3, 4]] + 3*B[[2, 1, 3, 4]] + 2*B[[2, 1, 4, 3]] + 2*B[[2, 3, 1, 4]] + B[[2, 3, 4, 1]]
                    sage: QG=GroupAlgebras(QQ).example(PermutationGroup([[(1,2,3),(4,5)],[(3,4)]]))
                    sage: sum(i for i in QG.basis()).central_form()
                    B[()] + B[(4,5)] + B[(3,4,5)] + B[(2,3)(4,5)] + B[(2,3,4,5)] + B[(1,2)(3,4,5)] + B[(1,2,3,4,5)]

                .. SEEALSO::

                    - :meth:`Groups.Algebras.ParentMethods.center`
                    - :meth:`Monoids.Algebras.ElementMethods.is_central`
                """
                Z = self.parent().center()
                return sum(self[i] * Z.basis()[i] for i in Z.basis().keys())

    class CartesianProducts(CartesianProductsCategory):
        """
        The category of groups constructed as cartesian products of groups.

        This construction gives the direct product of groups. See
        :wikipedia:`Direct_product` and :wikipedia:`Direct_product_of_groups`
        for more information.
        """
        def extra_super_categories(self):
            """
            A cartesian product of groups is endowed with a natural
            group structure.

            EXAMPLES::

                sage: C = Groups().CartesianProducts()
                sage: C.extra_super_categories()
                [Category of groups]
                sage: sorted(C.super_categories(), key=str)
                [Category of Cartesian products of inverse unital magmas,
                 Category of Cartesian products of monoids,
                 Category of groups]
            """
            return [self.base_category()]

        class ParentMethods:
            @cached_method
            def group_generators(self):
                """
                Return the group generators of ``self``.

                EXAMPLES::

                    sage: C5 = CyclicPermutationGroup(5)
                    sage: C4 = CyclicPermutationGroup(4)
                    sage: S4 = SymmetricGroup(3)
                    sage: C = cartesian_product([C5, C4, S4])
                    sage: C.group_generators()
                    Family (((1,2,3,4,5), (), ()),
                            ((), (1,2,3,4), ()),
                            ((), (), (1,2)),
                            ((), (), (2,3)))

                We check the other portion of :trac:`16718` is fixed::

                    sage: len(C.j_classes())
                    1

                An example with an infinitely generated group (a better output
                is needed)::

                    sage: G = Groups.free([1,2])
                    sage: H = Groups.free(ZZ)
                    sage: C = cartesian_product([G, H])
                    sage: C.monoid_generators()
                    Lazy family (gen(i))_{i in The cartesian product of (...)}
                """
                F = self.cartesian_factors()
                ids = tuple(G.one() for G in F)
                def lift(i, gen):
                    cur = list(ids)
                    cur[i] = gen
                    return self._cartesian_product_of_elements(cur)
                from sage.sets.family import Family

                # Finitely generated
                cat = FiniteEnumeratedSets()
                if all(G.group_generators() in cat
                       or isinstance(G.group_generators(), (tuple, list)) for G in F):
                    ret = [lift(i, gen) for i,G in enumerate(F) for gen in G.group_generators()]
                    return Family(ret)

                # Infinitely generated
                # This does not return a good output, but it is "correct"
                # TODO: Figure out a better way to do things
                gens_prod = cartesian_product([Family(G.group_generators(),
                                                      lambda g: (i, g))
                                               for i,G in enumerate(F)])
                return Family(gens_prod, lift, name="gen")
<|MERGE_RESOLUTION|>--- conflicted
+++ resolved
@@ -126,11 +126,6 @@
                 sage: F.monoid_generators()
                 Family (x, y, x^-1, y^-1)
             """
-<<<<<<< HEAD
-            if self in Groups().Finite():
-                return self.group_generators()
-=======
->>>>>>> d4c7a885
             G = self.group_generators()
             from sage.categories.finite_enumerated_sets import FiniteEnumeratedSets
             if G not in FiniteEnumeratedSets():
