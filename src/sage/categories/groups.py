r"""
Groups
"""
#*****************************************************************************
#  Copyright (C) 2005      David Kohel <kohel@maths.usyd.edu>
#                          William Stein <wstein@math.ucsd.edu>
#                2008      Teresa Gomez-Diaz (CNRS) <Teresa.Gomez-Diaz@univ-mlv.fr>
#                2008-2009 Nicolas M. Thiery <nthiery at users.sf.net>
#
#  Distributed under the terms of the GNU General Public License (GPL)
#                  http://www.gnu.org/licenses/
#******************************************************************************

from sage.misc.cachefunc import cached_method
from sage.misc.lazy_import import LazyImport
from sage.misc.cachefunc import cached_method
from sage.categories.category_with_axiom import CategoryWithAxiom
from sage.categories.monoids import Monoids
from sage.categories.algebra_functor import AlgebrasCategory
from sage.categories.cartesian_product import CartesianProductsCategory, cartesian_product
from sage.categories.finite_enumerated_sets import FiniteEnumeratedSets
from sage.categories.topological_spaces import TopologicalSpacesCategory

class Groups(CategoryWithAxiom):
    """
    The category of (multiplicative) groups, i.e. monoids with
    inverses.

    EXAMPLES::

        sage: Groups()
        Category of groups
        sage: Groups().super_categories()
        [Category of monoids, Category of inverse unital magmas]

    TESTS::

        sage: TestSuite(Groups()).run()
    """
    _base_category_class_and_axiom = (Monoids, "Inverse")

    def example(self):
        """
        EXAMPLES::

            sage: Groups().example()
            General Linear Group of degree 4 over Rational Field
        """
        from sage.rings.rational_field import QQ
        from sage.groups.matrix_gps.linear import GL
        return GL(4,QQ)

    @staticmethod
    def free(index_set=None, names=None, **kwds):
        r"""
        Return the free group.

        INPUT:

        - ``index_set`` -- (optional) an index set for the generators; if
          an integer, then this represents `\{0, 1, \ldots, n-1\}`

        - ``names`` -- a string or list/tuple/iterable of strings
          (default: ``'x'``); the generator names or name prefix

        When the index set is an integer or only variable names are given,
        this returns :class:`~sage.groups.free_group.FreeGroup_class`, which
        currently has more features due to the interface with GAP than
        :class:`~sage.groups.indexed_free_group.IndexedFreeGroup`.

        EXAMPLES::

            sage: Groups.free(index_set=ZZ)
            Free group indexed by Integer Ring
            sage: Groups().free(ZZ)
            Free group indexed by Integer Ring
            sage: Groups().free(5)
            Free Group on generators {x0, x1, x2, x3, x4}
            sage: F.<x,y,z> = Groups().free(); F
            Free Group on generators {x, y, z}
        """
        from sage.rings.all import ZZ
        if index_set in ZZ or (index_set is None and names is not None):
            from sage.groups.free_group import FreeGroup
            if names is None:
                return FreeGroup(index_set, **kwds)
            return FreeGroup(index_set, names, **kwds)

        from sage.groups.indexed_free_group import IndexedFreeGroup
        return IndexedFreeGroup(index_set, **kwds)

    class ParentMethods:

        def group_generators(self):
            """
            Returns group generators for self.

            This default implementation calls :meth:`.gens`, for
            backward compatibility.

            EXAMPLES::

                sage: A = AlternatingGroup(4)
                sage: A.group_generators()
                Family ((2,3,4), (1,2,3))
            """
            from sage.sets.family import Family
            try:
                return Family(self.gens())
            except AttributeError:
                raise NotImplementedError("no generators are implemented for this group")

        def monoid_generators(self):
            r"""
            Return the generators of ``self`` as a monoid.

            Let `G` be a group with generating set `X`. In general, the
            generating set of `G` as a monoid is given by `X \cup X^{-1}`,
            where `X^{-1}` is the set of inverses of `X`. If `G` is a finite
            group, then the generating set as a monoid is `X`.

            EXAMPLES::

                sage: A = AlternatingGroup(4)
                sage: A.monoid_generators()
                Family ((2,3,4), (1,2,3))
                sage: F.<x,y> = FreeGroup()
                sage: F.monoid_generators()
                Family (x, y, x^-1, y^-1)
            """
            G = self.group_generators()
            from sage.categories.finite_enumerated_sets import FiniteEnumeratedSets
            if G not in FiniteEnumeratedSets():
                raise NotImplementedError("currently only implemented for finitely generated groups")
            from sage.sets.family import Family
            return Family(tuple(G) + tuple(~x for x in G))

        def _test_inverse(self, **options):
            """
            Run generic tests on the method :meth:`.__invert__`.

            See also: :class:`TestSuite`.

            EXAMPLES::

                sage: G = SymmetricGroup(3)
                sage: G._test_inverse()
            """
            tester = self._tester(**options)
            for x in tester.some_elements():
                tester.assertEquals(x * ~x, self.one())
                tester.assertEquals(~x * x, self.one())

        def semidirect_product(self, N, mapping, check = True):
            r"""
            The semi-direct product of two groups

            EXAMPLES::

                sage: G = Groups().example()
                sage: G.semidirect_product(G,Morphism(G,G))
                Traceback (most recent call last):
                ...
                NotImplementedError: semidirect product of General Linear Group of degree 4 over Rational Field and General Linear Group of degree 4 over Rational Field not yet implemented
            """
            raise NotImplementedError("semidirect product of %s and %s not yet implemented"%(self, N))

        def holomorph(self):
            r"""
            The holomorph of a group

            The holomorph of a group `G` is the semidirect product
            `G \rtimes_{id} Aut(G)`, where `id` is the identity function
            on `Aut(G)`, the automorphism group of `G`.

            See :wikipedia:`Holomorph (mathematics)`

            EXAMPLES::

                sage: G = Groups().example()
                sage: G.holomorph()
                Traceback (most recent call last):
                ...
                NotImplementedError: holomorph of General Linear Group of degree 4 over Rational Field not yet implemented
            """
            raise NotImplementedError("holomorph of %s not yet implemented"%self)

        def cayley_table(self, names='letters', elements=None):
            r"""
            Returns the "multiplication" table of this multiplicative group,
            which is also known as the "Cayley table".

            .. note:: The order of the elements in the row and column
              headings is equal to the order given by the table's
              :meth:`~sage.matrix.operation_table.OperationTable.column_keys`
              method.  The association between the actual elements and the
              names/symbols used in the table can also be retrieved as
              a dictionary with the
              :meth:`~sage.matrix.operation_table.OperationTable.translation`
              method.

            For groups, this routine should behave identically to the
            :meth:`~sage.categories.magmas.Magmas.ParentMethods.multiplication_table`
            method for magmas, which applies in greater generality.

            INPUT:

            - ``names`` - the type of names used, values are:

              * ``'letters'`` - lowercase ASCII letters are used
                for a base 26 representation of the elements'
                positions in the list given by :meth:`list`,
                padded to a common width with leading 'a's.
              * ``'digits'`` - base 10 representation of the
                elements' positions in the list given by
                :meth:`~sage.matrix.operation_table.OperationTable.column_keys`,
                padded to a common width with leading zeros.
              * ``'elements'`` - the string representations
                of the elements themselves.
              * a list - a list of strings, where the length
                of the list equals the number of elements.

            - ``elements`` - default = ``None``.  A list of
              elements of the group, in forms that can be
              coerced into the structure, eg. their string
              representations. This may be used to impose an
              alternate ordering on the elements, perhaps when
              this is used in the context of a particular structure.
              The default is to use whatever ordering is provided by the
              the group, which is reported by the
              :meth:`~sage.matrix.operation_table.OperationTable.column_keys`
              method.  Or the ``elements`` can be a subset
              which is closed under the operation. In particular,
              this can be used when the base set is infinite.

            OUTPUT:
            An object representing the multiplication table.  This is
            an :class:`~sage.matrix.operation_table.OperationTable` object
            and even more documentation can be found there.


            EXAMPLES:

            Permutation groups, matrix groups and abelian groups
            can all compute their multiplication tables.  ::

                sage: G = DiCyclicGroup(3)
                sage: T = G.cayley_table()
                sage: T.column_keys()
                ((), (1,3,2,4)(5,7), ..., (1,2)(3,4)(5,7,6))
                sage: T
                *  a b c d e f g h i j k l
                 +------------------------
                a| a b c d e f g h i j k l
                b| b e f j i h d k a l c g
                c| c g d e h b k l j f i a
                d| d k e h l g i a f b j c
                e| e i h l a k j c b g f d
                f| f d j i k e c g l h a b
                g| g h b f j l e i c a d k
                h| h j l a c i f d g k b e
                i| i a k g b c l f e d h j
                j| j c i k g d a b h e l f
                k| k l g b f a h j d c e i
                l| l f a c d j b e k i g h

            ::

                sage: M=SL(2,2)
                sage: M.cayley_table()
                *  a b c d e f
                 +------------
                a| a b c d e f
                b| b a d c f e
                c| c f e b a d
                d| d e f a b c
                e| e d a f c b
                f| f c b e d a
                <BLANKLINE>

            ::

                sage: A=AbelianGroup([2,3])
                sage: A.cayley_table()
                *  a b c d e f
                 +------------
                a| a b c d e f
                b| b c a e f d
                c| c a b f d e
                d| d e f a b c
                e| e f d b c a
                f| f d e c a b

            Lowercase ASCII letters are the default symbols used
            for the table, but you can also specify the use of
            decimal digit strings, or provide your own strings
            (in the proper order if they have meaning).
            Also, if the elements themselves are not too complex,
            you can choose to just use the string representations
            of the elements themselves.  ::

                sage: C=CyclicPermutationGroup(11)
                sage: C.cayley_table(names='digits')
                 *  00 01 02 03 04 05 06 07 08 09 10
                  +---------------------------------
                00| 00 01 02 03 04 05 06 07 08 09 10
                01| 01 02 03 04 05 06 07 08 09 10 00
                02| 02 03 04 05 06 07 08 09 10 00 01
                03| 03 04 05 06 07 08 09 10 00 01 02
                04| 04 05 06 07 08 09 10 00 01 02 03
                05| 05 06 07 08 09 10 00 01 02 03 04
                06| 06 07 08 09 10 00 01 02 03 04 05
                07| 07 08 09 10 00 01 02 03 04 05 06
                08| 08 09 10 00 01 02 03 04 05 06 07
                09| 09 10 00 01 02 03 04 05 06 07 08
                10| 10 00 01 02 03 04 05 06 07 08 09

            ::

                sage: G=QuaternionGroup()
                sage: names=['1', 'I', 'J', '-1', '-K', 'K', '-I', '-J']
                sage: G.cayley_table(names=names)
                 *   1  I  J -1 -K  K -I -J
                  +------------------------
                 1|  1  I  J -1 -K  K -I -J
                 I|  I -1  K -I  J -J  1 -K
                 J|  J -K -1 -J -I  I  K  1
                -1| -1 -I -J  1  K -K  I  J
                -K| -K -J  I  K -1  1  J -I
                 K|  K  J -I -K  1 -1 -J  I
                -I| -I  1 -K  I -J  J -1  K
                -J| -J  K  1  J  I -I -K -1

            ::

                sage: A=AbelianGroup([2,2])
                sage: A.cayley_table(names='elements')
                    *      1    f1    f0 f0*f1
                     +------------------------
                    1|     1    f1    f0 f0*f1
                   f1|    f1     1 f0*f1    f0
                   f0|    f0 f0*f1     1    f1
                f0*f1| f0*f1    f0    f1     1

            The :meth:`~sage.matrix.operation_table.OperationTable.change_names`
            routine behaves similarly, but changes an existing table "in-place."
            ::

                sage: G=AlternatingGroup(3)
                sage: T=G.cayley_table()
                sage: T.change_names('digits')
                sage: T
                *  0 1 2
                 +------
                0| 0 1 2
                1| 1 2 0
                2| 2 0 1

            For an infinite group, you can still work with finite sets of
            elements, provided the set is closed under multiplication.
            Elements will be coerced into the group as part of setting
            up the table.  ::

                sage: G=SL(2,ZZ)
                sage: G
                Special Linear Group of degree 2 over Integer Ring
                sage: identity = matrix(ZZ, [[1,0], [0,1]])
                sage: G.cayley_table(elements=[identity, -identity])
                *  a b
                 +----
                a| a b
                b| b a

            The
            :class:`~sage.matrix.operation_table.OperationTable`
            class provides even greater flexibility, including changing
            the operation.  Here is one such example, illustrating the
            computation of commutators.  ``commutator`` is defined as
            a function of two variables, before being used to build
            the table. From this, the commutator subgroup seems obvious,
            and creating a Cayley table with just these three elements
            confirms that they form a closed subset in the group.
            ::

                sage: from sage.matrix.operation_table import OperationTable
                sage: G=DiCyclicGroup(3)
                sage: commutator = lambda x, y: x*y*x^-1*y^-1
                sage: T=OperationTable(G, commutator)
                sage: T
                .  a b c d e f g h i j k l
                 +------------------------
                a| a a a a a a a a a a a a
                b| a a h d a d h h a h d d
                c| a d a a a d d a d d d a
                d| a h a a a h h a h h h a
                e| a a a a a a a a a a a a
                f| a h h d a a d h h d a d
                g| a d h d a h a h d a h d
                h| a d a a a d d a d d d a
                i| a a h d a d h h a h d d
                j| a d h d a h a h d a h d
                k| a h h d a a d h h d a d
                l| a h a a a h h a h h h a
                sage: trans = T.translation()
                sage: comm = [trans['a'], trans['d'],trans['h']]
                sage: comm
                [(), (5,7,6), (5,6,7)]
                sage: P=G.cayley_table(elements=comm)
                sage: P
                *  a b c
                 +------
                a| a b c
                b| b c a
                c| c a b

            TODO:

            Arrange an ordering of elements into cosets of a normal
            subgroup close to size `\sqrt{n}`.  Then the quotient
            group structure is often apparent in the table.  See
            comments on Trac #7555.

            AUTHOR:

            - Rob Beezer (2010-03-15)

            """
            from sage.matrix.operation_table import OperationTable
            import operator
            return OperationTable(self, operation=operator.mul, names=names, elements=elements)

        def conjugacy_class(self, g):
            r"""
            Return the conjugacy class of the element ``g``.

            This is a fall-back method for groups not defined over GAP.

            EXAMPLES::

                sage: A = AbelianGroup([2,2])
                sage: c = A.conjugacy_class(A.an_element())
                sage: type(c)
                <class 'sage.groups.conjugacy_classes.ConjugacyClass_with_category'>
            """
            from sage.groups.conjugacy_classes import ConjugacyClass
            return ConjugacyClass(self, g)

    class ElementMethods:
        def conjugacy_class(self):
            r"""
            Return the conjugacy class of ``self``.

            EXAMPLES::

                sage: D = DihedralGroup(5)
                sage: g = D((1,3,5,2,4))
                sage: g.conjugacy_class()
                Conjugacy class of (1,3,5,2,4) in Dihedral group of order 10 as a permutation group

                sage: H = MatrixGroup([matrix(GF(5),2,[1,2, -1, 1]), matrix(GF(5),2, [1,1, 0,1])])
                sage: h = H(matrix(GF(5),2,[1,2, -1, 1]))
                sage: h.conjugacy_class()
                Conjugacy class of [1 2]
                [4 1] in Matrix group over Finite Field of size 5 with 2 generators (
                [1 2]  [1 1]
                [4 1], [0 1]
                )

                sage: G = SL(2, GF(2))
                sage: g = G.gens()[0]
                sage: g.conjugacy_class()
                Conjugacy class of [1 1]
                [0 1] in Special Linear Group of degree 2 over Finite Field of size 2

                sage: G = SL(2, QQ)
                sage: g = G([[1,1],[0,1]])
                sage: g.conjugacy_class()
                Conjugacy class of [1 1]
                [0 1] in Special Linear Group of degree 2 over Rational Field
            """
            return self.parent().conjugacy_class(self)

    Finite = LazyImport('sage.categories.finite_groups', 'FiniteGroups')
    Lie = LazyImport('sage.categories.lie_groups', 'LieGroups', 'Lie')
    #Algebras = LazyImport('sage.categories.group_algebras', 'GroupAlgebras')

    class Commutative(CategoryWithAxiom):
        """
        Category of commutative (abelian) groups.

        A group `G` is *commutative* if `xy = yx` for all `x,y \in G`.
        """
        @staticmethod
        def free(index_set=None, names=None, **kwds):
            r"""
            Return the free commutative group.

            INPUT:

            - ``index_set`` -- (optional) an index set for the generators; if
              an integer, then this represents `\{0, 1, \ldots, n-1\}`

            - ``names`` -- a string or list/tuple/iterable of strings
              (default: ``'x'``); the generator names or name prefix

            EXAMPLES::

                sage: Groups.Commutative.free(index_set=ZZ)
                Free abelian group indexed by Integer Ring
                sage: Groups().Commutative().free(ZZ)
                Free abelian group indexed by Integer Ring
                sage: Groups().Commutative().free(5)
                Multiplicative Abelian group isomorphic to Z x Z x Z x Z x Z
                sage: F.<x,y,z> = Groups().Commutative().free(); F
                Multiplicative Abelian group isomorphic to Z x Z x Z
            """
            from sage.rings.all import ZZ
            if names is not None:
                if isinstance(names, str):
                    if ',' not in names and index_set in ZZ:
                        names = [names + repr(i) for i in range(index_set)]
                    else:
                        names = names.split(',')
                names = tuple(names)
                if index_set is None:
                    index_set = ZZ(len(names))
                if index_set in ZZ:
                    from sage.groups.abelian_gps.abelian_group import AbelianGroup
                    return AbelianGroup(index_set, names=names, **kwds)

            if index_set in ZZ:
                from sage.groups.abelian_gps.abelian_group import AbelianGroup
                return AbelianGroup(index_set, **kwds)

            from sage.groups.indexed_free_group import IndexedFreeAbelianGroup
            return IndexedFreeAbelianGroup(index_set, names=names, **kwds)

    class Algebras(AlgebrasCategory):
        r"""
        The category of group algebras over a given base ring.

        EXAMPLES::

            sage: GroupAlgebras(IntegerRing())
            Category of group algebras over Integer Ring
            sage: GroupAlgebras(IntegerRing()).super_categories()
            [Category of hopf algebras with basis over Integer Ring,
             Category of monoid algebras over Integer Ring]

        Here is how to create the group algebra of a group `G`::

            sage: G = DihedralGroup(5)
            sage: QG = G.algebra(QQ); QG
            Group algebra of Dihedral group of order 10 as a permutation group over Rational Field

        and an example of computation::

            sage: g = G.an_element(); g
            (1,2,3,4,5)
            sage: (QG.term(g) + 1)**3
            B[()] + 3*B[(1,2,3,4,5)] + 3*B[(1,3,5,2,4)] + B[(1,4,2,5,3)]

        .. TODO::

            - Check which methods would be better located in
              ``Monoid.Algebras`` or ``Groups.Finite.Algebras``.

        TESTS::

            sage: A = GroupAlgebras(QQ).example(GL(3, GF(11)))
            sage: A.one_basis()
            [1 0 0]
            [0 1 0]
            [0 0 1]
            sage: A = SymmetricGroupAlgebra(QQ,4)
            sage: x = Permutation([4,3,2,1])
            sage: A.product_on_basis(x,x)
            [1, 2, 3, 4]

            sage: C = GroupAlgebras(ZZ)
            sage: TestSuite(C).run()
        """

        def extra_super_categories(self):
            """
            Implement the fact that the algebra of a group is a Hopf
            algebra.

            EXAMPLES::

                sage: C = Groups().Algebras(QQ)
                sage: C.extra_super_categories()
                [Category of hopf algebras over Rational Field]
                sage: sorted(C.super_categories(), key=str)
                [Category of hopf algebras with basis over Rational Field,
                 Category of monoid algebras over Rational Field]
            """
            from sage.categories.hopf_algebras import HopfAlgebras
            return [HopfAlgebras(self.base_ring())]

        def example(self, G = None):
            """
            Return an example of group algebra.

            EXAMPLES::

                sage: GroupAlgebras(QQ['x']).example()
                Group algebra of Dihedral group of order 8 as a permutation group over Univariate Polynomial Ring in x over Rational Field

            An other group can be specified as optional argument::

                sage: GroupAlgebras(QQ).example(AlternatingGroup(4))
                Group algebra of Alternating group of order 4!/2 as a permutation group over Rational Field
            """
            from sage.groups.perm_gps.permgroup_named import DihedralGroup
            if G is None:
                G = DihedralGroup(4)
            return G.algebra(self.base_ring())

        class ParentMethods:

            def _repr_(self):
                r"""
                Return the string representation of `self`.

                EXAMPLES::

                    sage: A = Groups().example().algebra(QQ); A
                    Group algebra of General Linear Group of degree 4 over Rational Field over Rational Field
                    sage: A._name= "foo"
                    sage: A
                    foo over Rational Field
                """
                if hasattr(self, "_name"):
                    return self._name + " over {}".format(self.base_ring())
                else:
                    return 'Group algebra of {} over {}'.format(self.basis().keys(),
                                                                self.base_ring())

            def group(self):
                r"""
                Return the underlying group of the group algebra.

                EXAMPLES::

                    sage: GroupAlgebras(QQ).example(GL(3, GF(11))).group()
                    General Linear Group of degree 3 over Finite Field of size 11
                    sage: SymmetricGroup(10).algebra(QQ).group()
                    Symmetric group of order 10! as a permutation group
                """
                return self.basis().keys()

            def algebra_generators(self):
                r"""
                Return generators of this group algebra (as an algebra).

                EXAMPLES::

                    sage: GroupAlgebras(QQ).example(AlternatingGroup(10)).algebra_generators()
                    Finite family {(8,9,10): B[(8,9,10)], (1,2,3,4,5,6,7,8,9): B[(1,2,3,4,5,6,7,8,9)]}
                """
                from sage.sets.family import Family
                return Family(self.group().gens(), self.term)

            def center_basis(self):
                r"""
                Return a basis of the center of the group algebra.

                The canonical basis of the center of the group algebra
                is the family `(f_\sigma)_{\sigma\in C}`, where `C` is
                any collection of representatives of the conjugacy
                classes of the group, and `f_\sigma` is the sum of the
                elements in the conjugacy class of `\sigma`.

                OUTPUT:

                - ``list`` of elements of ``self``

                .. WARNING::

                    - This method requires the underlying group to
                      have a method ``conjugacy_classes``
                      (every permutation group has one, thanks GAP!).

                EXAMPLES::

                    sage: SymmetricGroup(3).algebra(QQ).center_basis()
                    [(), (2,3) + (1,2) + (1,3), (1,2,3) + (1,3,2)]

                .. SEEALSO::

                    - :meth:`Groups.Algebras.ElementMethods.central_form`
                    - :meth:`Monoids.Algebras.ElementMethods.is_central`
                """
                return [self.sum_of_monomials(conj) for conj  in
                        self.basis().keys().conjugacy_classes()]

            # Coalgebra structure

            def coproduct_on_basis(self, g):
                r"""
                Return the coproduct of the element ``g`` of the basis.

                Each basis element ``g`` is group-like. This method is
                used to compute the coproduct of any element.

                EXAMPLES::

                    sage: A=CyclicPermutationGroup(6).algebra(ZZ);A
                    Group algebra of Cyclic group of order 6 as a permutation group over Integer Ring
                    sage: g=CyclicPermutationGroup(6).an_element();g
                    (1,2,3,4,5,6)
                    sage: A.coproduct_on_basis(g)
                    B[(1,2,3,4,5,6)] # B[(1,2,3,4,5,6)]
                    sage: a=A.an_element();a
                    B[()] + 3*B[(1,2,3,4,5,6)] + 3*B[(1,3,5)(2,4,6)]
                    sage: a.coproduct()
                    B[()] # B[()] + 3*B[(1,2,3,4,5,6)] # B[(1,2,3,4,5,6)] + 3*B[(1,3,5)(2,4,6)] # B[(1,3,5)(2,4,6)]
                """
                from sage.categories.tensor import tensor
                g = self.term(g)
                return tensor([g, g])

            def antipode_on_basis(self,g):
                r"""
                Return the antipode of the element ``g`` of the basis.

                Each basis element ``g`` is group-like, and so has
                antipode `g^{-1}`. This method is used to compute the
                antipode of any element.

                EXAMPLES::

                    sage: A=CyclicPermutationGroup(6).algebra(ZZ);A
                    Group algebra of Cyclic group of order 6 as a permutation group over Integer Ring
                    sage: g=CyclicPermutationGroup(6).an_element();g
                    (1,2,3,4,5,6)
                    sage: A.antipode_on_basis(g)
                    B[(1,6,5,4,3,2)]
                    sage: a=A.an_element();a
                    B[()] + 3*B[(1,2,3,4,5,6)] + 3*B[(1,3,5)(2,4,6)]
                    sage: a.antipode()
                    B[()] + 3*B[(1,5,3)(2,6,4)] + 3*B[(1,6,5,4,3,2)]
                """
                return self.term(~g)

            def counit_on_basis(self,g):
                r"""
                Return the counit of the element ``g`` of the basis.

                Each basis element ``g`` is group-like, and so has
                counit `1`. This method is used to compute the
                counit of any element.

                EXAMPLES::

                    sage: A=CyclicPermutationGroup(6).algebra(ZZ);A
                    Group algebra of Cyclic group of order 6 as a permutation group over Integer Ring
                    sage: g=CyclicPermutationGroup(6).an_element();g
                    (1,2,3,4,5,6)
                    sage: A.counit_on_basis(g)
                    1
                """
                return self.base_ring().one()

            def counit(self,x):
                r"""
                Return the counit of the element ``x`` of the group
                algebra.

                This is the sum of all coefficients of ``x`` with respect
                to the standard basis of the group algebra.

                EXAMPLES::

                    sage: A=CyclicPermutationGroup(6).algebra(ZZ);A
                    Group algebra of Cyclic group of order 6 as a permutation group over Integer Ring
                    sage: a=A.an_element();a
                    B[()] + 3*B[(1,2,3,4,5,6)] + 3*B[(1,3,5)(2,4,6)]
                    sage: a.counit()
                    7
                """
                return self.base_ring().sum(x.coefficients())

        class ElementMethods:

            def central_form(self):
                r"""
                Return ``self`` expressed in the canonical basis of the center
                of the group algebra.

                INPUT:

                - ``self`` -- an element of the center of the group algebra

                OUTPUT:

                - A formal linear combination of the conjugacy class
                  representatives representing its coordinates in the
                  canonical basis of the center. See
                  :meth:`Groups.Algebras.ParentMethods.center_basis` for
                  details.

                .. WARNING::

                    - This method requires the underlying group to
                      have a method ``conjugacy_classes_representatives``
                      (every permutation group has one, thanks GAP!).
                    - This method does not check that the element is
                      indeed central. Use the method
                      :meth:`Monoids.Algebras.ElementMethods.is_central`
                      for this purpose.
                    - This function has a complexity linear in the
                      number of conjugacy classes of the group. One
                      could easily implement a function whose
                      complexity is linear in the size of the support
                      of ``self``.

                EXAMPLES::

                    sage: QS3 = SymmetricGroup(3).algebra(QQ)
                    sage: A = QS3([2,3,1]) + QS3([3,1,2])
                    sage: A.central_form()
                    B[(1,2,3)]
                    sage: QS4 = SymmetricGroup(4).algebra(QQ)
                    sage: B = sum(len(s.cycle_type())*QS4(s) for s in Permutations(4))
                    sage: B.central_form()
                    4*B[()] + 3*B[(1,2)] + 2*B[(1,2)(3,4)] + 2*B[(1,2,3)] + B[(1,2,3,4)]

                    sage: QG = GroupAlgebras(QQ).example(PermutationGroup([[(1,2,3),(4,5)],[(3,4)]]))
                    sage: sum(i for i in QG.basis()).central_form()
                    B[()] + B[(4,5)] + B[(3,4,5)] + B[(2,3)(4,5)] + B[(2,3,4,5)] + B[(1,2)(3,4,5)] + B[(1,2,3,4,5)]

                .. SEEALSO::

                    - :meth:`Groups.Algebras.ParentMethods.center_basis`
                    - :meth:`Monoids.Algebras.ElementMethods.is_central`
                """
                from sage.combinat.free_module import CombinatorialFreeModule
                conj_classes_reps = self.parent().basis().keys().conjugacy_classes_representatives()
                Z = CombinatorialFreeModule(self.base_ring(), conj_classes_reps)
                return sum(self[i] * Z.basis()[i] for i in Z.basis().keys())

    class CartesianProducts(CartesianProductsCategory):
        """
        The category of groups constructed as cartesian products of groups.

        This construction gives the direct product of groups. See
        :wikipedia:`Direct_product` and :wikipedia:`Direct_product_of_groups`
        for more information.
        """
        def extra_super_categories(self):
            """
            A cartesian product of groups is endowed with a natural
            group structure.

            EXAMPLES::

                sage: C = Groups().CartesianProducts()
                sage: C.extra_super_categories()
                [Category of groups]
                sage: sorted(C.super_categories(), key=str)
                [Category of Cartesian products of inverse unital magmas,
                 Category of Cartesian products of monoids,
                 Category of groups]
            """
            return [self.base_category()]

        class ParentMethods:
            @cached_method
            def group_generators(self):
                """
                Return the group generators of ``self``.

                EXAMPLES::

                    sage: C5 = CyclicPermutationGroup(5)
                    sage: C4 = CyclicPermutationGroup(4)
                    sage: S4 = SymmetricGroup(3)
                    sage: C = cartesian_product([C5, C4, S4])
                    sage: C.group_generators()
                    Family (((1,2,3,4,5), (), ()),
                            ((), (1,2,3,4), ()),
                            ((), (), (1,2)),
                            ((), (), (2,3)))

                We check the other portion of :trac:`16718` is fixed::

                    sage: len(C.j_classes())
                    1

                An example with an infinitely generated group (a better output
                is needed)::

                    sage: G = Groups.free([1,2])
                    sage: H = Groups.free(ZZ)
                    sage: C = cartesian_product([G, H])
                    sage: C.monoid_generators()
                    Lazy family (gen(i))_{i in The cartesian product of (...)}
                """
                F = self.cartesian_factors()
                ids = tuple(G.one() for G in F)
                def lift(i, gen):
                    cur = list(ids)
                    cur[i] = gen
                    return self._cartesian_product_of_elements(cur)
                from sage.sets.family import Family

                # Finitely generated
                cat = FiniteEnumeratedSets()
                if all(G.group_generators() in cat
                       or isinstance(G.group_generators(), (tuple, list)) for G in F):
                    ret = [lift(i, gen) for i,G in enumerate(F) for gen in G.group_generators()]
                    return Family(ret)

                # Infinitely generated
                # This does not return a good output, but it is "correct"
                # TODO: Figure out a better way to do things
                gens_prod = cartesian_product([Family(G.group_generators(),
                                                      lambda g: (i, g))
                                               for i,G in enumerate(F)])
                return Family(gens_prod, lift, name="gen")

<<<<<<< HEAD
            def order(self):
                r"""
                Return the cardinality of self.

                EXAMPLES::

                    sage: C = cartesian_product([SymmetricGroup(10), SL(2,GF(3))])
                    sage: C.order()
                    87091200

                TESTS::

                    sage: C.order.__module__
                    'sage.categories.groups'

                .. TODO::

                    this method is just here to prevent
                    ``FiniteGroups.ParentMethods`` to call
                    ``_cardinality_from_iterator``.
                """
                from sage.misc.misc_c import prod
                return prod(c.cardinality() for c in self.cartesian_factors())
=======
    class Topological(TopologicalSpacesCategory):
        """
        Category of topological groups.

        A topological group `G` is a group which has a topology such that
        multiplication and taking inverses are continuous functions.

        REFERENCES:

        - :wikipedia:`Topological_group`
        """
>>>>>>> fcc3273f
<|MERGE_RESOLUTION|>--- conflicted
+++ resolved
@@ -921,7 +921,6 @@
                                                for i,G in enumerate(F)])
                 return Family(gens_prod, lift, name="gen")
 
-<<<<<<< HEAD
             def order(self):
                 r"""
                 Return the cardinality of self.
@@ -945,7 +944,7 @@
                 """
                 from sage.misc.misc_c import prod
                 return prod(c.cardinality() for c in self.cartesian_factors())
-=======
+
     class Topological(TopologicalSpacesCategory):
         """
         Category of topological groups.
@@ -956,5 +955,4 @@
         REFERENCES:
 
         - :wikipedia:`Topological_group`
-        """
->>>>>>> fcc3273f
+        """