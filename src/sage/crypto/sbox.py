--- conflicted
+++ resolved
@@ -1381,12 +1381,9 @@
         A = Matrix(ZZ, nrows, ncols, A)
         A.set_immutable()
 
-<<<<<<< HEAD
+        return A
+
     boomerang_connectivity_matrix = deprecated_function_alias(25708, boomerang_connectivity_table)
-
-=======
-        return A
->>>>>>> 8b4f9a08
 
     def linear_structures(self):
         r"""
