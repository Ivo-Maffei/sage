dnl Very loosely based on configure.ac in prereq-0.3 written by William Stein.
dnl Version 0.7 written by David Kirkby, released under the GPL version 2.
dnl in January 2010

dnl If you are going to update this, please stick the recommended layout
dnl in the autoconf manual - i.e.

dnl First check for programs
dnl Next check for libraries
dnl Next check for header files
dnl Next check for types
dnl Next check for structures
dnl Next check compiler characteristics
dnl Next check for library functions
dnl Next check for system services

AC_DEFUN([SAGE_VERSION], m4_esyscmd_s([. src/bin/sage-version.sh && echo $SAGE_VERSION]))

AC_INIT([Sage], SAGE_VERSION, [sage-devel@googlegroups.com])
AC_PREREQ([2.60])

AC_COPYRIGHT([GPL version 3])
AC_CONFIG_SRCDIR([configure.ac])
AC_CONFIG_AUX_DIR([config])

dnl We don't really use automake, but configure needs aclocal and the
dnl automake library files (like config.guess).
AM_INIT_AUTOMAKE([1.9.6 foreign])

<<<<<<< HEAD

# Check whether we are on a supported platform
AC_CANONICAL_BUILD()
AC_CANONICAL_HOST()

case $host in
*-*-sunos*|*-*-solaris2.[1-9])
AC_MSG_ERROR([[
Sage is not supported on any version of Solaris earlier than 10.
Sage has been tested on the first release of Solaris 10
(03/2005) and works on that. Sage may or may not work with
your version of Solaris.

More information can be found about Sage on Solaris
on the Wiki at http://wiki.sagemath.org/solaris]]);;

*-*-darwin[1-7].*)
AC_MSG_ERROR([[
Sage has never been built on OS X 10.3 (Panther)
or earlier. The oldest version of OS X successfully used
is OS X version 10.4 (Tiger). You might consider updating
your version of OS X if your hardware permits this, but
Apple charges for upgrades of OS X]]);;

*-*-hpux*)
AC_MSG_ERROR([[
You are attempting to build Sage on HP's HP-UX operating system,
which is not a supported platform for Sage yet though
some work has been done on HP-UX. A port does not look to
be particularly difficult. Some information can be
found on the Sage Wiki at http://wiki.sagemath.org/HP-UX

If you would like to help port Sage to HP-UX,
please join the sage-devel discussion list - see
http://groups.google.com/group/sage-devel
The Sage community would also appreciate any patches you submit]]);;

*-*-aix*)
AC_MSG_ERROR([[
You are attempting to build Sage on IBM's AIX operating system,
which is not a supported platform for Sage yet. Things may or
may not work. If you would like to help port Sage to AIX,
please join the sage-devel discussion list - see
http://groups.google.com/group/sage-devel
The Sage community would also appreciate any patches you submit]]);;

*-*-irix*)
AC_MSG_ERROR([[
You are attempting to build Sage on SGI's IRIX operating system,
which is not a supported platform for Sage yet. Things may or
may not work. If you would like to help port Sage to IRIX,
please join the sage-devel discussion list - see
http://groups.google.com/group/sage-devel
The Sage community would also appreciate any patches you submit]]);;

*-*-osf*)
AC_MSG_ERROR([[
You are attempting to build Sage on HP's Tru64 operating system,
which is not a supported platform for Sage yet. Things may or
may not work. If you would like to help port Sage to Tru64,
please join the sage-devel discussion list - see
http://groups.google.com/group/sage-devel
The Sage community would also appreciate any patches you submit]]);;

*-*-freebsd*)
AC_MSG_ERROR([[
You are attempting to build Sage on the FreeBSD operating system,
which is not a supported platform for Sage yet, though
developers are working on adding FreeBSD support. Things may or
may not work. If you would like to help port Sage to FreeBSD,
please join the sage-devel discussion list - see
http://groups.google.com/group/sage-devel
The Sage community would also appreciate any patches you submit]]);;

# The following are all supported platforms.
*-*-linux*);;
*-*-darwin*);;
*-*-solaris*);;
*-*-cygwin*);;

# Wildcard for other unsupported platforms
*)
AC_MSG_ERROR([[
You are attempting to build Sage on $host,
which is not a supported platform for Sage yet. Things may or
may not work. If you would like to help port Sage to $host,
please join the sage-devel discussion list - see
http://groups.google.com/group/sage-devel
The Sage community would also appreciate any patches you submit]]);;
esac


dnl Check compiler versions
=======
# Allow "configure --disable-maintainer-mode" to disable timestamp checking
AM_MAINTAINER_MODE([enable])

#---------------------------------------------------------
# We need to run this configure script with bash
if test -z "$BASH_VERSION$CONFIG_SHELL"
then
    CONFIG_SHELL=bash
    export CONFIG_SHELL
    if $CONFIG_SHELL -c "exit 0"
    then
        exec $CONFIG_SHELL $0 "$@"
    else
        AC_MSG_NOTICE([The 'bash' shell is needed to build AC_PACKAGE_NAME])
        AC_MSG_NOTICE([All modern systems will have the 'bash' shell installed somewhere])
        if test -d /opt/OpenSource/bin
        then
           AC_MSG_NOTICE([On HP-UX you may try adding /opt/OpenSource/bin to your path])
        fi
        if test -d /opt/pware/bin
        then
           AC_MSG_NOTICE([On AIX you may try adding /opt/pware/bin to your path])
        fi
        AC_MSG_ERROR(['bash' not found])
    fi
fi

#---------------------------------------------------------
>>>>>>> 2e27abb8
buggy_gcc_version1="4.0.0"
minimum_gcc_version_for_no_hassle="4.0.1"
minimum_gcc_version_for_debugging_purposes="3.4.0"

#---------------------------------------------------------
#   Process options and environment variables

# Check --enable-compiler-checks (yes by default)
AC_ARG_ENABLE([compiler-checks], [Check versions and presence of C, C++ and Fortran compilers (default: yes)],
    [enable_compiler_checks=$enableval], [enable_compiler_checks=yes])

# Import environment variables.
source src/bin/sage-env || AC_MSG_ERROR([failed to source sage-env])

#---------------------------------------------------------
<<<<<<< HEAD
#       C/C++/Fortran compilers


# First check for programs we need.
AC_LANG(C)
AC_PROG_CC()
if test "x$CC" = x
then
    AC_MSG_ERROR([Exiting, since a C compiler was not found.])
fi
AC_PROG_CPP()
AC_PROG_CXX()
AC_PROG_FC()
if test $enable_compiler_checks = yes
then
    if test "x$CXX" = x
    then
        AC_MSG_ERROR([Exiting, since a C++ compiler was not found.])
    fi
    if test "x$FC" = x
    then
        AC_MSG_ERROR([Exiting, since a Fortran compiler was not found.])
    fi
fi

# As suggested in the autoconf manual, the characteristics of the compilers
# are checked later.


=======
#   Hardware architecture
#
AC_CANONICAL_BUILD
AC_CANONICAL_HOST

#---------------------------------------------------------
>>>>>>> 2e27abb8
# Check some programs needed actually exist.
AC_CHECK_PROG(found_ar, ar, yes, no)
if test x$found_ar != xyes
then
    AC_MSG_NOTICE([Sorry, the 'ar' command must be in the path to build AC_PACKAGE_NAME])
    AC_MSG_NOTICE([On some systems it can be found in /usr/ccs/bin ])
    AC_MSG_NOTICE(['ar' is also part of the GNU 'binutils' package.])
    AC_MSG_ERROR([Exiting, as the archiver 'ar' can not be found.])
fi

AC_CHECK_PROG(found_m4, m4, yes, no)
if test x$found_m4 != xyes
then
    AC_MSG_NOTICE([Sorry, the 'm4' command must be in the path to build AC_PACKAGE_NAME])
    AC_MSG_NOTICE([On some systems it can be found in /usr/ccs/bin])
    AC_MSG_NOTICE([See also http://www.gnu.org/software/m4/])
    AC_MSG_ERROR([Exiting, as the macro processor 'm4' can not be found.])
fi 

AC_CHECK_PROG(found_ranlib, ranlib, yes, no)
if test x$found_ranlib != xyes
then
    AC_MSG_NOTICE([Sorry, the 'ranlib' command must be in the path to build AC_PACKAGE_NAME])
    AC_MSG_NOTICE([On some systems it can be found in /usr/ccs/bin ])
    AC_MSG_NOTICE(['ranlib' is also part of the GNU 'binutils' package.])
    AC_MSG_ERROR([Exiting, as 'ranlib' can not be found.])
fi

AC_CHECK_PROG(found_strip, strip, yes, no)
if test x$found_strip != xyes
then
    AC_MSG_NOTICE([Sorry, the 'strip' command must be in the path to build AC_PACKAGE_NAME])
    AC_MSG_NOTICE([On some systems 'strip' can be found in /usr/ccs/bin ])
    AC_MSG_NOTICE(['strip' is also part of the GNU 'binutils' package.])
    AC_MSG_ERROR([Exiting, as 'strip' can not be found.])
fi

<<<<<<< HEAD
AC_CHECK_PROG(found_bash,bash,[yes],[no],[])
if test x$found_bash  != xyes
then
    AC_MSG_NOTICE([Sorry, the 'bash' shell is needed to build AC_PACKAGE_NAME])
    AC_MSG_NOTICE([All modern systems will have the 'bash' shell installed somewhere])
    if test "x`uname`" = 'xHP-UX'
    then
       AC_MSG_NOTICE([On HP-UX you may try adding /opt/OpenSource/bin/ to your path])
    fi
    if test "x`uname`" = 'xAIX'
    then
       AC_MSG_NOTICE([On AIX you may try adding /opt/pware/bin to your path])
    fi
    AC_MSG_ERROR([Exiting, as 'bash' was not found])
fi


# Check tar
AC_CACHE_CHECK([for GNU or BSD tar], [ac_cv_path_TAR], [
AC_PATH_PROGS_FEATURE_CHECK(TAR, [tar gtar], [[
ac_version_TAR=`$ac_path_TAR --version 2>&1`
if echo "$ac_version_TAR" | grep >/dev/null GNU; then
    ac_cv_path_TAR=$ac_path_TAR
    if test $ac_prog = tar; then
        ac_path_TAR_found=:
    fi
fi
if echo "$ac_version_TAR" | grep >/dev/null bsdtar; then
    ac_cv_path_TAR=$ac_path_TAR
    if test $ac_prog = tar; then
        ac_path_TAR_found=:
    fi
fi
]],
[AC_MSG_ERROR([could not find either a GNU or BSD version of tar])],
[$PATH:/usr/sfw/bin])
])

command_TAR=`command -v tar 2>/dev/null`
AS_IF([test x$command_TAR != x$ac_cv_path_TAR],
      [AC_MSG_ERROR([[found a good version of tar in $ac_cv_path_TAR, but it's not the first "tar" program in your PATH]])]
)

# Check make (unless MAKE is set)
if test -z "$MAKE"; then
    AC_CACHE_CHECK([for GNU make], [ac_cv_path_MAKE], [
    AC_PATH_PROGS_FEATURE_CHECK(MAKE, [make gmake], [[
    ac_version_MAKE=`$ac_path_MAKE --version 2>&1`
    if echo "$ac_version_MAKE" | grep >/dev/null GNU; then
        ac_cv_path_MAKE=$ac_path_MAKE
        if test $ac_prog = make; then
            ac_path_MAKE_found=:
        fi
    fi
    ]],
    [AC_MSG_ERROR([could not find a GNU version of make])],
    [$PATH:/usr/sfw/bin])
    ])

    command_MAKE=`command -v make 2>/dev/null`
    AS_IF([test x$command_MAKE != x$ac_cv_path_MAKE],
          [AC_MSG_ERROR([[found GNU make in $ac_cv_path_MAKE, but it's not the first "make" program in your PATH]])])
fi

=======
>>>>>>> 2e27abb8
# Check for Latex, the use of which is less important in Sage than
# it used to be, as it was at one time required to build any documentation
# but this is no longer so.
AC_CHECK_PROG(found_latex, latex, yes, no)
if test x$found_latex != xyes
then
    AC_MSG_WARN([You do not have 'latex', which is recommended, but not])
    AC_MSG_WARN([required. Latex is only really used for building pdf])
    AC_MSG_WARN([documents and for %latex mode in the AC_PACKAGE_NAME notebook.])
fi

# Check that perl is available, with version 5.8.0 or later.
# Some packages need perl, however it is not clear whether Sage really
# requires version >= 5.8.0.  The R package *used* to require it, but
# not anymore. -- Jeroen Demeyer
AC_PATH_PROG([PERL],[perl])
AX_PROG_PERL_VERSION([5.8.0],[],[
    AC_MSG_ERROR([Exiting, since AC_PACKAGE_NAME requires perl-5.8.0 or later])
])

# To build Python on multi-arch Debian-based systems, we need
# dpkg-architecture. Since we need dpkg-architecture to determine
# whether we're on a multi-arch system and require dpkg-architecture,
# we simply require it always on Debian-based systems.
AC_CHECK_PROG(found_dpkg, dpkg, yes, no)
AC_CHECK_PROG(found_dpkg_arch, dpkg-architecture, yes, no)
if test x$found_dpkg = xyes && test x$found_dpkg_arch = xno
then
    AC_MSG_NOTICE([You do not have 'dpkg-architecture', which is required to build])
    AC_MSG_NOTICE([Python on multi-arch Debian-based systems. This includes all recent])
    AC_MSG_NOTICE([Debian and Ubuntu systems. You can install this with:])
    AC_MSG_NOTICE([  sudo apt-get install dpkg-dev])
    AC_MSG_ERROR([Exiting, since AC_PACKAGE_NAME requires dpkg-architecture on Debian])
fi

#---------------------------------------------------------
#       C/C++/Fortran compilers

# First check for programs we need.
AC_LANG(C)
AC_PROG_CC()
if test "x$CC" = x
then
    AC_MSG_ERROR([Exiting, since a C compiler was not found.])
fi
AC_PROG_CPP()
AC_PROG_CXX()
AC_PROG_FC()
if test $enable_compiler_checks = yes
then
    if test "x$CXX" = x
    then
        AC_MSG_ERROR([Exiting, since a C++ compiler was not found.])
    fi
    if test "x$FC" = x
    then
        AC_MSG_ERROR([Exiting, since a Fortran compiler was not found.])
    fi
fi

# As suggested in the autoconf manual, the characteristics of the compilers
# are checked later.


# Next one should check for header files.
# complex.h is one that might not exist on older systems.
AC_CHECK_HEADER([complex.h],[],[
    AC_MSG_ERROR([Exiting, since you do not have the 'complex.h' header file.])
])

# Next one should check for types.
# None needed

# Next one should check for structures.
# None needed

# Next one should check for compiler characterists.

# Check that we can compile C99 code
AC_PROG_CC_C99()
if test $enable_compiler_checks = yes
then
    if test "x$ac_cv_prog_cc_c99" = xno
    then
        AC_MSG_ERROR([Exiting, as your C compiler cannot compile C99 code])
    fi
fi

# Check the Fortran compiler accepts free-format source code
# (as opposed to the older fixed-format style from Fortran 77).
# This helps verify the compiler works too, so if some idiot
# sets SAGE_FORTRAN to /usr/bin/ls, we will at least know it's
# not a working Fortran compiler.
if test $enable_compiler_checks = yes
then
   # see http://www.gnu.org/software/hello/manual/autoconf/Fortran-Compiler.html
   AC_FC_FREEFORM([],
   [
   AC_MSG_NOTICE([Your Fortran compiler does not accept free-format source code])
   AC_MSG_NOTICE([which means the compiler is either seriously broken, or])
   AC_MSG_NOTICE([is too old to build Sage.])
   AC_MSG_ERROR([Exiting, as the Fortran compiler is not suitable])
   ])
fi

if test $enable_compiler_checks = yes
then
    # Check that all compilers (C, C++, Fortan) are either all GNU
    # compiler or all non-GNU compilers.  If not, there is a problem, as
    # mixing GNU and non-GNU compilers is likely to cause problems.
    if test x$GCC = xyes && test x$GXX != xyes
    then
        AC_MSG_NOTICE([You are trying to use gcc but not g++])
        AC_MSG_ERROR([The mixing of GNU and non-GNU compilers is not permitted])
    fi
    if test x$GXX = xyes && test x$ac_cv_fc_compiler_gnu != xyes
    then
        AC_MSG_NOTICE([You are trying to use g++ but not gfortran])
        AC_MSG_ERROR([The mixing of GNU and non-GNU compilers is not permitted])
    fi
    if test x$ac_cv_fc_compiler_gnu = xyes && test x$GCC != xyes
    then
        AC_MSG_NOTICE([You are trying to use gfortran but not gcc])
        AC_MSG_ERROR([The mixing of GNU and non-GNU compilers is not permitted])
    fi
fi

# The following tests check the version of the compilers (if GNU)
# are all the same. If non-GNU compilers are used, then no such
# checks are performed.
if test $enable_compiler_checks = yes
then
if test x$GCC = xyes
then
    # Thank you to Andrew W. Nosenko andrew.w.nosenko@gmail.com
    # who answered my query about testing of gcc versions on
    # the autoconf@gnu.org mailing list.
    # AS_VERSION_COMPARE(ver-1, ver-2, [action-if-less], [action-if-eq], [action-if-greater])
    AX_GCC_VERSION
    AX_GXX_VERSION
    AS_VERSION_COMPARE([$GCC_VERSION], [$GXX_VERSION],
    [
    AC_MSG_NOTICE([gcc ($GCC_VERSION) and g++ ($GXX_VERSION) are not the same version])
    AC_MSG_NOTICE([which they must be. Check your setting of CC and CXX])
    AC_MSG_ERROR([Exiting, since the C and C++ compilers have different versions])
    ],[],[
    AC_MSG_NOTICE([gcc ($GCC_VERSION) and g++ ($GXX_VERSION) are not the same version])
    AC_MSG_NOTICE([which they must be. Check your setting of CC and CXX])
    AC_MSG_ERROR([Exiting, since the C and C++ compilers have different versions])])

    # In the paragraph below, 'gfortran' is used to indicate the GNU Fortran
    # compiler, though it might be called something else.

    # It's not easily possible to determine the Fortran version, as
    # gfortran -dumpversion did not until GCC 4.5 return just the
    # the version number, but the same as gfortran --version
    # for example:

    # drkirkby@hawk:~$ gcc -dumpversion
    # 4.3.4

    # drkirkby@hawk:~$ g++ -dumpversion
    # 4.3.4

    # drkirkby@hawk:~$ gfortran -dumpversion
    # GNU Fortran (GCC) 4.3.4
    # Copyright (C) 2008 Free Software Foundation, Inc.
    # GNU Fortran comes with NO WARRANTY, to the extent permitted by law.
    # You may redistribute copies of GNU Fortran
    # under the terms of the GNU General Public License.
    # For more information about these matters, see the file named COPYING

    # This behaviour is fixed in the gcc 4.5 branch. Since we need to
    # support older versions of the compiler, we can't change this.

    # But I would expect that the version will be on the output
    # of the compiler followed by -dumpversion (e.g. fortran -dumpversion)

    # So we grep for the known gcc version on the output of gfortran -dumpversion.
    # and hope we find the same string. If so, they are almost certainly
    # the same version.
    fortran_version_string="`$FC -dumpversion | grep $GCC_VERSION 2>&1`"

    if test "x$fortran_version_string" = x
    then
        AC_MSG_NOTICE([Although gcc and g++ are both version $GCC_VERSION])
        AC_MSG_NOTICE([the Fortran compiler $FC is some other version.])
        AC_MSG_NOTICE([The output from $FC --version is below.])
        echo ""
        $FC --version 2>&1
        echo ""
        AC_MSG_ERROR([Exiting, since the Fortran compiler is not the same version as the C and C++ compilers])
    else
        AC_MSG_NOTICE([Excellent, the C, C++ and Fortran compilers are all GCC $GCC_VERSION])
    fi

    # Exit if the version of GCC is known to be too old, and so old
    # we have no intension whatsoever of trying to make Sage work with it.
    AS_VERSION_COMPARE([$GCC_VERSION], [$minimum_gcc_version_for_debugging_purposes],[
        AC_MSG_NOTICE([GCC $GCC_VERSION is too old and can not build AC_PACKAGE_NAME. ])
        AC_MSG_NOTICE([Please use a GCC of at least $minimum_gcc_version_for_no_hassle ])
        AC_MSG_NOTICE([There are no plans whatsoever to support GCC $GCC_VERSION])
        AC_MSG_ERROR([Exiting, due to the use of a version of GCC that is too old])
    ], [],[])

    # Exit if Sage is *precisely* version $buggy_gcc_version1, as that is very buggy.
    # If any later versions of GCC are found to be buggy (which would never surprise me)
    # We can easily add a buggy_gcc_version2 and repeat the next 5 lines.
    # At the time of writing (28th September 2009) that is version 4.0.0,
    # but rather than hard-code that, it is set as a variable.
    AS_VERSION_COMPARE([$GCC_VERSION], [$buggy_gcc_version1],[],[
        AC_MSG_NOTICE([GCC $buggy_gcc_version1  is very buggy and can not build AC_PACKAGE_NAME.])
        AC_MSG_NOTICE([Please use a gcc of at least $minimum_gcc_version_for_no_hassle.])
        AC_MSG_ERROR([Exiting, due to the use of a version of GCC that is too buggy])
     ],[])

    # Issue a warning if gcc is too old to work with all packages, but
    # someone wants to try getting one or more packages work with
    # an earlier gcc. At the time of writing, (28th Sept 2009), ratpoints
    # has such an issue, requiring version 4.0.1, but we would like to
    # get it to work with version 3.4.x
    AS_VERSION_COMPARE([$GCC_VERSION], [$minimum_gcc_version_for_no_hassle],[
        AC_MSG_NOTICE([******************************************************])
        AC_MSG_NOTICE([******************************************************])
        AC_MSG_NOTICE([******************************************************])
        AC_MSG_NOTICE([GCC $GCC_VERSION is too old and can not build AC_PACKAGE_NAME.])
        AC_MSG_NOTICE([Please use a gcc of at least $minimum_gcc_version_for_no_hassle])
        AC_MSG_NOTICE([if you just want AC_PACKAGE_NAME to build without problems.])
        AC_MSG_NOTICE([])
        if test "${SAGE_USE_OLD_GCC+set}" = set; then
           AC_MSG_NOTICE([Since the variable SAGE_USE_OLD_GCC was set, the])
           AC_MSG_NOTICE([build will continue, but it will fail without changes])
           AC_MSG_NOTICE([to the Sage source code. You can be 100% sure of that.])
        else
           AC_MSG_NOTICE([If you want to try building Sage with a GCC 3.4.x     ])
           AC_MSG_NOTICE([with a view to debugging the problems which stop it   ])
           AC_MSG_NOTICE([working on a gcc 3.4 series compiler, set the         ])
           AC_MSG_NOTICE([environment variable SAGE_USE_OLD_GCC to something non])
           AC_MSG_NOTICE([empty. But if you just want Sage to work, upgrade GCC ])
           AC_MSG_NOTICE([******************************************************])
           AC_MSG_NOTICE([******************************************************])
           AC_MSG_ERROR([Exiting, due to the use of a version of GCC that is too old])
        fi
    ],
[
AC_MSG_NOTICE([Good, gcc and g++ are are just new enough as GCC $minimum_gcc_version_for_no_hassle])
AC_MSG_NOTICE([is the minimum version needed needed to build AC_PACKAGE_NAME])
]
,
[
AC_MSG_NOTICE([Excellent, GCC $GCC_VERSION is later than the minimum])
AC_MSG_NOTICE([needed to build AC_PACKAGE_NAME, which is GCC version $minimum_gcc_version_for_no_hassle])
])

    # AS_VERSION_COMPARE(ver-1, ver-2, [action-if-less], [action-if-eq], [action-if-greater])
else
    AC_MSG_WARN([You have a non-GNU compiler, but AC_PACKAGE_NAME has never been built])
    AC_MSG_WARN([successfully with any compiler other than GCC, despite])
    AC_MSG_WARN([some attempts made on Solaris to use Sun's compiler, which])
    AC_MSG_WARN([produces faster code than GCC. However, the AC_PACKAGE_NAME developers])
    AC_MSG_WARN([want AC_PACKAGE_NAME to work with other compilers, so please try.])
    AC_MSG_WARN([The AC_PACKAGE_NAME developers would welcome any feedback you can give.])
    AC_MSG_WARN([Please visit http://groups.google.com/group/sage-devel])
    AC_MSG_WARN([If you just want to use AC_PACKAGE_NAME, we suggest the use of])
    AC_MSG_WARN([GCC of at least version $minimum_gcc_version_for_no_hassle])
fi
fi  # test $enable_compiler_checks = yes

# Testing for library functions
# First check for something that should be in any maths library (sqrt).
AC_CHECK_LIB(m,sqrt,[],[
                       AC_MSG_NOTICE([This system has no maths library installed.])
                       # On AIX this is not installed by default - strange as that might seem.
                       # but is in a fileset bos.adt.libm. However, the fileset bos.adt
                       # includes other things that are probably useful.
                       if test "x`uname`" = 'xAIX'
                       then
                          AC_MSG_NOTICE([On AIX, libm is contained in the bos.adt.libm fileset.])
                          AC_MSG_NOTICE([Actually, we recommend to install the complete bos.adt fileset.])
                          AC_MSG_NOTICE([This needs to be performed by a system administrator.])
                       fi
                       AC_MSG_ERROR([Exiting, since a maths library was not found.])
                       ])

# Check for system services

# Check that we are not building in a directory containing spaces
AS_IF([echo "$ac_pwd" |grep " " >/dev/null],
      AC_MSG_ERROR([the path to the Sage root directory ($ac_pwd) contains a space. Sage will not build correctly in this case])
)


if test x`uname` = xDarwin; then
[
    # Warning: xcodebuild does not seem to be maintained in Xcode 4.3
    # or later, so do not rely on the variable XCODE_VERS with OS X
    # 10.7 or later.
    XCODE_VERS=`xcodebuild -version 2> /dev/null | grep Xcode | sed -e 's/[A-Za-z ]//g'`
    if [ -z $XCODE_VERS ]; then
        XCODE_VERS="2"
    fi
    XCODE_VERS_MAJOR=`echo $XCODE_VERS | cut '-d.' -f1`
    DARWIN_VERSION=`uname -r | cut '-d.' -f1`
    echo "***************************************************"
    echo "***************************************************"
    if [ $DARWIN_VERSION -gt 10 ]; then
        echo "You are using OS X Lion (or later)."
        echo "You are strongly advised to install Apple's latest Xcode"
        echo "unless you already have it. You can install this using"
        echo "the App Store. Also, make sure you install Xcode's"
        echo "Command Line Tools -- see Sage's README.txt."
    elif [ $XCODE_VERS_MAJOR -gt 2 ]; then
        echo "You are using Xcode version $XCODE_VERS."
        echo "You are strongly advised to install Apple's latest Xcode"
        echo "unless you already have it. You can download this from"
        echo "http://developer.apple.com/downloads/."
        echo "If using Xcode 4.3 or later, make sure you install Xcode's"
        echo "Command Line Tools -- see Sage's README.txt."
    else
        echo "You are using Xcode version 1 or 2"
        echo "WARNING: You are strongly advised to install the"
        echo "latest version of Apple's Xcode for your platform,"
        echo "unless you already have it."
        if [ $DARWIN_VERSION -eq 10 ]; then
           echo "Probably you need Xcode 3.2.6"
        elif [ $DARWIN_VERSION -eq 9 ]; then
           echo "Probably you need Xcode 3.1.4"
        elif [ $DARWIN_VERSION -lt 9 ]; then
           echo "Probably you need Xcode 2.5"
        fi
    fi
]

###########################################################################
# (OS X only)
# Sage will probably not build at all if either Fink or MacPorts can be
# found, and the error messages can be extremely confusing.  Even if it does
# build, the product will probably be wrong.  This runs a basic check to
# find them. Once the Sage build process is perfected, this won't be necessary.
# dphilp 15/9/2008
###########################################################################
    PORTS_PATH=`which port`
    if test -f "$PORTS_PATH"; then
AC_MSG_ERROR([["found MacPorts in $PORTS_PATH. Either:
(1) rename /opt/local and /sw, or
(2) change PATH and DYLD_LIBRARY_PATH
(Once Sage is built, you can restore them.)]])
    fi

    FINK_PATH=`which fink`
    if test -f "$FINK_PATH"; then
AC_MSG_ERROR([["found Fink in $FINK_PATH. Either:
(1) rename /opt/local and /sw, or
(2) change PATH and DYLD_LIBRARY_PATH
(Once Sage is built, you can restore them.)]])
    fi
fi


dnl AC_CONFIG_HEADERS([config.h])
AC_CONFIG_FILES([build/Makefile-auto])
AC_CONFIG_MACRO_DIR([m4])

AC_OUTPUT()

dnl vim:syntax=m4<|MERGE_RESOLUTION|>--- conflicted
+++ resolved
@@ -27,101 +27,6 @@
 dnl automake library files (like config.guess).
 AM_INIT_AUTOMAKE([1.9.6 foreign])
 
-<<<<<<< HEAD
-
-# Check whether we are on a supported platform
-AC_CANONICAL_BUILD()
-AC_CANONICAL_HOST()
-
-case $host in
-*-*-sunos*|*-*-solaris2.[1-9])
-AC_MSG_ERROR([[
-Sage is not supported on any version of Solaris earlier than 10.
-Sage has been tested on the first release of Solaris 10
-(03/2005) and works on that. Sage may or may not work with
-your version of Solaris.
-
-More information can be found about Sage on Solaris
-on the Wiki at http://wiki.sagemath.org/solaris]]);;
-
-*-*-darwin[1-7].*)
-AC_MSG_ERROR([[
-Sage has never been built on OS X 10.3 (Panther)
-or earlier. The oldest version of OS X successfully used
-is OS X version 10.4 (Tiger). You might consider updating
-your version of OS X if your hardware permits this, but
-Apple charges for upgrades of OS X]]);;
-
-*-*-hpux*)
-AC_MSG_ERROR([[
-You are attempting to build Sage on HP's HP-UX operating system,
-which is not a supported platform for Sage yet though
-some work has been done on HP-UX. A port does not look to
-be particularly difficult. Some information can be
-found on the Sage Wiki at http://wiki.sagemath.org/HP-UX
-
-If you would like to help port Sage to HP-UX,
-please join the sage-devel discussion list - see
-http://groups.google.com/group/sage-devel
-The Sage community would also appreciate any patches you submit]]);;
-
-*-*-aix*)
-AC_MSG_ERROR([[
-You are attempting to build Sage on IBM's AIX operating system,
-which is not a supported platform for Sage yet. Things may or
-may not work. If you would like to help port Sage to AIX,
-please join the sage-devel discussion list - see
-http://groups.google.com/group/sage-devel
-The Sage community would also appreciate any patches you submit]]);;
-
-*-*-irix*)
-AC_MSG_ERROR([[
-You are attempting to build Sage on SGI's IRIX operating system,
-which is not a supported platform for Sage yet. Things may or
-may not work. If you would like to help port Sage to IRIX,
-please join the sage-devel discussion list - see
-http://groups.google.com/group/sage-devel
-The Sage community would also appreciate any patches you submit]]);;
-
-*-*-osf*)
-AC_MSG_ERROR([[
-You are attempting to build Sage on HP's Tru64 operating system,
-which is not a supported platform for Sage yet. Things may or
-may not work. If you would like to help port Sage to Tru64,
-please join the sage-devel discussion list - see
-http://groups.google.com/group/sage-devel
-The Sage community would also appreciate any patches you submit]]);;
-
-*-*-freebsd*)
-AC_MSG_ERROR([[
-You are attempting to build Sage on the FreeBSD operating system,
-which is not a supported platform for Sage yet, though
-developers are working on adding FreeBSD support. Things may or
-may not work. If you would like to help port Sage to FreeBSD,
-please join the sage-devel discussion list - see
-http://groups.google.com/group/sage-devel
-The Sage community would also appreciate any patches you submit]]);;
-
-# The following are all supported platforms.
-*-*-linux*);;
-*-*-darwin*);;
-*-*-solaris*);;
-*-*-cygwin*);;
-
-# Wildcard for other unsupported platforms
-*)
-AC_MSG_ERROR([[
-You are attempting to build Sage on $host,
-which is not a supported platform for Sage yet. Things may or
-may not work. If you would like to help port Sage to $host,
-please join the sage-devel discussion list - see
-http://groups.google.com/group/sage-devel
-The Sage community would also appreciate any patches you submit]]);;
-esac
-
-
-dnl Check compiler versions
-=======
 # Allow "configure --disable-maintainer-mode" to disable timestamp checking
 AM_MAINTAINER_MODE([enable])
 
@@ -150,7 +55,98 @@
 fi
 
 #---------------------------------------------------------
->>>>>>> 2e27abb8
+# Check whether we are on a supported platform
+AC_CANONICAL_BUILD()
+AC_CANONICAL_HOST()
+
+case $host in
+*-*-sunos*|*-*-solaris2.[1-9])
+AC_MSG_ERROR([[
+Sage is not supported on any version of Solaris earlier than 10.
+Sage has been tested on the first release of Solaris 10
+(03/2005) and works on that. Sage may or may not work with
+your version of Solaris.
+
+More information can be found about Sage on Solaris
+on the Wiki at http://wiki.sagemath.org/solaris]]);;
+
+*-*-darwin[1-7].*)
+AC_MSG_ERROR([[
+Sage has never been built on OS X 10.3 (Panther)
+or earlier. The oldest version of OS X successfully used
+is OS X version 10.4 (Tiger). You might consider updating
+your version of OS X if your hardware permits this, but
+Apple charges for upgrades of OS X]]);;
+
+*-*-hpux*)
+AC_MSG_ERROR([[
+You are attempting to build Sage on HP's HP-UX operating system,
+which is not a supported platform for Sage yet though
+some work has been done on HP-UX. A port does not look to
+be particularly difficult. Some information can be
+found on the Sage Wiki at http://wiki.sagemath.org/HP-UX
+
+If you would like to help port Sage to HP-UX,
+please join the sage-devel discussion list - see
+http://groups.google.com/group/sage-devel
+The Sage community would also appreciate any patches you submit]]);;
+
+*-*-aix*)
+AC_MSG_ERROR([[
+You are attempting to build Sage on IBM's AIX operating system,
+which is not a supported platform for Sage yet. Things may or
+may not work. If you would like to help port Sage to AIX,
+please join the sage-devel discussion list - see
+http://groups.google.com/group/sage-devel
+The Sage community would also appreciate any patches you submit]]);;
+
+*-*-irix*)
+AC_MSG_ERROR([[
+You are attempting to build Sage on SGI's IRIX operating system,
+which is not a supported platform for Sage yet. Things may or
+may not work. If you would like to help port Sage to IRIX,
+please join the sage-devel discussion list - see
+http://groups.google.com/group/sage-devel
+The Sage community would also appreciate any patches you submit]]);;
+
+*-*-osf*)
+AC_MSG_ERROR([[
+You are attempting to build Sage on HP's Tru64 operating system,
+which is not a supported platform for Sage yet. Things may or
+may not work. If you would like to help port Sage to Tru64,
+please join the sage-devel discussion list - see
+http://groups.google.com/group/sage-devel
+The Sage community would also appreciate any patches you submit]]);;
+
+*-*-freebsd*)
+AC_MSG_ERROR([[
+You are attempting to build Sage on the FreeBSD operating system,
+which is not a supported platform for Sage yet, though
+developers are working on adding FreeBSD support. Things may or
+may not work. If you would like to help port Sage to FreeBSD,
+please join the sage-devel discussion list - see
+http://groups.google.com/group/sage-devel
+The Sage community would also appreciate any patches you submit]]);;
+
+# The following are all supported platforms.
+*-*-linux*);;
+*-*-darwin*);;
+*-*-solaris*);;
+*-*-cygwin*);;
+
+# Wildcard for other unsupported platforms
+*)
+AC_MSG_ERROR([[
+You are attempting to build Sage on $host,
+which is not a supported platform for Sage yet. Things may or
+may not work. If you would like to help port Sage to $host,
+please join the sage-devel discussion list - see
+http://groups.google.com/group/sage-devel
+The Sage community would also appreciate any patches you submit]]);;
+esac
+
+
+dnl Check compiler versions
 buggy_gcc_version1="4.0.0"
 minimum_gcc_version_for_no_hassle="4.0.1"
 minimum_gcc_version_for_debugging_purposes="3.4.0"
@@ -166,44 +162,6 @@
 source src/bin/sage-env || AC_MSG_ERROR([failed to source sage-env])
 
 #---------------------------------------------------------
-<<<<<<< HEAD
-#       C/C++/Fortran compilers
-
-
-# First check for programs we need.
-AC_LANG(C)
-AC_PROG_CC()
-if test "x$CC" = x
-then
-    AC_MSG_ERROR([Exiting, since a C compiler was not found.])
-fi
-AC_PROG_CPP()
-AC_PROG_CXX()
-AC_PROG_FC()
-if test $enable_compiler_checks = yes
-then
-    if test "x$CXX" = x
-    then
-        AC_MSG_ERROR([Exiting, since a C++ compiler was not found.])
-    fi
-    if test "x$FC" = x
-    then
-        AC_MSG_ERROR([Exiting, since a Fortran compiler was not found.])
-    fi
-fi
-
-# As suggested in the autoconf manual, the characteristics of the compilers
-# are checked later.
-
-
-=======
-#   Hardware architecture
-#
-AC_CANONICAL_BUILD
-AC_CANONICAL_HOST
-
-#---------------------------------------------------------
->>>>>>> 2e27abb8
 # Check some programs needed actually exist.
 AC_CHECK_PROG(found_ar, ar, yes, no)
 if test x$found_ar != xyes
@@ -240,24 +198,6 @@
     AC_MSG_NOTICE(['strip' is also part of the GNU 'binutils' package.])
     AC_MSG_ERROR([Exiting, as 'strip' can not be found.])
 fi
-
-<<<<<<< HEAD
-AC_CHECK_PROG(found_bash,bash,[yes],[no],[])
-if test x$found_bash  != xyes
-then
-    AC_MSG_NOTICE([Sorry, the 'bash' shell is needed to build AC_PACKAGE_NAME])
-    AC_MSG_NOTICE([All modern systems will have the 'bash' shell installed somewhere])
-    if test "x`uname`" = 'xHP-UX'
-    then
-       AC_MSG_NOTICE([On HP-UX you may try adding /opt/OpenSource/bin/ to your path])
-    fi
-    if test "x`uname`" = 'xAIX'
-    then
-       AC_MSG_NOTICE([On AIX you may try adding /opt/pware/bin to your path])
-    fi
-    AC_MSG_ERROR([Exiting, as 'bash' was not found])
-fi
-
 
 # Check tar
 AC_CACHE_CHECK([for GNU or BSD tar], [ac_cv_path_TAR], [
@@ -306,8 +246,6 @@
           [AC_MSG_ERROR([[found GNU make in $ac_cv_path_MAKE, but it's not the first "make" program in your PATH]])])
 fi
 
-=======
->>>>>>> 2e27abb8
 # Check for Latex, the use of which is less important in Sage than
 # it used to be, as it was at one time required to build any documentation
 # but this is no longer so.
