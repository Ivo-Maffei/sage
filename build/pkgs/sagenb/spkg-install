--- conflicted
+++ resolved
@@ -36,24 +36,13 @@
 
 # End boilerplate
 
-
-<<<<<<< HEAD
 pip install --no-index \
     --find-links="file://$(pwd)/src/" sagenb
 if [ $? -ne 0 ]; then
     echo >&2 "Error: Installing SageNB failed."
     exit 1
 fi
-=======
 
-# Install dependencies
-for PKG in $(cat src/install_order); do
-    easy_install -H None "src/$PKG" || die "Error installing $PKG !"
-done
-PKG=$(ls -1 src | GREP_OPTIONS= grep sagenb-)
-
-# Install sagenb into site-packages
-easy_install -H None "src/$PKG" || die "Error installing sagenb !"
 
 # let sagenb use mathjax spkg
 SAGENB_VERSION=$(cat ${SAGE_ROOT}/build/pkgs/sagenb/package-version.txt)
@@ -62,4 +51,3 @@
 # the following line can be removed once sagenb does not ship mathjax anymore.
 rm -rf mathjax
 ln -s ../../../../../../share/mathjax/
->>>>>>> 2a02a9ed
