--- conflicted
+++ resolved
@@ -1,5 +1 @@
-<<<<<<< HEAD
-SageMath version 8.2.rc3, Release Date: 2018-04-16
-=======
-SageMath version 8.3.beta0, Release Date: 2018-05-09
->>>>>>> 34a63a6c
+SageMath version 8.3.beta0, Release Date: 2018-05-09