<<<<<<< HEAD
Sage version 7.0.beta3, released 2016-01-06
=======
Sage version 7.0.rc1, released 2016-01-14
>>>>>>> adef4de9
<|MERGE_RESOLUTION|>--- conflicted
+++ resolved
@@ -1,5 +1 @@
-<<<<<<< HEAD
-Sage version 7.0.beta3, released 2016-01-06
-=======
-Sage version 7.0.rc1, released 2016-01-14
->>>>>>> adef4de9
+Sage version 7.0.rc1, released 2016-01-14